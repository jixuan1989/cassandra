--- conflicted
+++ resolved
@@ -1,12 +1,8 @@
-<<<<<<< HEAD
 3.0.8
  * Fix upgrading schema with super columns with non-text subcomparators (CASSANDRA-12023)
  * Add TimeWindowCompactionStrategy (CASSANDRA-9666)
 Merged from 2.2:
-=======
-2.2.7
  * Allow nodetool info to run with readonly JMX access (CASSANDRA-11755)
->>>>>>> 774e59dc
  * Validate bloom_filter_fp_chance against lowest supported
    value when the table is created (CASSANDRA-11920)
  * Don't send erroneous NEW_NODE notifications on restart (CASSANDRA-11038)
