<<<<<<< HEAD
3.0.14
 * Interned ColumnIdentifiers should use minimal ByteBuffers (CASSANDRA-13533)
 * ReverseIndexedReader may drop rows during 2.1 to 3.0 upgrade (CASSANDRA-13525)
 * Fix repair process violating start/end token limits for small ranges (CASSANDRA-13052)
 * Add storage port options to sstableloader (CASSANDRA-13518)
 * Properly handle quoted index names in cqlsh DESCRIBE output (CASSANDRA-12847)
 * Avoid reading static row twice from old format sstables (CASSANDRA-13236)
 * Fix NPE in StorageService.excise() (CASSANDRA-13163)
 * Expire OutboundTcpConnection messages by a single Thread (CASSANDRA-13265)
 * Fail repair if insufficient responses received (CASSANDRA-13397)
 * Fix SSTableLoader fail when the loaded table contains dropped columns (CASSANDRA-13276)
 * Avoid name clashes in CassandraIndexTest (CASSANDRA-13427)
 * Handling partially written hint files (CASSANDRA-12728) 
 * Interrupt replaying hints on decommission (CASSANDRA-13308)
 * Fix schema version calculation for rolling upgrades (CASSANDRA-13441)

3.0.13
 * Make reading of range tombstones more reliable (CASSANDRA-12811)
 * Fix startup problems due to schema tables not completely flushed (CASSANDRA-12213)
 * Fix view builder bug that can filter out data on restart (CASSANDRA-13405)
 * Fix 2i page size calculation when there are no regular columns (CASSANDRA-13400)
 * Fix the conversion of 2.X expired rows without regular column data (CASSANDRA-13395)
 * Fix hint delivery when using ext+internal IPs with prefer_local enabled (CASSANDRA-13020)
 * Fix possible NPE on upgrade to 3.0/3.X in case of IO errors (CASSANDRA-13389)
 * Legacy deserializer can create empty range tombstones (CASSANDRA-13341)
 * Use the Kernel32 library to retrieve the PID on Windows and fix startup checks (CASSANDRA-13333)
 * Fix code to not exchange schema across major versions (CASSANDRA-13274)
 * Dropping column results in "corrupt" SSTable (CASSANDRA-13337)
 * Bugs handling range tombstones in the sstable iterators (CASSANDRA-13340)
 * Fix CONTAINS filtering for null collections (CASSANDRA-13246)
 * Applying: Use a unique metric reservoir per test run when using Cassandra-wide metrics residing in MBeans (CASSANDRA-13216)
 * Propagate row deletions in 2i tables on upgrade (CASSANDRA-13320)
 * Slice.isEmpty() returns false for some empty slices (CASSANDRA-13305)
 * Add formatted row output to assertEmpty in CQL Tester (CASSANDRA-13238)
 * Legacy caching options can prevent 3.0 upgrade (CASSANDRA-13384)
 * Nodetool upgradesstables/scrub/compact ignores system tables (CASSANDRA-13410)
 * Fix NPE issue in StorageService (CASSANDRA-13060)
Merged from 2.2:
=======
2.2.10
 * upgrade JNA version to 4.4.0 (CASSANDRA-13072)
 * nodetool upgradesstables should upgrade system tables (CASSANDRA-13119)
>>>>>>> 3c81aa82
 * Avoid starting gossiper in RemoveTest (CASSANDRA-13407)
 * Fix weightedSize() for row-cache reported by JMX and NodeTool (CASSANDRA-13393)
 * Honor truststore-password parameter in cassandra-stress (CASSANDRA-12773)
 * Discard in-flight shadow round responses (CASSANDRA-12653)
 * Don't anti-compact repaired data to avoid inconsistencies (CASSANDRA-13153)
 * Wrong logger name in AnticompactionTask (CASSANDRA-13343)
 * Commitlog replay may fail if last mutation is within 4 bytes of end of segment (CASSANDRA-13282)
 * Fix queries updating multiple time the same list (CASSANDRA-13130)
 * Fix GRANT/REVOKE when keyspace isn't specified (CASSANDRA-13053)
Merged from 2.1:
 * Fix 2ndary index queries on partition keys for tables with static columns CASSANDRA-13147
 * Fix ParseError unhashable type list in cqlsh copy from (CASSANDRA-13364)

3.0.12
 * Prevent data loss on upgrade 2.1 - 3.0 by adding component separator to LogRecord absolute path (CASSANDRA-13294)
 * Improve testing on macOS by eliminating sigar logging (CASSANDRA-13233)
 * Cqlsh copy-from should error out when csv contains invalid data for collections (CASSANDRA-13071)
 * Update c.yaml doc for offheap memtables (CASSANDRA-13179)
 * Faster StreamingHistogram (CASSANDRA-13038)
 * Legacy deserializer can create unexpected boundary range tombstones (CASSANDRA-13237)
 * Remove unnecessary assertion from AntiCompactionTest (CASSANDRA-13070)
 * Fix cqlsh COPY for dates before 1900 (CASSANDRA-13185)
Merged from 2.2:
 * Avoid race on receiver by starting streaming sender thread after sending init message (CASSANDRA-12886)
 * Fix "multiple versions of ant detected..." when running ant test (CASSANDRA-13232)
 * Coalescing strategy sleeps too much (CASSANDRA-13090)
 * Fix flaky LongLeveledCompactionStrategyTest (CASSANDRA-12202)
 * Fix failing COPY TO STDOUT (CASSANDRA-12497)
 * Fix ColumnCounter::countAll behaviour for reverse queries (CASSANDRA-13222)
 * Exceptions encountered calling getSeeds() breaks OTC thread (CASSANDRA-13018)
Merged from 2.1:
 * Remove unused repositories (CASSANDRA-13278)
 * Log stacktrace of uncaught exceptions (CASSANDRA-13108)


3.0.11
 * Use keyspace replication settings on system.size_estimates table (CASSANDRA-9639)
 * Add vm.max_map_count StartupCheck (CASSANDRA-13008)
 * Hint related logging should include the IP address of the destination in addition to 
   host ID (CASSANDRA-13205)
 * Reloading logback.xml does not work (CASSANDRA-13173)
 * Lightweight transactions temporarily fail after upgrade from 2.1 to 3.0 (CASSANDRA-13109)
 * Duplicate rows after upgrading from 2.1.16 to 3.0.10/3.9 (CASSANDRA-13125)
 * Fix UPDATE queries with empty IN restrictions (CASSANDRA-13152)
 * Abort or retry on failed hints delivery (CASSANDRA-13124)
 * Fix handling of partition with partition-level deletion plus
   live rows in sstabledump (CASSANDRA-13177)
 * Provide user workaround when system_schema.columns does not contain entries
   for a table that's in system_schema.tables (CASSANDRA-13180)
 * Dump threads when unit tests time out (CASSANDRA-13117)
 * Better error when modifying function permissions without explicit keyspace (CASSANDRA-12925)
 * Indexer is not correctly invoked when building indexes over sstables (CASSANDRA-13075)
 * Read repair is not blocking repair to finish in foreground repair (CASSANDRA-13115)
 * Stress daemon help is incorrect (CASSANDRA-12563)
 * Remove ALTER TYPE support (CASSANDRA-12443)
 * Fix assertion for certain legacy range tombstone pattern (CASSANDRA-12203)
 * Set javac encoding to utf-8 (CASSANDRA-11077)
 * Replace empty strings with null values if they cannot be converted (CASSANDRA-12794)
 * Fixed flacky SSTableRewriterTest: check file counts before calling validateCFS (CASSANDRA-12348)
 * Fix deserialization of 2.x DeletedCells (CASSANDRA-12620)
 * Add parent repair session id to anticompaction log message (CASSANDRA-12186)
 * Improve contention handling on failure to acquire MV lock for streaming and hints (CASSANDRA-12905)
 * Fix DELETE and UPDATE queries with empty IN restrictions (CASSANDRA-12829)
 * Mark MVs as built after successful bootstrap (CASSANDRA-12984)
 * Estimated TS drop-time histogram updated with Cell.NO_DELETION_TIME (CASSANDRA-13040)
 * Nodetool compactionstats fails with NullPointerException (CASSANDRA-13021)
 * Thread local pools never cleaned up (CASSANDRA-13033)
 * Set RPC_READY to false when draining or if a node is marked as shutdown (CASSANDRA-12781)
 * Make sure sstables only get committed when it's safe to discard commit log records (CASSANDRA-12956)
 * Reject default_time_to_live option when creating or altering MVs (CASSANDRA-12868)
 * Nodetool should use a more sane max heap size (CASSANDRA-12739)
 * LocalToken ensures token values are cloned on heap (CASSANDRA-12651)
 * AnticompactionRequestSerializer serializedSize is incorrect (CASSANDRA-12934)
 * Prevent reloading of logback.xml from UDF sandbox (CASSANDRA-12535)
 * Reenable HeapPool (CASSANDRA-12900)
Merged from 2.2:
 * Fix JVM metric names (CASSANDRA-13103)
 * Fix negative mean latency metric (CASSANDRA-12876)
 * Use only one file pointer when creating commitlog segments (CASSANDRA-12539)
 * Fix speculative retry bugs (CASSANDRA-13009)
 * Fix handling of nulls and unsets in IN conditions (CASSANDRA-12981)
 * Fix race causing infinite loop if Thrift server is stopped before it starts listening (CASSANDRA-12856)
 * CompactionTasks now correctly drops sstables out of compaction when not enough disk space is available (CASSANDRA-12979)
 * Remove support for non-JavaScript UDFs (CASSANDRA-12883)
 * Fix DynamicEndpointSnitch noop in multi-datacenter situations (CASSANDRA-13074)
 * cqlsh copy-from: encode column names to avoid primary key parsing errors (CASSANDRA-12909)
 * Temporarily fix bug that creates commit log when running offline tools (CASSANDRA-8616)
 * Reduce granuality of OpOrder.Group during index build (CASSANDRA-12796)
 * Test bind parameters and unset parameters in InsertUpdateIfConditionTest (CASSANDRA-12980)
 * Do not specify local address on outgoing connection when listen_on_broadcast_address is set (CASSANDRA-12673)
 * Use saved tokens when setting local tokens on StorageService.joinRing (CASSANDRA-12935)
 * cqlsh: fix DESC TYPES errors (CASSANDRA-12914)
 * Fix leak on skipped SSTables in sstableupgrade (CASSANDRA-12899)
 * Avoid blocking gossip during pending range calculation (CASSANDRA-12281)
Merged from 2.1:
 * Use portable stderr for java error in startup (CASSANDRA-13211)
 * Fix Thread Leak in OutboundTcpConnection (CASSANDRA-13204)
 * Coalescing strategy can enter infinite loop (CASSANDRA-13159)
 * Upgrade netty version to fix memory leak with client encryption (CASSANDRA-13114)
 * cqlsh copy-from: sort user type fields in csv (CASSANDRA-12959)



3.0.10
 * Disallow offheap_buffers memtable allocation (CASSANDRA-11039)
 * Fix CommitLogSegmentManagerTest (CASSANDRA-12283)
 * Pass root cause to CorruptBlockException when uncompression failed (CASSANDRA-12889)
 * Fix partition count log during compaction (CASSANDRA-12184)
 * Batch with multiple conditional updates for the same partition causes AssertionError (CASSANDRA-12867)
 * Make AbstractReplicationStrategy extendable from outside its package (CASSANDRA-12788)
 * Fix CommitLogTest.testDeleteIfNotDirty (CASSANDRA-12854)
 * Don't tell users to turn off consistent rangemovements during rebuild. (CASSANDRA-12296)
 * Avoid deadlock due to materialized view lock contention (CASSANDRA-12689)
 * Fix for KeyCacheCqlTest flakiness (CASSANDRA-12801)
 * Include SSTable filename in compacting large row message (CASSANDRA-12384)
 * Fix potential socket leak (CASSANDRA-12329, CASSANDRA-12330)
 * Fix ViewTest.testCompaction (CASSANDRA-12789)
 * Improve avg aggregate functions (CASSANDRA-12417)
 * Preserve quoted reserved keyword column names in MV creation (CASSANDRA-11803)
 * nodetool stopdaemon errors out (CASSANDRA-12646)
 * Split materialized view mutations on build to prevent OOM (CASSANDRA-12268)
 * mx4j does not work in 3.0.8 (CASSANDRA-12274)
 * Abort cqlsh copy-from in case of no answer after prolonged period of time (CASSANDRA-12740)
 * Avoid sstable corrupt exception due to dropped static column (CASSANDRA-12582)
 * Make stress use client mode to avoid checking commit log size on startup (CASSANDRA-12478)
 * Fix exceptions with new vnode allocation (CASSANDRA-12715)
 * Unify drain and shutdown processes (CASSANDRA-12509)
 * Fix NPE in ComponentOfSlice.isEQ() (CASSANDRA-12706)
 * Fix failure in LogTransactionTest (CASSANDRA-12632)
 * Fix potentially incomplete non-frozen UDT values when querying with the
   full primary key specified (CASSANDRA-12605)
 * Skip writing MV mutations to commitlog on mutation.applyUnsafe() (CASSANDRA-11670)
 * Establish consistent distinction between non-existing partition and NULL value for LWTs on static columns (CASSANDRA-12060)
 * Extend ColumnIdentifier.internedInstances key to include the type that generated the byte buffer (CASSANDRA-12516)
 * Backport CASSANDRA-10756 (race condition in NativeTransportService shutdown) (CASSANDRA-12472)
 * If CF has no clustering columns, any row cache is full partition cache (CASSANDRA-12499)
 * Correct log message for statistics of offheap memtable flush (CASSANDRA-12776)
 * Explicitly set locale for string validation (CASSANDRA-12541,CASSANDRA-12542,CASSANDRA-12543,CASSANDRA-12545)
Merged from 2.2:
 * Fix purgeability of tombstones with max timestamp (CASSANDRA-12792)
 * Fail repair if participant dies during sync or anticompaction (CASSANDRA-12901)
 * cqlsh COPY: unprotected pk values before converting them if not using prepared statements (CASSANDRA-12863)
 * Fix Util.spinAssertEquals (CASSANDRA-12283)
 * Fix potential NPE for compactionstats (CASSANDRA-12462)
 * Prepare legacy authenticate statement if credentials table initialised after node startup (CASSANDRA-12813)
 * Change cassandra.wait_for_tracing_events_timeout_secs default to 0 (CASSANDRA-12754)
 * Clean up permissions when a UDA is dropped (CASSANDRA-12720)
 * Limit colUpdateTimeDelta histogram updates to reasonable deltas (CASSANDRA-11117)
 * Fix leak errors and execution rejected exceptions when draining (CASSANDRA-12457)
 * Fix merkle tree depth calculation (CASSANDRA-12580)
 * Make Collections deserialization more robust (CASSANDRA-12618)
 * Better handle invalid system roles table (CASSANDRA-12700)
 * Fix exceptions when enabling gossip on nodes that haven't joined the ring (CASSANDRA-12253)
 * Fix authentication problem when invoking cqlsh copy from a SOURCE command (CASSANDRA-12642)
 * Decrement pending range calculator jobs counter in finally block
  (CASSANDRA-12554)
 * Split consistent range movement flag correction (CASSANDRA-12786)
Merged from 2.1:
 * Add system property to set the max number of native transport requests in queue (CASSANDRA-11363)
 * Don't skip sstables based on maxLocalDeletionTime (CASSANDRA-12765)


3.0.9
 * Handle composite prefixes with final EOC=0 as in 2.x and refactor LegacyLayout.decodeBound (CASSANDRA-12423)
 * Fix paging for 2.x to 3.x upgrades (CASSANDRA-11195)
 * select_distinct_with_deletions_test failing on non-vnode environments (CASSANDRA-11126)
 * Stack Overflow returned to queries while upgrading (CASSANDRA-12527)
 * Fix legacy regex for temporary files from 2.2 (CASSANDRA-12565)
 * Add option to state current gc_grace_seconds to tools/bin/sstablemetadata (CASSANDRA-12208)
 * Fix file system race condition that may cause LogAwareFileLister to fail to classify files (CASSANDRA-11889)
 * Fix file handle leaks due to simultaneous compaction/repair and
   listing snapshots, calculating snapshot sizes, or making schema
   changes (CASSANDRA-11594)
 * Fix nodetool repair exits with 0 for some errors (CASSANDRA-12508)
 * Do not shut down BatchlogManager twice during drain (CASSANDRA-12504)
 * Disk failure policy should not be invoked on out of space (CASSANDRA-12385)
 * Calculate last compacted key on startup (CASSANDRA-6216)
 * Add schema to snapshot manifest, add USING TIMESTAMP clause to ALTER TABLE statements (CASSANDRA-7190)
 * Fix clean interval not sent to commit log for empty memtable flush (CASSANDRA-12436)
 * Fix potential resource leak in RMIServerSocketFactoryImpl (CASSANDRA-12331)
 * Backport CASSANDRA-12002 (CASSANDRA-12177)
 * Make sure compaction stats are updated when compaction is interrupted (CASSANDRA-12100)
 * Fix potential bad messaging service message for paged range reads
   within mixed-version 3.x clusters (CASSANDRA-12249)
 * Change commitlog and sstables to track dirty and clean intervals (CASSANDRA-11828)
 * NullPointerException during compaction on table with static columns (CASSANDRA-12336)
 * Fixed ConcurrentModificationException when reading metrics in GraphiteReporter (CASSANDRA-11823)
 * Fix upgrade of super columns on thrift (CASSANDRA-12335)
 * Fixed flacky BlacklistingCompactionsTest, switched to fixed size types and increased corruption size (CASSANDRA-12359)
 * Rerun ReplicationAwareTokenAllocatorTest on failure to avoid flakiness (CASSANDRA-12277)
 * Exception when computing read-repair for range tombstones (CASSANDRA-12263)
 * Lost counter writes in compact table and static columns (CASSANDRA-12219)
 * AssertionError with MVs on updating a row that isn't indexed due to a null value (CASSANDRA-12247)
 * Disable RR and speculative retry with EACH_QUORUM reads (CASSANDRA-11980)
 * Add option to override compaction space check (CASSANDRA-12180)
 * Faster startup by only scanning each directory for temporary files once (CASSANDRA-12114)
 * Respond with v1/v2 protocol header when responding to driver that attempts
   to connect with too low of a protocol version (CASSANDRA-11464)
 * NullPointerExpception when reading/compacting table (CASSANDRA-11988)
 * Fix problem with undeleteable rows on upgrade to new sstable format (CASSANDRA-12144)
 * Fix paging logic for deleted partitions with static columns (CASSANDRA-12107)
 * Wait until the message is being send to decide which serializer must be used (CASSANDRA-11393)
 * Fix migration of static thrift column names with non-text comparators (CASSANDRA-12147)
 * Fix upgrading sparse tables that are incorrectly marked as dense (CASSANDRA-11315)
 * Fix reverse queries ignoring range tombstones (CASSANDRA-11733)
 * Avoid potential race when rebuilding CFMetaData (CASSANDRA-12098)
 * Avoid missing sstables when getting the canonical sstables (CASSANDRA-11996)
 * Always select the live sstables when getting sstables in bounds (CASSANDRA-11944)
 * Fix column ordering of results with static columns for Thrift requests in
   a mixed 2.x/3.x cluster, also fix potential non-resolved duplication of
   those static columns in query results (CASSANDRA-12123)
 * Avoid digest mismatch with empty but static rows (CASSANDRA-12090)
 * Fix EOF exception when altering column type (CASSANDRA-11820)
 * Fix JsonTransformer output of partition with deletion info (CASSANDRA-12418)
 * Fix NPE in SSTableLoader when specifying partial directory path (CASSANDRA-12609)
Merged from 2.2:
 * Add local address entry in PropertyFileSnitch (CASSANDRA-11332)
 * cqlshlib tests: increase default execute timeout (CASSANDRA-12481)
 * Forward writes to replacement node when replace_address != broadcast_address (CASSANDRA-8523)
 * Enable repair -pr and -local together (fix regression of CASSANDRA-7450) (CASSANDRA-12522)
 * Fail repair on non-existing table (CASSANDRA-12279)
 * cqlsh copy: fix missing counter values (CASSANDRA-12476)
 * Move migration tasks to non-periodic queue, assure flush executor shutdown after non-periodic executor (CASSANDRA-12251)
 * cqlsh copy: fixed possible race in initializing feeding thread (CASSANDRA-11701)
 * Only set broadcast_rpc_address on Ec2MultiRegionSnitch if it's not set (CASSANDRA-11357)
 * Update StorageProxy range metrics for timeouts, failures and unavailables (CASSANDRA-9507)
 * Add Sigar to classes included in clientutil.jar (CASSANDRA-11635)
 * Add decay to histograms and timers used for metrics (CASSANDRA-11752)
 * Fix hanging stream session (CASSANDRA-10992)
 * Fix INSERT JSON, fromJson() support of smallint, tinyint types (CASSANDRA-12371)
 * Restore JVM metric export for metric reporters (CASSANDRA-12312)
 * Release sstables of failed stream sessions only when outgoing transfers are finished (CASSANDRA-11345)
 * Wait for tracing events before returning response and query at same consistency level client side (CASSANDRA-11465)
 * cqlsh copyutil should get host metadata by connected address (CASSANDRA-11979)
 * Fixed cqlshlib.test.remove_test_db (CASSANDRA-12214)
 * Synchronize ThriftServer::stop() (CASSANDRA-12105)
 * Use dedicated thread for JMX notifications (CASSANDRA-12146)
 * Improve streaming synchronization and fault tolerance (CASSANDRA-11414)
 * MemoryUtil.getShort() should return an unsigned short also for architectures not supporting unaligned memory accesses (CASSANDRA-11973)
Merged from 2.1:
 * Fix queries with empty ByteBuffer values in clustering column restrictions (CASSANDRA-12127)
 * Disable passing control to post-flush after flush failure to prevent data loss (CASSANDRA-11828)
 * Allow STCS-in-L0 compactions to reduce scope with LCS (CASSANDRA-12040)
 * cannot use cql since upgrading python to 2.7.11+ (CASSANDRA-11850)
 * Fix filtering on clustering columns when 2i is used (CASSANDRA-11907)


3.0.8
 * Fix potential race in schema during new table creation (CASSANDRA-12083)
 * cqlsh: fix error handling in rare COPY FROM failure scenario (CASSANDRA-12070)
 * Disable autocompaction during drain (CASSANDRA-11878)
 * Add a metrics timer to MemtablePool and use it to track time spent blocked on memory in MemtableAllocator (CASSANDRA-11327)
 * Fix upgrading schema with super columns with non-text subcomparators (CASSANDRA-12023)
 * Add TimeWindowCompactionStrategy (CASSANDRA-9666)
Merged from 2.2:
 * Allow nodetool info to run with readonly JMX access (CASSANDRA-11755)
 * Validate bloom_filter_fp_chance against lowest supported
   value when the table is created (CASSANDRA-11920)
 * Don't send erroneous NEW_NODE notifications on restart (CASSANDRA-11038)
 * StorageService shutdown hook should use a volatile variable (CASSANDRA-11984)
Merged from 2.1:
 * Avoid stalling paxos when the paxos state expires (CASSANDRA-12043)
 * Remove finished incoming streaming connections from MessagingService (CASSANDRA-11854)
 * Don't try to get sstables for non-repairing column families (CASSANDRA-12077)
 * Avoid marking too many sstables as repaired (CASSANDRA-11696)
 * Prevent select statements with clustering key > 64k (CASSANDRA-11882)
 * Fix clock skew corrupting other nodes with paxos (CASSANDRA-11991)
 * Remove distinction between non-existing static columns and existing but null in LWTs (CASSANDRA-9842)
 * Cache local ranges when calculating repair neighbors (CASSANDRA-11934)
 * Allow LWT operation on static column with only partition keys (CASSANDRA-10532)
 * Create interval tree over canonical sstables to avoid missing sstables during streaming (CASSANDRA-11886)
 * cqlsh COPY FROM: shutdown parent cluster after forking, to avoid corrupting SSL connections (CASSANDRA-11749)


3.0.7
 * Fix legacy serialization of Thrift-generated non-compound range tombstones
   when communicating with 2.x nodes (CASSANDRA-11930)
 * Fix Directories instantiations where CFS.initialDirectories should be used (CASSANDRA-11849)
 * Avoid referencing DatabaseDescriptor in AbstractType (CASSANDRA-11912)
 * Fix sstables not being protected from removal during index build (CASSANDRA-11905)
 * cqlsh: Suppress stack trace from Read/WriteFailures (CASSANDRA-11032)
 * Remove unneeded code to repair index summaries that have
   been improperly down-sampled (CASSANDRA-11127)
 * Avoid WriteTimeoutExceptions during commit log replay due to materialized
   view lock contention (CASSANDRA-11891)
 * Prevent OOM failures on SSTable corruption, improve tests for corruption detection (CASSANDRA-9530)
 * Use CFS.initialDirectories when clearing snapshots (CASSANDRA-11705)
 * Allow compaction strategies to disable early open (CASSANDRA-11754)
 * Refactor Materialized View code (CASSANDRA-11475)
 * Update Java Driver (CASSANDRA-11615)
Merged from 2.2:
 * Persist local metadata earlier in startup sequence (CASSANDRA-11742)
 * Run CommitLog tests with different compression settings (CASSANDRA-9039)
 * cqlsh: fix tab completion for case-sensitive identifiers (CASSANDRA-11664)
 * Avoid showing estimated key as -1 in tablestats (CASSANDRA-11587)
 * Fix possible race condition in CommitLog.recover (CASSANDRA-11743)
 * Enable client encryption in sstableloader with cli options (CASSANDRA-11708)
 * Possible memory leak in NIODataInputStream (CASSANDRA-11867)
 * Add seconds to cqlsh tracing session duration (CASSANDRA-11753)
 * Prohibit Reversed Counter type as part of the PK (CASSANDRA-9395)
Merged from 2.1:
 * cqlsh: apply current keyspace to source command (CASSANDRA-11152)
 * Backport CASSANDRA-11578 (CASSANDRA-11750)
 * Clear out parent repair session if repair coordinator dies (CASSANDRA-11824)
 * Set default streaming_socket_timeout_in_ms to 24 hours (CASSANDRA-11840)
 * Do not consider local node a valid source during replace (CASSANDRA-11848)
 * Add message dropped tasks to nodetool netstats (CASSANDRA-11855)
 * Avoid holding SSTableReaders for duration of incremental repair (CASSANDRA-11739)


3.0.6
 * Disallow creating view with a static column (CASSANDRA-11602)
 * Reduce the amount of object allocations caused by the getFunctions methods (CASSANDRA-11593)
 * Potential error replaying commitlog with smallint/tinyint/date/time types (CASSANDRA-11618)
 * Fix queries with filtering on counter columns (CASSANDRA-11629)
 * Improve tombstone printing in sstabledump (CASSANDRA-11655)
 * Fix paging for range queries where all clustering columns are specified (CASSANDRA-11669)
 * Don't require HEAP_NEW_SIZE to be set when using G1 (CASSANDRA-11600)
 * Fix sstabledump not showing cells after tombstone marker (CASSANDRA-11654)
 * Ignore all LocalStrategy keyspaces for streaming and other related
   operations (CASSANDRA-11627)
 * Ensure columnfilter covers indexed columns for thrift 2i queries (CASSANDRA-11523)
 * Only open one sstable scanner per sstable (CASSANDRA-11412)
 * Option to specify ProtocolVersion in cassandra-stress (CASSANDRA-11410)
 * ArithmeticException in avgFunctionForDecimal (CASSANDRA-11485)
 * LogAwareFileLister should only use OLD sstable files in current folder to determine disk consistency (CASSANDRA-11470)
 * Notify indexers of expired rows during compaction (CASSANDRA-11329)
 * Properly respond with ProtocolError when a v1/v2 native protocol
   header is received (CASSANDRA-11464)
 * Validate that num_tokens and initial_token are consistent with one another (CASSANDRA-10120)
Merged from 2.2:
 * Fix commit log replay after out-of-order flush completion (CASSANDRA-9669)
 * cqlsh: correctly handle non-ascii chars in error messages (CASSANDRA-11626)
 * Exit JVM if JMX server fails to startup (CASSANDRA-11540)
 * Produce a heap dump when exiting on OOM (CASSANDRA-9861)
 * Restore ability to filter on clustering columns when using a 2i (CASSANDRA-11510)
 * JSON datetime formatting needs timezone (CASSANDRA-11137)
 * Fix is_dense recalculation for Thrift-updated tables (CASSANDRA-11502)
 * Remove unnescessary file existence check during anticompaction (CASSANDRA-11660)
 * Add missing files to debian packages (CASSANDRA-11642)
 * Avoid calling Iterables::concat in loops during ModificationStatement::getFunctions (CASSANDRA-11621)
 * cqlsh: COPY FROM should use regular inserts for single statement batches and
   report errors correctly if workers processes crash on initialization (CASSANDRA-11474)
 * Always close cluster with connection in CqlRecordWriter (CASSANDRA-11553)
 * Allow only DISTINCT queries with partition keys restrictions (CASSANDRA-11339)
 * CqlConfigHelper no longer requires both a keystore and truststore to work (CASSANDRA-11532)
 * Make deprecated repair methods backward-compatible with previous notification service (CASSANDRA-11430)
 * IncomingStreamingConnection version check message wrong (CASSANDRA-11462)
Merged from 2.1:
 * Support mlockall on IBM POWER arch (CASSANDRA-11576)
 * Add option to disable use of severity in DynamicEndpointSnitch (CASSANDRA-11737)
 * cqlsh COPY FROM fails for null values with non-prepared statements (CASSANDRA-11631)
 * Make cython optional in pylib/setup.py (CASSANDRA-11630)
 * Change order of directory searching for cassandra.in.sh to favor local one (CASSANDRA-11628)
 * cqlsh COPY FROM fails with []{} chars in UDT/tuple fields/values (CASSANDRA-11633)
 * clqsh: COPY FROM throws TypeError with Cython extensions enabled (CASSANDRA-11574)
 * cqlsh: COPY FROM ignores NULL values in conversion (CASSANDRA-11549)
 * Validate levels when building LeveledScanner to avoid overlaps with orphaned sstables (CASSANDRA-9935)


3.0.5
 * Fix rare NPE on schema upgrade from 2.x to 3.x (CASSANDRA-10943)
 * Improve backoff policy for cqlsh COPY FROM (CASSANDRA-11320)
 * Improve IF NOT EXISTS check in CREATE INDEX (CASSANDRA-11131)
 * Upgrade ohc to 0.4.3
 * Enable SO_REUSEADDR for JMX RMI server sockets (CASSANDRA-11093)
 * Allocate merkletrees with the correct size (CASSANDRA-11390)
 * Support streaming pre-3.0 sstables (CASSANDRA-10990)
 * Add backpressure to compressed commit log (CASSANDRA-10971)
 * SSTableExport supports secondary index tables (CASSANDRA-11330)
 * Fix sstabledump to include missing info in debug output (CASSANDRA-11321)
 * Establish and implement canonical bulk reading workload(s) (CASSANDRA-10331)
 * Fix paging for IN queries on tables without clustering columns (CASSANDRA-11208)
 * Remove recursive call from CompositesSearcher (CASSANDRA-11304)
 * Fix filtering on non-primary key columns for queries without index (CASSANDRA-6377)
 * Fix sstableloader fail when using materialized view (CASSANDRA-11275)
Merged from 2.2:
 * DatabaseDescriptor should log stacktrace in case of Eception during seed provider creation (CASSANDRA-11312)
 * Use canonical path for directory in SSTable descriptor (CASSANDRA-10587)
 * Add cassandra-stress keystore option (CASSANDRA-9325)
 * Dont mark sstables as repairing with sub range repairs (CASSANDRA-11451)
 * Notify when sstables change after cancelling compaction (CASSANDRA-11373)
 * cqlsh: COPY FROM should check that explicit column names are valid (CASSANDRA-11333)
 * Add -Dcassandra.start_gossip startup option (CASSANDRA-10809)
 * Fix UTF8Validator.validate() for modified UTF-8 (CASSANDRA-10748)
 * Clarify that now() function is calculated on the coordinator node in CQL documentation (CASSANDRA-10900)
 * Fix bloom filter sizing with LCS (CASSANDRA-11344)
 * (cqlsh) Fix error when result is 0 rows with EXPAND ON (CASSANDRA-11092)
 * Add missing newline at end of bin/cqlsh (CASSANDRA-11325)
 * Fix AE in nodetool cfstats (backport CASSANDRA-10859) (CASSANDRA-11297)
 * Unresolved hostname leads to replace being ignored (CASSANDRA-11210)
 * Only log yaml config once, at startup (CASSANDRA-11217)
 * Reference leak with parallel repairs on the same table (CASSANDRA-11215)
Merged from 2.1:
 * Add a -j parameter to scrub/cleanup/upgradesstables to state how
   many threads to use (CASSANDRA-11179)
 * Backport CASSANDRA-10679 (CASSANDRA-9598)
 * InvalidateKeys should have a weak ref to key cache (CASSANDRA-11176)
 * COPY FROM on large datasets: fix progress report and debug performance (CASSANDRA-11053)

3.0.4
 * Preserve order for preferred SSL cipher suites (CASSANDRA-11164)
 * MV should only query complex columns included in the view (CASSANDRA-11069)
 * Failed aggregate creation breaks server permanently (CASSANDRA-11064)
 * Add sstabledump tool (CASSANDRA-7464)
 * Introduce backpressure for hints (CASSANDRA-10972)
 * Fix ClusteringPrefix not being able to read tombstone range boundaries (CASSANDRA-11158)
 * Prevent logging in sandboxed state (CASSANDRA-11033)
 * Disallow drop/alter operations of UDTs used by UDAs (CASSANDRA-10721)
 * Add query time validation method on Index (CASSANDRA-11043)
 * Avoid potential AssertionError in mixed version cluster (CASSANDRA-11128)
 * Properly handle hinted handoff after topology changes (CASSANDRA-5902)
 * AssertionError when listing sstable files on inconsistent disk state (CASSANDRA-11156)
 * Fix wrong rack counting and invalid conditions check for TokenAllocation
   (CASSANDRA-11139)
 * Avoid creating empty hint files (CASSANDRA-11090)
 * Fix leak detection strong reference loop using weak reference (CASSANDRA-11120)
 * Configurie BatchlogManager to stop delayed tasks on shutdown (CASSANDRA-11062)
 * Hadoop integration is incompatible with Cassandra Driver 3.0.0 (CASSANDRA-11001)
 * Add dropped_columns to the list of schema table so it gets handled
   properly (CASSANDRA-11050)
 * Fix NPE when using forceRepairRangeAsync without DC (CASSANDRA-11239)
Merged from 2.2:
 * Range.compareTo() violates the contract of Comparable (CASSANDRA-11216)
 * Avoid NPE when serializing ErrorMessage with null message (CASSANDRA-11167)
 * Replacing an aggregate with a new version doesn't reset INITCOND (CASSANDRA-10840)
 * (cqlsh) cqlsh cannot be called through symlink (CASSANDRA-11037)
 * fix ohc and java-driver pom dependencies in build.xml (CASSANDRA-10793)
 * Protect from keyspace dropped during repair (CASSANDRA-11065)
 * Handle adding fields to a UDT in SELECT JSON and toJson() (CASSANDRA-11146)
 * Better error message for cleanup (CASSANDRA-10991)
 * cqlsh pg-style-strings broken if line ends with ';' (CASSANDRA-11123)
 * Always persist upsampled index summaries (CASSANDRA-10512)
 * (cqlsh) Fix inconsistent auto-complete (CASSANDRA-10733)
 * Make SELECT JSON and toJson() threadsafe (CASSANDRA-11048)
 * Fix SELECT on tuple relations for mixed ASC/DESC clustering order (CASSANDRA-7281)
 * Use cloned TokenMetadata in size estimates to avoid race against membership check
   (CASSANDRA-10736)
 * (cqlsh) Support utf-8/cp65001 encoding on Windows (CASSANDRA-11030)
 * Fix paging on DISTINCT queries repeats result when first row in partition changes
   (CASSANDRA-10010)
 * cqlsh: change default encoding to UTF-8 (CASSANDRA-11124)
Merged from 2.1:
 * Checking if an unlogged batch is local is inefficient (CASSANDRA-11529)
 * Fix out-of-space error treatment in memtable flushing (CASSANDRA-11448).
 * Don't do defragmentation if reading from repaired sstables (CASSANDRA-10342)
 * Fix streaming_socket_timeout_in_ms not enforced (CASSANDRA-11286)
 * Avoid dropping message too quickly due to missing unit conversion (CASSANDRA-11302)
 * Don't remove FailureDetector history on removeEndpoint (CASSANDRA-10371)
 * Only notify if repair status changed (CASSANDRA-11172)
 * Use logback setting for 'cassandra -v' command (CASSANDRA-10767)
 * Fix sstableloader to unthrottle streaming by default (CASSANDRA-9714)
 * Fix incorrect warning in 'nodetool status' (CASSANDRA-10176)
 * Properly release sstable ref when doing offline scrub (CASSANDRA-10697)
 * Improve nodetool status performance for large cluster (CASSANDRA-7238)
 * Gossiper#isEnabled is not thread safe (CASSANDRA-11116)
 * Avoid major compaction mixing repaired and unrepaired sstables in DTCS (CASSANDRA-11113)
 * Make it clear what DTCS timestamp_resolution is used for (CASSANDRA-11041)
 * (cqlsh) Support timezone conversion using pytz (CASSANDRA-10397)
 * (cqlsh) Display milliseconds when datetime overflows (CASSANDRA-10625)


3.0.3
 * Remove double initialization of newly added tables (CASSANDRA-11027)
 * Filter keys searcher results by target range (CASSANDRA-11104)
 * Fix deserialization of legacy read commands (CASSANDRA-11087)
 * Fix incorrect computation of deletion time in sstable metadata (CASSANDRA-11102)
 * Avoid memory leak when collecting sstable metadata (CASSANDRA-11026)
 * Mutations do not block for completion under view lock contention (CASSANDRA-10779)
 * Invalidate legacy schema tables when unloading them (CASSANDRA-11071)
 * (cqlsh) handle INSERT and UPDATE statements with LWT conditions correctly
   (CASSANDRA-11003)
 * Fix DISTINCT queries in mixed version clusters (CASSANDRA-10762)
 * Migrate build status for indexes along with legacy schema (CASSANDRA-11046)
 * Ensure SSTables for legacy KEYS indexes can be read (CASSANDRA-11045)
 * Added support for IBM zSystems architecture (CASSANDRA-11054)
 * Update CQL documentation (CASSANDRA-10899)
 * Check the column name, not cell name, for dropped columns when reading
   legacy sstables (CASSANDRA-11018)
 * Don't attempt to index clustering values of static rows (CASSANDRA-11021)
 * Remove checksum files after replaying hints (CASSANDRA-10947)
 * Support passing base table metadata to custom 2i validation (CASSANDRA-10924)
 * Ensure stale index entries are purged during reads (CASSANDRA-11013)
 * Fix AssertionError when removing from list using UPDATE (CASSANDRA-10954)
 * Fix UnsupportedOperationException when reading old sstable with range
   tombstone (CASSANDRA-10743)
 * MV should use the maximum timestamp of the primary key (CASSANDRA-10910)
 * Fix potential assertion error during compaction (CASSANDRA-10944)
 * Fix counting of received sstables in streaming (CASSANDRA-10949)
 * Implement hints compression (CASSANDRA-9428)
 * Fix potential assertion error when reading static columns (CASSANDRA-10903)
 * Avoid NoSuchElementException when executing empty batch (CASSANDRA-10711)
 * Avoid building PartitionUpdate in toString (CASSANDRA-10897)
 * Reduce heap spent when receiving many SSTables (CASSANDRA-10797)
 * Add back support for 3rd party auth providers to bulk loader (CASSANDRA-10873)
 * Eliminate the dependency on jgrapht for UDT resolution (CASSANDRA-10653)
 * (Hadoop) Close Clusters and Sessions in Hadoop Input/Output classes (CASSANDRA-10837)
 * Fix sstableloader not working with upper case keyspace name (CASSANDRA-10806)
Merged from 2.2:
 * maxPurgeableTimestamp needs to check memtables too (CASSANDRA-9949)
 * Apply change to compaction throughput in real time (CASSANDRA-10025)
 * Fix potential NPE on ORDER BY queries with IN (CASSANDRA-10955)
 * Start L0 STCS-compactions even if there is a L0 -> L1 compaction
   going (CASSANDRA-10979)
 * Make UUID LSB unique per process (CASSANDRA-7925)
 * Avoid NPE when performing sstable tasks (scrub etc.) (CASSANDRA-10980)
 * Make sure client gets tombstone overwhelmed warning (CASSANDRA-9465)
 * Fix error streaming section more than 2GB (CASSANDRA-10961)
 * (cqlsh) Also apply --connect-timeout to control connection
   timeout (CASSANDRA-10959)
 * Histogram buckets exposed in jmx are sorted incorrectly (CASSANDRA-10975)
 * Enable GC logging by default (CASSANDRA-10140)
 * Optimize pending range computation (CASSANDRA-9258)
 * Skip commit log and saved cache directories in SSTable version startup check (CASSANDRA-10902)
 * drop/alter user should be case sensitive (CASSANDRA-10817)
 * jemalloc detection fails due to quoting issues in regexv (CASSANDRA-10946)
 * (cqlsh) show correct column names for empty result sets (CASSANDRA-9813)
 * Add new types to Stress (CASSANDRA-9556)
 * Add property to allow listening on broadcast interface (CASSANDRA-9748)
 * Fix regression in split size on CqlInputFormat (CASSANDRA-10835)
 * Better handling of SSL connection errors inter-node (CASSANDRA-10816)
 * Disable reloading of GossipingPropertyFileSnitch (CASSANDRA-9474)
 * Verify tables in pseudo-system keyspaces at startup (CASSANDRA-10761)
 * (cqlsh) encode input correctly when saving history
Merged from 2.1:
 * test_bulk_round_trip_blogposts is failing occasionally (CASSANDRA-10938)
 * Fix isJoined return true only after becoming cluster member (CASANDRA-11007)
 * Fix bad gossip generation seen in long-running clusters (CASSANDRA-10969)
 * Avoid NPE when incremental repair fails (CASSANDRA-10909)
 * Unmark sstables compacting once they are done in cleanup/scrub/upgradesstables (CASSANDRA-10829)
 * Allow simultaneous bootstrapping with strict consistency when no vnodes are used (CASSANDRA-11005)
 * Log a message when major compaction does not result in a single file (CASSANDRA-10847)
 * (cqlsh) fix cqlsh_copy_tests when vnodes are disabled (CASSANDRA-10997)
 * (cqlsh) Add request timeout option to cqlsh (CASSANDRA-10686)
 * Avoid AssertionError while submitting hint with LWT (CASSANDRA-10477)
 * If CompactionMetadata is not in stats file, use index summary instead (CASSANDRA-10676)
 * Retry sending gossip syn multiple times during shadow round (CASSANDRA-8072)
 * Fix pending range calculation during moves (CASSANDRA-10887)
 * Sane default (200Mbps) for inter-DC streaming througput (CASSANDRA-8708)
 * Match cassandra-loader options in COPY FROM (CASSANDRA-9303)
 * Fix binding to any address in CqlBulkRecordWriter (CASSANDRA-9309)
 * cqlsh fails to decode utf-8 characters for text typed columns (CASSANDRA-10875)
 * Log error when stream session fails (CASSANDRA-9294)
 * Fix bugs in commit log archiving startup behavior (CASSANDRA-10593)
 * (cqlsh) further optimise COPY FROM (CASSANDRA-9302)
 * Allow CREATE TABLE WITH ID (CASSANDRA-9179)
 * Make Stress compiles within eclipse (CASSANDRA-10807)
 * Cassandra Daemon should print JVM arguments (CASSANDRA-10764)
 * Allow cancellation of index summary redistribution (CASSANDRA-8805)


3.0.2
 * Fix upgrade data loss due to range tombstone deleting more data than then should
   (CASSANDRA-10822)


3.0.1
 * Avoid MV race during node decommission (CASSANDRA-10674)
 * Disable reloading of GossipingPropertyFileSnitch (CASSANDRA-9474)
 * Handle single-column deletions correction in materialized views
   when the column is part of the view primary key (CASSANDRA-10796)
 * Fix issue with datadir migration on upgrade (CASSANDRA-10788)
 * Fix bug with range tombstones on reverse queries and test coverage for
   AbstractBTreePartition (CASSANDRA-10059)
 * Remove 64k limit on collection elements (CASSANDRA-10374)
 * Remove unclear Indexer.indexes() method (CASSANDRA-10690)
 * Fix NPE on stream read error (CASSANDRA-10771)
 * Normalize cqlsh DESC output (CASSANDRA-10431)
 * Rejects partition range deletions when columns are specified (CASSANDRA-10739)
 * Fix error when saving cached key for old format sstable (CASSANDRA-10778)
 * Invalidate prepared statements on DROP INDEX (CASSANDRA-10758)
 * Fix SELECT statement with IN restrictions on partition key,
   ORDER BY and LIMIT (CASSANDRA-10729)
 * Improve stress performance over 1k threads (CASSANDRA-7217)
 * Wait for migration responses to complete before bootstrapping (CASSANDRA-10731)
 * Unable to create a function with argument of type Inet (CASSANDRA-10741)
 * Fix backward incompatibiliy in CqlInputFormat (CASSANDRA-10717)
 * Correctly preserve deletion info on updated rows when notifying indexers
   of single-row deletions (CASSANDRA-10694)
 * Notify indexers of partition delete during cleanup (CASSANDRA-10685)
 * Keep the file open in trySkipCache (CASSANDRA-10669)
 * Updated trigger example (CASSANDRA-10257)
Merged from 2.2:
 * Verify tables in pseudo-system keyspaces at startup (CASSANDRA-10761)
 * Fix IllegalArgumentException in DataOutputBuffer.reallocate for large buffers (CASSANDRA-10592)
 * Show CQL help in cqlsh in web browser (CASSANDRA-7225)
 * Serialize on disk the proper SSTable compression ratio (CASSANDRA-10775)
 * Reject index queries while the index is building (CASSANDRA-8505)
 * CQL.textile syntax incorrectly includes optional keyspace for aggregate SFUNC and FINALFUNC (CASSANDRA-10747)
 * Fix JSON update with prepared statements (CASSANDRA-10631)
 * Don't do anticompaction after subrange repair (CASSANDRA-10422)
 * Fix SimpleDateType type compatibility (CASSANDRA-10027)
 * (Hadoop) fix splits calculation (CASSANDRA-10640)
 * (Hadoop) ensure that Cluster instances are always closed (CASSANDRA-10058)
Merged from 2.1:
 * Fix Stress profile parsing on Windows (CASSANDRA-10808)
 * Fix incremental repair hang when replica is down (CASSANDRA-10288)
 * Optimize the way we check if a token is repaired in anticompaction (CASSANDRA-10768)
 * Add proper error handling to stream receiver (CASSANDRA-10774)
 * Warn or fail when changing cluster topology live (CASSANDRA-10243)
 * Status command in debian/ubuntu init script doesn't work (CASSANDRA-10213)
 * Some DROP ... IF EXISTS incorrectly result in exceptions on non-existing KS (CASSANDRA-10658)
 * DeletionTime.compareTo wrong in rare cases (CASSANDRA-10749)
 * Force encoding when computing statement ids (CASSANDRA-10755)
 * Properly reject counters as map keys (CASSANDRA-10760)
 * Fix the sstable-needs-cleanup check (CASSANDRA-10740)
 * (cqlsh) Print column names before COPY operation (CASSANDRA-8935)
 * Fix CompressedInputStream for proper cleanup (CASSANDRA-10012)
 * (cqlsh) Support counters in COPY commands (CASSANDRA-9043)
 * Try next replica if not possible to connect to primary replica on
   ColumnFamilyRecordReader (CASSANDRA-2388)
 * Limit window size in DTCS (CASSANDRA-10280)
 * sstableloader does not use MAX_HEAP_SIZE env parameter (CASSANDRA-10188)
 * (cqlsh) Improve COPY TO performance and error handling (CASSANDRA-9304)
 * Create compression chunk for sending file only (CASSANDRA-10680)
 * Forbid compact clustering column type changes in ALTER TABLE (CASSANDRA-8879)
 * Reject incremental repair with subrange repair (CASSANDRA-10422)
 * Add a nodetool command to refresh size_estimates (CASSANDRA-9579)
 * Invalidate cache after stream receive task is completed (CASSANDRA-10341)
 * Reject counter writes in CQLSSTableWriter (CASSANDRA-10258)
 * Remove superfluous COUNTER_MUTATION stage mapping (CASSANDRA-10605)


3.0
 * Fix AssertionError while flushing memtable due to materialized views
   incorrectly inserting empty rows (CASSANDRA-10614)
 * Store UDA initcond as CQL literal in the schema table, instead of a blob (CASSANDRA-10650)
 * Don't use -1 for the position of partition key in schema (CASSANDRA-10491)
 * Fix distinct queries in mixed version cluster (CASSANDRA-10573)
 * Skip sstable on clustering in names query (CASSANDRA-10571)
 * Remove value skipping as it breaks read-repair (CASSANDRA-10655)
 * Fix bootstrapping with MVs (CASSANDRA-10621)
 * Make sure EACH_QUORUM reads are using NTS (CASSANDRA-10584)
 * Fix MV replica filtering for non-NetworkTopologyStrategy (CASSANDRA-10634)
 * (Hadoop) fix CIF describeSplits() not handling 0 size estimates (CASSANDRA-10600)
 * Fix reading of legacy sstables (CASSANDRA-10590)
 * Use CQL type names in schema metadata tables (CASSANDRA-10365)
 * Guard batchlog replay against integer division by zero (CASSANDRA-9223)
 * Fix bug when adding a column to thrift with the same name than a primary key (CASSANDRA-10608)
 * Add client address argument to IAuthenticator::newSaslNegotiator (CASSANDRA-8068)
 * Fix implementation of LegacyLayout.LegacyBoundComparator (CASSANDRA-10602)
 * Don't use 'names query' read path for counters (CASSANDRA-10572)
 * Fix backward compatibility for counters (CASSANDRA-10470)
 * Remove memory_allocator paramter from cassandra.yaml (CASSANDRA-10581,10628)
 * Execute the metadata reload task of all registered indexes on CFS::reload (CASSANDRA-10604)
 * Fix thrift cas operations with defined columns (CASSANDRA-10576)
 * Fix PartitionUpdate.operationCount()for updates with static column operations (CASSANDRA-10606)
 * Fix thrift get() queries with defined columns (CASSANDRA-10586)
 * Fix marking of indexes as built and removed (CASSANDRA-10601)
 * Skip initialization of non-registered 2i instances, remove Index::getIndexName (CASSANDRA-10595)
 * Fix batches on multiple tables (CASSANDRA-10554)
 * Ensure compaction options are validated when updating KeyspaceMetadata (CASSANDRA-10569)
 * Flatten Iterator Transformation Hierarchy (CASSANDRA-9975)
 * Remove token generator (CASSANDRA-5261)
 * RolesCache should not be created for any authenticator that does not requireAuthentication (CASSANDRA-10562)
 * Fix LogTransaction checking only a single directory for files (CASSANDRA-10421)
 * Fix handling of range tombstones when reading old format sstables (CASSANDRA-10360)
 * Aggregate with Initial Condition fails with C* 3.0 (CASSANDRA-10367)
Merged from 2.2:
 * (cqlsh) show partial trace if incomplete after max_trace_wait (CASSANDRA-7645)
 * Use most up-to-date version of schema for system tables (CASSANDRA-10652)
 * Deprecate memory_allocator in cassandra.yaml (CASSANDRA-10581,10628)
 * Expose phi values from failure detector via JMX and tweak debug
   and trace logging (CASSANDRA-9526)
 * Fix IllegalArgumentException in DataOutputBuffer.reallocate for large buffers (CASSANDRA-10592)
Merged from 2.1:
 * Shutdown compaction in drain to prevent leak (CASSANDRA-10079)
 * (cqlsh) fix COPY using wrong variable name for time_format (CASSANDRA-10633)
 * Do not run SizeEstimatesRecorder if a node is not a member of the ring (CASSANDRA-9912)
 * Improve handling of dead nodes in gossip (CASSANDRA-10298)
 * Fix logback-tools.xml incorrectly configured for outputing to System.err
   (CASSANDRA-9937)
 * Fix streaming to catch exception so retry not fail (CASSANDRA-10557)
 * Add validation method to PerRowSecondaryIndex (CASSANDRA-10092)
 * Support encrypted and plain traffic on the same port (CASSANDRA-10559)
 * Do STCS in DTCS windows (CASSANDRA-10276)
 * Avoid repetition of JVM_OPTS in debian package (CASSANDRA-10251)
 * Fix potential NPE from handling result of SIM.highestSelectivityIndex (CASSANDRA-10550)
 * Fix paging issues with partitions containing only static columns data (CASSANDRA-10381)
 * Fix conditions on static columns (CASSANDRA-10264)
 * AssertionError: attempted to delete non-existing file CommitLog (CASSANDRA-10377)
 * Fix sorting for queries with an IN condition on partition key columns (CASSANDRA-10363)


3.0-rc2
 * Fix SELECT DISTINCT queries between 2.2.2 nodes and 3.0 nodes (CASSANDRA-10473)
 * Remove circular references in SegmentedFile (CASSANDRA-10543)
 * Ensure validation of indexed values only occurs once per-partition (CASSANDRA-10536)
 * Fix handling of static columns for range tombstones in thrift (CASSANDRA-10174)
 * Support empty ColumnFilter for backward compatility on empty IN (CASSANDRA-10471)
 * Remove Pig support (CASSANDRA-10542)
 * Fix LogFile throws Exception when assertion is disabled (CASSANDRA-10522)
 * Revert CASSANDRA-7486, make CMS default GC, move GC config to
   conf/jvm.options (CASSANDRA-10403)
 * Fix TeeingAppender causing some logs to be truncated/empty (CASSANDRA-10447)
 * Allow EACH_QUORUM for reads (CASSANDRA-9602)
 * Fix potential ClassCastException while upgrading (CASSANDRA-10468)
 * Fix NPE in MVs on update (CASSANDRA-10503)
 * Only include modified cell data in indexing deltas (CASSANDRA-10438)
 * Do not load keyspace when creating sstable writer (CASSANDRA-10443)
 * If node is not yet gossiping write all MV updates to batchlog only (CASSANDRA-10413)
 * Re-populate token metadata after commit log recovery (CASSANDRA-10293)
 * Provide additional metrics for materialized views (CASSANDRA-10323)
 * Flush system schema tables after local schema changes (CASSANDRA-10429)
Merged from 2.2:
 * Reduce contention getting instances of CompositeType (CASSANDRA-10433)
 * Fix the regression when using LIMIT with aggregates (CASSANDRA-10487)
 * Avoid NoClassDefFoundError during DataDescriptor initialization on windows (CASSANDRA-10412)
 * Preserve case of quoted Role & User names (CASSANDRA-10394)
 * cqlsh pg-style-strings broken (CASSANDRA-10484)
 * cqlsh prompt includes name of keyspace after failed `use` statement (CASSANDRA-10369)
Merged from 2.1:
 * (cqlsh) Distinguish negative and positive infinity in output (CASSANDRA-10523)
 * (cqlsh) allow custom time_format for COPY TO (CASSANDRA-8970)
 * Don't allow startup if the node's rack has changed (CASSANDRA-10242)
 * (cqlsh) show partial trace if incomplete after max_trace_wait (CASSANDRA-7645)
 * Allow LOCAL_JMX to be easily overridden (CASSANDRA-10275)
 * Mark nodes as dead even if they've already left (CASSANDRA-10205)


3.0.0-rc1
 * Fix mixed version read request compatibility for compact static tables
   (CASSANDRA-10373)
 * Fix paging of DISTINCT with static and IN (CASSANDRA-10354)
 * Allow MATERIALIZED VIEW's SELECT statement to restrict primary key
   columns (CASSANDRA-9664)
 * Move crc_check_chance out of compression options (CASSANDRA-9839)
 * Fix descending iteration past end of BTreeSearchIterator (CASSANDRA-10301)
 * Transfer hints to a different node on decommission (CASSANDRA-10198)
 * Check partition keys for CAS operations during stmt validation (CASSANDRA-10338)
 * Add custom query expressions to SELECT (CASSANDRA-10217)
 * Fix minor bugs in MV handling (CASSANDRA-10362)
 * Allow custom indexes with 0,1 or multiple target columns (CASSANDRA-10124)
 * Improve MV schema representation (CASSANDRA-9921)
 * Add flag to enable/disable coordinator batchlog for MV writes (CASSANDRA-10230)
 * Update cqlsh COPY for new internal driver serialization interface (CASSANDRA-10318)
 * Give index implementations more control over rebuild operations (CASSANDRA-10312)
 * Update index file format (CASSANDRA-10314)
 * Add "shadowable" row tombstones to deal with mv timestamp issues (CASSANDRA-10261)
 * CFS.loadNewSSTables() broken for pre-3.0 sstables
 * Cache selected index in read command to reduce lookups (CASSANDRA-10215)
 * Small optimizations of sstable index serialization (CASSANDRA-10232)
 * Support for both encrypted and unencrypted native transport connections (CASSANDRA-9590)
Merged from 2.2:
 * Configurable page size in cqlsh (CASSANDRA-9855)
 * Defer default role manager setup until all nodes are on 2.2+ (CASSANDRA-9761)
 * Handle missing RoleManager in config after upgrade to 2.2 (CASSANDRA-10209)
Merged from 2.1:
 * Bulk Loader API could not tolerate even node failure (CASSANDRA-10347)
 * Avoid misleading pushed notifications when multiple nodes
   share an rpc_address (CASSANDRA-10052)
 * Fix dropping undroppable when message queue is full (CASSANDRA-10113)
 * Fix potential ClassCastException during paging (CASSANDRA-10352)
 * Prevent ALTER TYPE from creating circular references (CASSANDRA-10339)
 * Fix cache handling of 2i and base tables (CASSANDRA-10155, 10359)
 * Fix NPE in nodetool compactionhistory (CASSANDRA-9758)
 * (Pig) support BulkOutputFormat as a URL parameter (CASSANDRA-7410)
 * BATCH statement is broken in cqlsh (CASSANDRA-10272)
 * (cqlsh) Make cqlsh PEP8 Compliant (CASSANDRA-10066)
 * (cqlsh) Fix error when starting cqlsh with --debug (CASSANDRA-10282)
 * Scrub, Cleanup and Upgrade do not unmark compacting until all operations
   have completed, regardless of the occurence of exceptions (CASSANDRA-10274)


3.0.0-beta2
 * Fix columns returned by AbstractBtreePartitions (CASSANDRA-10220)
 * Fix backward compatibility issue due to AbstractBounds serialization bug (CASSANDRA-9857)
 * Fix startup error when upgrading nodes (CASSANDRA-10136)
 * Base table PRIMARY KEY can be assumed to be NOT NULL in MV creation (CASSANDRA-10147)
 * Improve batchlog write patch (CASSANDRA-9673)
 * Re-apply MaterializedView updates on commitlog replay (CASSANDRA-10164)
 * Require AbstractType.isByteOrderComparable declaration in constructor (CASSANDRA-9901)
 * Avoid digest mismatch on upgrade to 3.0 (CASSANDRA-9554)
 * Fix Materialized View builder when adding multiple MVs (CASSANDRA-10156)
 * Choose better poolingOptions for protocol v4 in cassandra-stress (CASSANDRA-10182)
 * Fix LWW bug affecting Materialized Views (CASSANDRA-10197)
 * Ensures frozen sets and maps are always sorted (CASSANDRA-10162)
 * Don't deadlock when flushing CFS backed custom indexes (CASSANDRA-10181)
 * Fix double flushing of secondary index tables (CASSANDRA-10180)
 * Fix incorrect handling of range tombstones in thrift (CASSANDRA-10046)
 * Only use batchlog when paired materialized view replica is remote (CASSANDRA-10061)
 * Reuse TemporalRow when updating multiple MaterializedViews (CASSANDRA-10060)
 * Validate gc_grace_seconds for batchlog writes and MVs (CASSANDRA-9917)
 * Fix sstablerepairedset (CASSANDRA-10132)
Merged from 2.2:
 * Cancel transaction for sstables we wont redistribute index summary
   for (CASSANDRA-10270)
 * Retry snapshot deletion after compaction and gc on Windows (CASSANDRA-10222)
 * Fix failure to start with space in directory path on Windows (CASSANDRA-10239)
 * Fix repair hang when snapshot failed (CASSANDRA-10057)
 * Fall back to 1/4 commitlog volume for commitlog_total_space on small disks
   (CASSANDRA-10199)
Merged from 2.1:
 * Added configurable warning threshold for GC duration (CASSANDRA-8907)
 * Fix handling of streaming EOF (CASSANDRA-10206)
 * Only check KeyCache when it is enabled
 * Change streaming_socket_timeout_in_ms default to 1 hour (CASSANDRA-8611)
 * (cqlsh) update list of CQL keywords (CASSANDRA-9232)
 * Add nodetool gettraceprobability command (CASSANDRA-10234)
Merged from 2.0:
 * Fix rare race where older gossip states can be shadowed (CASSANDRA-10366)
 * Fix consolidating racks violating the RF contract (CASSANDRA-10238)
 * Disallow decommission when node is in drained state (CASSANDRA-8741)


2.2.1
 * Fix race during construction of commit log (CASSANDRA-10049)
 * Fix LeveledCompactionStrategyTest (CASSANDRA-9757)
 * Fix broken UnbufferedDataOutputStreamPlus.writeUTF (CASSANDRA-10203)
 * (cqlsh) default load-from-file encoding to utf-8 (CASSANDRA-9898)
 * Avoid returning Permission.NONE when failing to query users table (CASSANDRA-10168)
 * (cqlsh) add CLEAR command (CASSANDRA-10086)
 * Support string literals as Role names for compatibility (CASSANDRA-10135)
Merged from 2.1:
 * Only check KeyCache when it is enabled
 * Change streaming_socket_timeout_in_ms default to 1 hour (CASSANDRA-8611)
 * (cqlsh) update list of CQL keywords (CASSANDRA-9232)


3.0.0-beta1
 * Redesign secondary index API (CASSANDRA-9459, 7771, 9041)
 * Fix throwing ReadFailure instead of ReadTimeout on range queries (CASSANDRA-10125)
 * Rewrite hinted handoff (CASSANDRA-6230)
 * Fix query on static compact tables (CASSANDRA-10093)
 * Fix race during construction of commit log (CASSANDRA-10049)
 * Add option to only purge repaired tombstones (CASSANDRA-6434)
 * Change authorization handling for MVs (CASSANDRA-9927)
 * Add custom JMX enabled executor for UDF sandbox (CASSANDRA-10026)
 * Fix row deletion bug for Materialized Views (CASSANDRA-10014)
 * Support mixed-version clusters with Cassandra 2.1 and 2.2 (CASSANDRA-9704)
 * Fix multiple slices on RowSearchers (CASSANDRA-10002)
 * Fix bug in merging of collections (CASSANDRA-10001)
 * Optimize batchlog replay to avoid full scans (CASSANDRA-7237)
 * Repair improvements when using vnodes (CASSANDRA-5220)
 * Disable scripted UDFs by default (CASSANDRA-9889)
 * Bytecode inspection for Java-UDFs (CASSANDRA-9890)
 * Use byte to serialize MT hash length (CASSANDRA-9792)
 * Replace usage of Adler32 with CRC32 (CASSANDRA-8684)
 * Fix migration to new format from 2.1 SSTable (CASSANDRA-10006)
 * SequentialWriter should extend BufferedDataOutputStreamPlus (CASSANDRA-9500)
 * Use the same repairedAt timestamp within incremental repair session (CASSANDRA-9111)
Merged from 2.2:
 * Allow count(*) and count(1) to be use as normal aggregation (CASSANDRA-10114)
 * An NPE is thrown if the column name is unknown for an IN relation (CASSANDRA-10043)
 * Apply commit_failure_policy to more errors on startup (CASSANDRA-9749)
 * Fix histogram overflow exception (CASSANDRA-9973)
 * Route gossip messages over dedicated socket (CASSANDRA-9237)
 * Add checksum to saved cache files (CASSANDRA-9265)
 * Log warning when using an aggregate without partition key (CASSANDRA-9737)
Merged from 2.1:
 * (cqlsh) Allow encoding to be set through command line (CASSANDRA-10004)
 * Add new JMX methods to change local compaction strategy (CASSANDRA-9965)
 * Write hints for paxos commits (CASSANDRA-7342)
 * (cqlsh) Fix timestamps before 1970 on Windows, always
   use UTC for timestamp display (CASSANDRA-10000)
 * (cqlsh) Avoid overwriting new config file with old config
   when both exist (CASSANDRA-9777)
 * Release snapshot selfRef when doing snapshot repair (CASSANDRA-9998)
 * Cannot replace token does not exist - DN node removed as Fat Client (CASSANDRA-9871)
Merged from 2.0:
 * Don't cast expected bf size to an int (CASSANDRA-9959)
 * Make getFullyExpiredSSTables less expensive (CASSANDRA-9882)


3.0.0-alpha1
 * Implement proper sandboxing for UDFs (CASSANDRA-9402)
 * Simplify (and unify) cleanup of compaction leftovers (CASSANDRA-7066)
 * Allow extra schema definitions in cassandra-stress yaml (CASSANDRA-9850)
 * Metrics should use up to date nomenclature (CASSANDRA-9448)
 * Change CREATE/ALTER TABLE syntax for compression (CASSANDRA-8384)
 * Cleanup crc and adler code for java 8 (CASSANDRA-9650)
 * Storage engine refactor (CASSANDRA-8099, 9743, 9746, 9759, 9781, 9808, 9825,
   9848, 9705, 9859, 9867, 9874, 9828, 9801)
 * Update Guava to 18.0 (CASSANDRA-9653)
 * Bloom filter false positive ratio is not honoured (CASSANDRA-8413)
 * New option for cassandra-stress to leave a ratio of columns null (CASSANDRA-9522)
 * Change hinted_handoff_enabled yaml setting, JMX (CASSANDRA-9035)
 * Add algorithmic token allocation (CASSANDRA-7032)
 * Add nodetool command to replay batchlog (CASSANDRA-9547)
 * Make file buffer cache independent of paths being read (CASSANDRA-8897)
 * Remove deprecated legacy Hadoop code (CASSANDRA-9353)
 * Decommissioned nodes will not rejoin the cluster (CASSANDRA-8801)
 * Change gossip stabilization to use endpoit size (CASSANDRA-9401)
 * Change default garbage collector to G1 (CASSANDRA-7486)
 * Populate TokenMetadata early during startup (CASSANDRA-9317)
 * Undeprecate cache recentHitRate (CASSANDRA-6591)
 * Add support for selectively varint encoding fields (CASSANDRA-9499, 9865)
 * Materialized Views (CASSANDRA-6477)
Merged from 2.2:
 * Avoid grouping sstables for anticompaction with DTCS (CASSANDRA-9900)
 * UDF / UDA execution time in trace (CASSANDRA-9723)
 * Fix broken internode SSL (CASSANDRA-9884)
Merged from 2.1:
 * Add new JMX methods to change local compaction strategy (CASSANDRA-9965)
 * Fix handling of enable/disable autocompaction (CASSANDRA-9899)
 * Add consistency level to tracing ouput (CASSANDRA-9827)
 * Remove repair snapshot leftover on startup (CASSANDRA-7357)
 * Use random nodes for batch log when only 2 racks (CASSANDRA-8735)
 * Ensure atomicity inside thrift and stream session (CASSANDRA-7757)
 * Fix nodetool info error when the node is not joined (CASSANDRA-9031)
Merged from 2.0:
 * Log when messages are dropped due to cross_node_timeout (CASSANDRA-9793)
 * Don't track hotness when opening from snapshot for validation (CASSANDRA-9382)


2.2.0
 * Allow the selection of columns together with aggregates (CASSANDRA-9767)
 * Fix cqlsh copy methods and other windows specific issues (CASSANDRA-9795)
 * Don't wrap byte arrays in SequentialWriter (CASSANDRA-9797)
 * sum() and avg() functions missing for smallint and tinyint types (CASSANDRA-9671)
 * Revert CASSANDRA-9542 (allow native functions in UDA) (CASSANDRA-9771)
Merged from 2.1:
 * Fix MarshalException when upgrading superColumn family (CASSANDRA-9582)
 * Fix broken logging for "empty" flushes in Memtable (CASSANDRA-9837)
 * Handle corrupt files on startup (CASSANDRA-9686)
 * Fix clientutil jar and tests (CASSANDRA-9760)
 * (cqlsh) Allow the SSL protocol version to be specified through the
    config file or environment variables (CASSANDRA-9544)
Merged from 2.0:
 * Add tool to find why expired sstables are not getting dropped (CASSANDRA-10015)
 * Remove erroneous pending HH tasks from tpstats/jmx (CASSANDRA-9129)
 * Don't cast expected bf size to an int (CASSANDRA-9959)
 * checkForEndpointCollision fails for legitimate collisions (CASSANDRA-9765)
 * Complete CASSANDRA-8448 fix (CASSANDRA-9519)
 * Don't include auth credentials in debug log (CASSANDRA-9682)
 * Can't transition from write survey to normal mode (CASSANDRA-9740)
 * Scrub (recover) sstables even when -Index.db is missing (CASSANDRA-9591)
 * Fix growing pending background compaction (CASSANDRA-9662)


2.2.0-rc2
 * Re-enable memory-mapped I/O on Windows (CASSANDRA-9658)
 * Warn when an extra-large partition is compacted (CASSANDRA-9643)
 * (cqlsh) Allow setting the initial connection timeout (CASSANDRA-9601)
 * BulkLoader has --transport-factory option but does not use it (CASSANDRA-9675)
 * Allow JMX over SSL directly from nodetool (CASSANDRA-9090)
 * Update cqlsh for UDFs (CASSANDRA-7556)
 * Change Windows kernel default timer resolution (CASSANDRA-9634)
 * Deprected sstable2json and json2sstable (CASSANDRA-9618)
 * Allow native functions in user-defined aggregates (CASSANDRA-9542)
 * Don't repair system_distributed by default (CASSANDRA-9621)
 * Fix mixing min, max, and count aggregates for blob type (CASSANRA-9622)
 * Rename class for DATE type in Java driver (CASSANDRA-9563)
 * Duplicate compilation of UDFs on coordinator (CASSANDRA-9475)
 * Fix connection leak in CqlRecordWriter (CASSANDRA-9576)
 * Mlockall before opening system sstables & remove boot_without_jna option (CASSANDRA-9573)
 * Add functions to convert timeuuid to date or time, deprecate dateOf and unixTimestampOf (CASSANDRA-9229)
 * Make sure we cancel non-compacting sstables from LifecycleTransaction (CASSANDRA-9566)
 * Fix deprecated repair JMX API (CASSANDRA-9570)
 * Add logback metrics (CASSANDRA-9378)
 * Update and refactor ant test/test-compression to run the tests in parallel (CASSANDRA-9583)
 * Fix upgrading to new directory for secondary index (CASSANDRA-9687)
Merged from 2.1:
 * (cqlsh) Fix bad check for CQL compatibility when DESCRIBE'ing
   COMPACT STORAGE tables with no clustering columns
 * Eliminate strong self-reference chains in sstable ref tidiers (CASSANDRA-9656)
 * Ensure StreamSession uses canonical sstable reader instances (CASSANDRA-9700) 
 * Ensure memtable book keeping is not corrupted in the event we shrink usage (CASSANDRA-9681)
 * Update internal python driver for cqlsh (CASSANDRA-9064)
 * Fix IndexOutOfBoundsException when inserting tuple with too many
   elements using the string literal notation (CASSANDRA-9559)
 * Enable describe on indices (CASSANDRA-7814)
 * Fix incorrect result for IN queries where column not found (CASSANDRA-9540)
 * ColumnFamilyStore.selectAndReference may block during compaction (CASSANDRA-9637)
 * Fix bug in cardinality check when compacting (CASSANDRA-9580)
 * Fix memory leak in Ref due to ConcurrentLinkedQueue.remove() behaviour (CASSANDRA-9549)
 * Make rebuild only run one at a time (CASSANDRA-9119)
Merged from 2.0:
 * Avoid NPE in AuthSuccess#decode (CASSANDRA-9727)
 * Add listen_address to system.local (CASSANDRA-9603)
 * Bug fixes to resultset metadata construction (CASSANDRA-9636)
 * Fix setting 'durable_writes' in ALTER KEYSPACE (CASSANDRA-9560)
 * Avoids ballot clash in Paxos (CASSANDRA-9649)
 * Improve trace messages for RR (CASSANDRA-9479)
 * Fix suboptimal secondary index selection when restricted
   clustering column is also indexed (CASSANDRA-9631)
 * (cqlsh) Add min_threshold to DTCS option autocomplete (CASSANDRA-9385)
 * Fix error message when attempting to create an index on a column
   in a COMPACT STORAGE table with clustering columns (CASSANDRA-9527)
 * 'WITH WITH' in alter keyspace statements causes NPE (CASSANDRA-9565)
 * Expose some internals of SelectStatement for inspection (CASSANDRA-9532)
 * ArrivalWindow should use primitives (CASSANDRA-9496)
 * Periodically submit background compaction tasks (CASSANDRA-9592)
 * Set HAS_MORE_PAGES flag to false when PagingState is null (CASSANDRA-9571)


2.2.0-rc1
 * Compressed commit log should measure compressed space used (CASSANDRA-9095)
 * Fix comparison bug in CassandraRoleManager#collectRoles (CASSANDRA-9551)
 * Add tinyint,smallint,time,date support for UDFs (CASSANDRA-9400)
 * Deprecates SSTableSimpleWriter and SSTableSimpleUnsortedWriter (CASSANDRA-9546)
 * Empty INITCOND treated as null in aggregate (CASSANDRA-9457)
 * Remove use of Cell in Thrift MapReduce classes (CASSANDRA-8609)
 * Integrate pre-release Java Driver 2.2-rc1, custom build (CASSANDRA-9493)
 * Clean up gossiper logic for old versions (CASSANDRA-9370)
 * Fix custom payload coding/decoding to match the spec (CASSANDRA-9515)
 * ant test-all results incomplete when parsed (CASSANDRA-9463)
 * Disallow frozen<> types in function arguments and return types for
   clarity (CASSANDRA-9411)
 * Static Analysis to warn on unsafe use of Autocloseable instances (CASSANDRA-9431)
 * Update commitlog archiving examples now that commitlog segments are
   not recycled (CASSANDRA-9350)
 * Extend Transactional API to sstable lifecycle management (CASSANDRA-8568)
 * (cqlsh) Add support for native protocol 4 (CASSANDRA-9399)
 * Ensure that UDF and UDAs are keyspace-isolated (CASSANDRA-9409)
 * Revert CASSANDRA-7807 (tracing completion client notifications) (CASSANDRA-9429)
 * Add ability to stop compaction by ID (CASSANDRA-7207)
 * Let CassandraVersion handle SNAPSHOT version (CASSANDRA-9438)
Merged from 2.1:
 * (cqlsh) Fix using COPY through SOURCE or -f (CASSANDRA-9083)
 * Fix occasional lack of `system` keyspace in schema tables (CASSANDRA-8487)
 * Use ProtocolError code instead of ServerError code for native protocol
   error responses to unsupported protocol versions (CASSANDRA-9451)
 * Default commitlog_sync_batch_window_in_ms changed to 2ms (CASSANDRA-9504)
 * Fix empty partition assertion in unsorted sstable writing tools (CASSANDRA-9071)
 * Ensure truncate without snapshot cannot produce corrupt responses (CASSANDRA-9388) 
 * Consistent error message when a table mixes counter and non-counter
   columns (CASSANDRA-9492)
 * Avoid getting unreadable keys during anticompaction (CASSANDRA-9508)
 * (cqlsh) Better float precision by default (CASSANDRA-9224)
 * Improve estimated row count (CASSANDRA-9107)
 * Optimize range tombstone memory footprint (CASSANDRA-8603)
 * Use configured gcgs in anticompaction (CASSANDRA-9397)
Merged from 2.0:
 * Don't accumulate more range than necessary in RangeTombstone.Tracker (CASSANDRA-9486)
 * Add broadcast and rpc addresses to system.local (CASSANDRA-9436)
 * Always mark sstable suspect when corrupted (CASSANDRA-9478)
 * Add database users and permissions to CQL3 documentation (CASSANDRA-7558)
 * Allow JVM_OPTS to be passed to standalone tools (CASSANDRA-5969)
 * Fix bad condition in RangeTombstoneList (CASSANDRA-9485)
 * Fix potential StackOverflow when setting CrcCheckChance over JMX (CASSANDRA-9488)
 * Fix null static columns in pages after the first, paged reversed
   queries (CASSANDRA-8502)
 * Fix counting cache serialization in request metrics (CASSANDRA-9466)
 * Add option not to validate atoms during scrub (CASSANDRA-9406)


2.2.0-beta1
 * Introduce Transactional API for internal state changes (CASSANDRA-8984)
 * Add a flag in cassandra.yaml to enable UDFs (CASSANDRA-9404)
 * Better support of null for UDF (CASSANDRA-8374)
 * Use ecj instead of javassist for UDFs (CASSANDRA-8241)
 * faster async logback configuration for tests (CASSANDRA-9376)
 * Add `smallint` and `tinyint` data types (CASSANDRA-8951)
 * Avoid thrift schema creation when native driver is used in stress tool (CASSANDRA-9374)
 * Make Functions.declared thread-safe
 * Add client warnings to native protocol v4 (CASSANDRA-8930)
 * Allow roles cache to be invalidated (CASSANDRA-8967)
 * Upgrade Snappy (CASSANDRA-9063)
 * Don't start Thrift rpc by default (CASSANDRA-9319)
 * Only stream from unrepaired sstables with incremental repair (CASSANDRA-8267)
 * Aggregate UDFs allow SFUNC return type to differ from STYPE if FFUNC specified (CASSANDRA-9321)
 * Remove Thrift dependencies in bundled tools (CASSANDRA-8358)
 * Disable memory mapping of hsperfdata file for JVM statistics (CASSANDRA-9242)
 * Add pre-startup checks to detect potential incompatibilities (CASSANDRA-8049)
 * Distinguish between null and unset in protocol v4 (CASSANDRA-7304)
 * Add user/role permissions for user-defined functions (CASSANDRA-7557)
 * Allow cassandra config to be updated to restart daemon without unloading classes (CASSANDRA-9046)
 * Don't initialize compaction writer before checking if iter is empty (CASSANDRA-9117)
 * Don't execute any functions at prepare-time (CASSANDRA-9037)
 * Share file handles between all instances of a SegmentedFile (CASSANDRA-8893)
 * Make it possible to major compact LCS (CASSANDRA-7272)
 * Make FunctionExecutionException extend RequestExecutionException
   (CASSANDRA-9055)
 * Add support for SELECT JSON, INSERT JSON syntax and new toJson(), fromJson()
   functions (CASSANDRA-7970)
 * Optimise max purgeable timestamp calculation in compaction (CASSANDRA-8920)
 * Constrain internode message buffer sizes, and improve IO class hierarchy (CASSANDRA-8670) 
 * New tool added to validate all sstables in a node (CASSANDRA-5791)
 * Push notification when tracing completes for an operation (CASSANDRA-7807)
 * Delay "node up" and "node added" notifications until native protocol server is started (CASSANDRA-8236)
 * Compressed Commit Log (CASSANDRA-6809)
 * Optimise IntervalTree (CASSANDRA-8988)
 * Add a key-value payload for third party usage (CASSANDRA-8553, 9212)
 * Bump metrics-reporter-config dependency for metrics 3.0 (CASSANDRA-8149)
 * Partition intra-cluster message streams by size, not type (CASSANDRA-8789)
 * Add WriteFailureException to native protocol, notify coordinator of
   write failures (CASSANDRA-8592)
 * Convert SequentialWriter to nio (CASSANDRA-8709)
 * Add role based access control (CASSANDRA-7653, 8650, 7216, 8760, 8849, 8761, 8850)
 * Record client ip address in tracing sessions (CASSANDRA-8162)
 * Indicate partition key columns in response metadata for prepared
   statements (CASSANDRA-7660)
 * Merge UUIDType and TimeUUIDType parse logic (CASSANDRA-8759)
 * Avoid memory allocation when searching index summary (CASSANDRA-8793)
 * Optimise (Time)?UUIDType Comparisons (CASSANDRA-8730)
 * Make CRC32Ex into a separate maven dependency (CASSANDRA-8836)
 * Use preloaded jemalloc w/ Unsafe (CASSANDRA-8714, 9197)
 * Avoid accessing partitioner through StorageProxy (CASSANDRA-8244, 8268)
 * Upgrade Metrics library and remove depricated metrics (CASSANDRA-5657)
 * Serializing Row cache alternative, fully off heap (CASSANDRA-7438)
 * Duplicate rows returned when in clause has repeated values (CASSANDRA-6706)
 * Make CassandraException unchecked, extend RuntimeException (CASSANDRA-8560)
 * Support direct buffer decompression for reads (CASSANDRA-8464)
 * DirectByteBuffer compatible LZ4 methods (CASSANDRA-7039)
 * Group sstables for anticompaction correctly (CASSANDRA-8578)
 * Add ReadFailureException to native protocol, respond
   immediately when replicas encounter errors while handling
   a read request (CASSANDRA-7886)
 * Switch CommitLogSegment from RandomAccessFile to nio (CASSANDRA-8308)
 * Allow mixing token and partition key restrictions (CASSANDRA-7016)
 * Support index key/value entries on map collections (CASSANDRA-8473)
 * Modernize schema tables (CASSANDRA-8261)
 * Support for user-defined aggregation functions (CASSANDRA-8053)
 * Fix NPE in SelectStatement with empty IN values (CASSANDRA-8419)
 * Refactor SelectStatement, return IN results in natural order instead
   of IN value list order and ignore duplicate values in partition key IN restrictions (CASSANDRA-7981)
 * Support UDTs, tuples, and collections in user-defined
   functions (CASSANDRA-7563)
 * Fix aggregate fn results on empty selection, result column name,
   and cqlsh parsing (CASSANDRA-8229)
 * Mark sstables as repaired after full repair (CASSANDRA-7586)
 * Extend Descriptor to include a format value and refactor reader/writer
   APIs (CASSANDRA-7443)
 * Integrate JMH for microbenchmarks (CASSANDRA-8151)
 * Keep sstable levels when bootstrapping (CASSANDRA-7460)
 * Add Sigar library and perform basic OS settings check on startup (CASSANDRA-7838)
 * Support for aggregation functions (CASSANDRA-4914)
 * Remove cassandra-cli (CASSANDRA-7920)
 * Accept dollar quoted strings in CQL (CASSANDRA-7769)
 * Make assassinate a first class command (CASSANDRA-7935)
 * Support IN clause on any partition key column (CASSANDRA-7855)
 * Support IN clause on any clustering column (CASSANDRA-4762)
 * Improve compaction logging (CASSANDRA-7818)
 * Remove YamlFileNetworkTopologySnitch (CASSANDRA-7917)
 * Do anticompaction in groups (CASSANDRA-6851)
 * Support user-defined functions (CASSANDRA-7395, 7526, 7562, 7740, 7781, 7929,
   7924, 7812, 8063, 7813, 7708)
 * Permit configurable timestamps with cassandra-stress (CASSANDRA-7416)
 * Move sstable RandomAccessReader to nio2, which allows using the
   FILE_SHARE_DELETE flag on Windows (CASSANDRA-4050)
 * Remove CQL2 (CASSANDRA-5918)
 * Optimize fetching multiple cells by name (CASSANDRA-6933)
 * Allow compilation in java 8 (CASSANDRA-7028)
 * Make incremental repair default (CASSANDRA-7250)
 * Enable code coverage thru JaCoCo (CASSANDRA-7226)
 * Switch external naming of 'column families' to 'tables' (CASSANDRA-4369) 
 * Shorten SSTable path (CASSANDRA-6962)
 * Use unsafe mutations for most unit tests (CASSANDRA-6969)
 * Fix race condition during calculation of pending ranges (CASSANDRA-7390)
 * Fail on very large batch sizes (CASSANDRA-8011)
 * Improve concurrency of repair (CASSANDRA-6455, 8208, 9145)
 * Select optimal CRC32 implementation at runtime (CASSANDRA-8614)
 * Evaluate MurmurHash of Token once per query (CASSANDRA-7096)
 * Generalize progress reporting (CASSANDRA-8901)
 * Resumable bootstrap streaming (CASSANDRA-8838, CASSANDRA-8942)
 * Allow scrub for secondary index (CASSANDRA-5174)
 * Save repair data to system table (CASSANDRA-5839)
 * fix nodetool names that reference column families (CASSANDRA-8872)
 Merged from 2.1:
 * Warn on misuse of unlogged batches (CASSANDRA-9282)
 * Failure detector detects and ignores local pauses (CASSANDRA-9183)
 * Add utility class to support for rate limiting a given log statement (CASSANDRA-9029)
 * Add missing consistency levels to cassandra-stess (CASSANDRA-9361)
 * Fix commitlog getCompletedTasks to not increment (CASSANDRA-9339)
 * Fix for harmless exceptions logged as ERROR (CASSANDRA-8564)
 * Delete processed sstables in sstablesplit/sstableupgrade (CASSANDRA-8606)
 * Improve sstable exclusion from partition tombstones (CASSANDRA-9298)
 * Validate the indexed column rather than the cell's contents for 2i (CASSANDRA-9057)
 * Add support for top-k custom 2i queries (CASSANDRA-8717)
 * Fix error when dropping table during compaction (CASSANDRA-9251)
 * cassandra-stress supports validation operations over user profiles (CASSANDRA-8773)
 * Add support for rate limiting log messages (CASSANDRA-9029)
 * Log the partition key with tombstone warnings (CASSANDRA-8561)
 * Reduce runWithCompactionsDisabled poll interval to 1ms (CASSANDRA-9271)
 * Fix PITR commitlog replay (CASSANDRA-9195)
 * GCInspector logs very different times (CASSANDRA-9124)
 * Fix deleting from an empty list (CASSANDRA-9198)
 * Update tuple and collection types that use a user-defined type when that UDT
   is modified (CASSANDRA-9148, CASSANDRA-9192)
 * Use higher timeout for prepair and snapshot in repair (CASSANDRA-9261)
 * Fix anticompaction blocking ANTI_ENTROPY stage (CASSANDRA-9151)
 * Repair waits for anticompaction to finish (CASSANDRA-9097)
 * Fix streaming not holding ref when stream error (CASSANDRA-9295)
 * Fix canonical view returning early opened SSTables (CASSANDRA-9396)
Merged from 2.0:
 * (cqlsh) Add LOGIN command to switch users (CASSANDRA-7212)
 * Clone SliceQueryFilter in AbstractReadCommand implementations (CASSANDRA-8940)
 * Push correct protocol notification for DROP INDEX (CASSANDRA-9310)
 * token-generator - generated tokens too long (CASSANDRA-9300)
 * Fix counting of tombstones for TombstoneOverwhelmingException (CASSANDRA-9299)
 * Fix ReconnectableSnitch reconnecting to peers during upgrade (CASSANDRA-6702)
 * Include keyspace and table name in error log for collections over the size
   limit (CASSANDRA-9286)
 * Avoid potential overlap in LCS with single-partition sstables (CASSANDRA-9322)
 * Log warning message when a table is queried before the schema has fully
   propagated (CASSANDRA-9136)
 * Overload SecondaryIndex#indexes to accept the column definition (CASSANDRA-9314)
 * (cqlsh) Add SERIAL and LOCAL_SERIAL consistency levels (CASSANDRA-8051)
 * Fix index selection during rebuild with certain table layouts (CASSANDRA-9281)
 * Fix partition-level-delete-only workload accounting (CASSANDRA-9194)
 * Allow scrub to handle corrupted compressed chunks (CASSANDRA-9140)
 * Fix assertion error when resetlocalschema is run during repair (CASSANDRA-9249)
 * Disable single sstable tombstone compactions for DTCS by default (CASSANDRA-9234)
 * IncomingTcpConnection thread is not named (CASSANDRA-9262)
 * Close incoming connections when MessagingService is stopped (CASSANDRA-9238)
 * Fix streaming hang when retrying (CASSANDRA-9132)


2.1.5
 * Re-add deprecated cold_reads_to_omit param for backwards compat (CASSANDRA-9203)
 * Make anticompaction visible in compactionstats (CASSANDRA-9098)
 * Improve nodetool getendpoints documentation about the partition
   key parameter (CASSANDRA-6458)
 * Don't check other keyspaces for schema changes when an user-defined
   type is altered (CASSANDRA-9187)
 * Add generate-idea-files target to build.xml (CASSANDRA-9123)
 * Allow takeColumnFamilySnapshot to take a list of tables (CASSANDRA-8348)
 * Limit major sstable operations to their canonical representation (CASSANDRA-8669)
 * cqlsh: Add tests for INSERT and UPDATE tab completion (CASSANDRA-9125)
 * cqlsh: quote column names when needed in COPY FROM inserts (CASSANDRA-9080)
 * Do not load read meter for offline operations (CASSANDRA-9082)
 * cqlsh: Make CompositeType data readable (CASSANDRA-8919)
 * cqlsh: Fix display of triggers (CASSANDRA-9081)
 * Fix NullPointerException when deleting or setting an element by index on
   a null list collection (CASSANDRA-9077)
 * Buffer bloom filter serialization (CASSANDRA-9066)
 * Fix anti-compaction target bloom filter size (CASSANDRA-9060)
 * Make FROZEN and TUPLE unreserved keywords in CQL (CASSANDRA-9047)
 * Prevent AssertionError from SizeEstimatesRecorder (CASSANDRA-9034)
 * Avoid overwriting index summaries for sstables with an older format that
   does not support downsampling; rebuild summaries on startup when this
   is detected (CASSANDRA-8993)
 * Fix potential data loss in CompressedSequentialWriter (CASSANDRA-8949)
 * Make PasswordAuthenticator number of hashing rounds configurable (CASSANDRA-8085)
 * Fix AssertionError when binding nested collections in DELETE (CASSANDRA-8900)
 * Check for overlap with non-early sstables in LCS (CASSANDRA-8739)
 * Only calculate max purgable timestamp if we have to (CASSANDRA-8914)
 * (cqlsh) Greatly improve performance of COPY FROM (CASSANDRA-8225)
 * IndexSummary effectiveIndexInterval is now a guideline, not a rule (CASSANDRA-8993)
 * Use correct bounds for page cache eviction of compressed files (CASSANDRA-8746)
 * SSTableScanner enforces its bounds (CASSANDRA-8946)
 * Cleanup cell equality (CASSANDRA-8947)
 * Introduce intra-cluster message coalescing (CASSANDRA-8692)
 * DatabaseDescriptor throws NPE when rpc_interface is used (CASSANDRA-8839)
 * Don't check if an sstable is live for offline compactions (CASSANDRA-8841)
 * Don't set clientMode in SSTableLoader (CASSANDRA-8238)
 * Fix SSTableRewriter with disabled early open (CASSANDRA-8535)
 * Fix cassandra-stress so it respects the CL passed in user mode (CASSANDRA-8948)
 * Fix rare NPE in ColumnDefinition#hasIndexOption() (CASSANDRA-8786)
 * cassandra-stress reports per-operation statistics, plus misc (CASSANDRA-8769)
 * Add SimpleDate (cql date) and Time (cql time) types (CASSANDRA-7523)
 * Use long for key count in cfstats (CASSANDRA-8913)
 * Make SSTableRewriter.abort() more robust to failure (CASSANDRA-8832)
 * Remove cold_reads_to_omit from STCS (CASSANDRA-8860)
 * Make EstimatedHistogram#percentile() use ceil instead of floor (CASSANDRA-8883)
 * Fix top partitions reporting wrong cardinality (CASSANDRA-8834)
 * Fix rare NPE in KeyCacheSerializer (CASSANDRA-8067)
 * Pick sstables for validation as late as possible inc repairs (CASSANDRA-8366)
 * Fix commitlog getPendingTasks to not increment (CASSANDRA-8862)
 * Fix parallelism adjustment in range and secondary index queries
   when the first fetch does not satisfy the limit (CASSANDRA-8856)
 * Check if the filtered sstables is non-empty in STCS (CASSANDRA-8843)
 * Upgrade java-driver used for cassandra-stress (CASSANDRA-8842)
 * Fix CommitLog.forceRecycleAllSegments() memory access error (CASSANDRA-8812)
 * Improve assertions in Memory (CASSANDRA-8792)
 * Fix SSTableRewriter cleanup (CASSANDRA-8802)
 * Introduce SafeMemory for CompressionMetadata.Writer (CASSANDRA-8758)
 * 'nodetool info' prints exception against older node (CASSANDRA-8796)
 * Ensure SSTableReader.last corresponds exactly with the file end (CASSANDRA-8750)
 * Make SSTableWriter.openEarly more robust and obvious (CASSANDRA-8747)
 * Enforce SSTableReader.first/last (CASSANDRA-8744)
 * Cleanup SegmentedFile API (CASSANDRA-8749)
 * Avoid overlap with early compaction replacement (CASSANDRA-8683)
 * Safer Resource Management++ (CASSANDRA-8707)
 * Write partition size estimates into a system table (CASSANDRA-7688)
 * cqlsh: Fix keys() and full() collection indexes in DESCRIBE output
   (CASSANDRA-8154)
 * Show progress of streaming in nodetool netstats (CASSANDRA-8886)
 * IndexSummaryBuilder utilises offheap memory, and shares data between
   each IndexSummary opened from it (CASSANDRA-8757)
 * markCompacting only succeeds if the exact SSTableReader instances being 
   marked are in the live set (CASSANDRA-8689)
 * cassandra-stress support for varint (CASSANDRA-8882)
 * Fix Adler32 digest for compressed sstables (CASSANDRA-8778)
 * Add nodetool statushandoff/statusbackup (CASSANDRA-8912)
 * Use stdout for progress and stats in sstableloader (CASSANDRA-8982)
 * Correctly identify 2i datadir from older versions (CASSANDRA-9116)
Merged from 2.0:
 * Ignore gossip SYNs after shutdown (CASSANDRA-9238)
 * Avoid overflow when calculating max sstable size in LCS (CASSANDRA-9235)
 * Make sstable blacklisting work with compression (CASSANDRA-9138)
 * Do not attempt to rebuild indexes if no index accepts any column (CASSANDRA-9196)
 * Don't initiate snitch reconnection for dead states (CASSANDRA-7292)
 * Fix ArrayIndexOutOfBoundsException in CQLSSTableWriter (CASSANDRA-8978)
 * Add shutdown gossip state to prevent timeouts during rolling restarts (CASSANDRA-8336)
 * Fix running with java.net.preferIPv6Addresses=true (CASSANDRA-9137)
 * Fix failed bootstrap/replace attempts being persisted in system.peers (CASSANDRA-9180)
 * Flush system.IndexInfo after marking index built (CASSANDRA-9128)
 * Fix updates to min/max_compaction_threshold through cassandra-cli
   (CASSANDRA-8102)
 * Don't include tmp files when doing offline relevel (CASSANDRA-9088)
 * Use the proper CAS WriteType when finishing a previous round during Paxos
   preparation (CASSANDRA-8672)
 * Avoid race in cancelling compactions (CASSANDRA-9070)
 * More aggressive check for expired sstables in DTCS (CASSANDRA-8359)
 * Fix ignored index_interval change in ALTER TABLE statements (CASSANDRA-7976)
 * Do more aggressive compaction in old time windows in DTCS (CASSANDRA-8360)
 * java.lang.AssertionError when reading saved cache (CASSANDRA-8740)
 * "disk full" when running cleanup (CASSANDRA-9036)
 * Lower logging level from ERROR to DEBUG when a scheduled schema pull
   cannot be completed due to a node being down (CASSANDRA-9032)
 * Fix MOVED_NODE client event (CASSANDRA-8516)
 * Allow overriding MAX_OUTSTANDING_REPLAY_COUNT (CASSANDRA-7533)
 * Fix malformed JMX ObjectName containing IPv6 addresses (CASSANDRA-9027)
 * (cqlsh) Allow increasing CSV field size limit through
   cqlshrc config option (CASSANDRA-8934)
 * Stop logging range tombstones when exceeding the threshold
   (CASSANDRA-8559)
 * Fix NullPointerException when nodetool getendpoints is run
   against invalid keyspaces or tables (CASSANDRA-8950)
 * Allow specifying the tmp dir (CASSANDRA-7712)
 * Improve compaction estimated tasks estimation (CASSANDRA-8904)
 * Fix duplicate up/down messages sent to native clients (CASSANDRA-7816)
 * Expose commit log archive status via JMX (CASSANDRA-8734)
 * Provide better exceptions for invalid replication strategy parameters
   (CASSANDRA-8909)
 * Fix regression in mixed single and multi-column relation support for
   SELECT statements (CASSANDRA-8613)
 * Add ability to limit number of native connections (CASSANDRA-8086)
 * Fix CQLSSTableWriter throwing exception and spawning threads
   (CASSANDRA-8808)
 * Fix MT mismatch between empty and GC-able data (CASSANDRA-8979)
 * Fix incorrect validation when snapshotting single table (CASSANDRA-8056)
 * Add offline tool to relevel sstables (CASSANDRA-8301)
 * Preserve stream ID for more protocol errors (CASSANDRA-8848)
 * Fix combining token() function with multi-column relations on
   clustering columns (CASSANDRA-8797)
 * Make CFS.markReferenced() resistant to bad refcounting (CASSANDRA-8829)
 * Fix StreamTransferTask abort/complete bad refcounting (CASSANDRA-8815)
 * Fix AssertionError when querying a DESC clustering ordered
   table with ASC ordering and paging (CASSANDRA-8767)
 * AssertionError: "Memory was freed" when running cleanup (CASSANDRA-8716)
 * Make it possible to set max_sstable_age to fractional days (CASSANDRA-8406)
 * Fix some multi-column relations with indexes on some clustering
   columns (CASSANDRA-8275)
 * Fix memory leak in SSTableSimple*Writer and SSTableReader.validate()
   (CASSANDRA-8748)
 * Throw OOM if allocating memory fails to return a valid pointer (CASSANDRA-8726)
 * Fix SSTableSimpleUnsortedWriter ConcurrentModificationException (CASSANDRA-8619)
 * 'nodetool info' prints exception against older node (CASSANDRA-8796)
 * Ensure SSTableSimpleUnsortedWriter.close() terminates if
   disk writer has crashed (CASSANDRA-8807)


2.1.4
 * Bind JMX to localhost unless explicitly configured otherwise (CASSANDRA-9085)


2.1.3
 * Fix HSHA/offheap_objects corruption (CASSANDRA-8719)
 * Upgrade libthrift to 0.9.2 (CASSANDRA-8685)
 * Don't use the shared ref in sstableloader (CASSANDRA-8704)
 * Purge internal prepared statements if related tables or
   keyspaces are dropped (CASSANDRA-8693)
 * (cqlsh) Handle unicode BOM at start of files (CASSANDRA-8638)
 * Stop compactions before exiting offline tools (CASSANDRA-8623)
 * Update tools/stress/README.txt to match current behaviour (CASSANDRA-7933)
 * Fix schema from Thrift conversion with empty metadata (CASSANDRA-8695)
 * Safer Resource Management (CASSANDRA-7705)
 * Make sure we compact highly overlapping cold sstables with
   STCS (CASSANDRA-8635)
 * rpc_interface and listen_interface generate NPE on startup when specified
   interface doesn't exist (CASSANDRA-8677)
 * Fix ArrayIndexOutOfBoundsException in nodetool cfhistograms (CASSANDRA-8514)
 * Switch from yammer metrics for nodetool cf/proxy histograms (CASSANDRA-8662)
 * Make sure we don't add tmplink files to the compaction
   strategy (CASSANDRA-8580)
 * (cqlsh) Handle maps with blob keys (CASSANDRA-8372)
 * (cqlsh) Handle DynamicCompositeType schemas correctly (CASSANDRA-8563)
 * Duplicate rows returned when in clause has repeated values (CASSANDRA-6706)
 * Add tooling to detect hot partitions (CASSANDRA-7974)
 * Fix cassandra-stress user-mode truncation of partition generation (CASSANDRA-8608)
 * Only stream from unrepaired sstables during inc repair (CASSANDRA-8267)
 * Don't allow starting multiple inc repairs on the same sstables (CASSANDRA-8316)
 * Invalidate prepared BATCH statements when related tables
   or keyspaces are dropped (CASSANDRA-8652)
 * Fix missing results in secondary index queries on collections
   with ALLOW FILTERING (CASSANDRA-8421)
 * Expose EstimatedHistogram metrics for range slices (CASSANDRA-8627)
 * (cqlsh) Escape clqshrc passwords properly (CASSANDRA-8618)
 * Fix NPE when passing wrong argument in ALTER TABLE statement (CASSANDRA-8355)
 * Pig: Refactor and deprecate CqlStorage (CASSANDRA-8599)
 * Don't reuse the same cleanup strategy for all sstables (CASSANDRA-8537)
 * Fix case-sensitivity of index name on CREATE and DROP INDEX
   statements (CASSANDRA-8365)
 * Better detection/logging for corruption in compressed sstables (CASSANDRA-8192)
 * Use the correct repairedAt value when closing writer (CASSANDRA-8570)
 * (cqlsh) Handle a schema mismatch being detected on startup (CASSANDRA-8512)
 * Properly calculate expected write size during compaction (CASSANDRA-8532)
 * Invalidate affected prepared statements when a table's columns
   are altered (CASSANDRA-7910)
 * Stress - user defined writes should populate sequentally (CASSANDRA-8524)
 * Fix regression in SSTableRewriter causing some rows to become unreadable 
   during compaction (CASSANDRA-8429)
 * Run major compactions for repaired/unrepaired in parallel (CASSANDRA-8510)
 * (cqlsh) Fix compression options in DESCRIBE TABLE output when compression
   is disabled (CASSANDRA-8288)
 * (cqlsh) Fix DESCRIBE output after keyspaces are altered (CASSANDRA-7623)
 * Make sure we set lastCompactedKey correctly (CASSANDRA-8463)
 * (cqlsh) Fix output of CONSISTENCY command (CASSANDRA-8507)
 * (cqlsh) Fixed the handling of LIST statements (CASSANDRA-8370)
 * Make sstablescrub check leveled manifest again (CASSANDRA-8432)
 * Check first/last keys in sstable when giving out positions (CASSANDRA-8458)
 * Disable mmap on Windows (CASSANDRA-6993)
 * Add missing ConsistencyLevels to cassandra-stress (CASSANDRA-8253)
 * Add auth support to cassandra-stress (CASSANDRA-7985)
 * Fix ArrayIndexOutOfBoundsException when generating error message
   for some CQL syntax errors (CASSANDRA-8455)
 * Scale memtable slab allocation logarithmically (CASSANDRA-7882)
 * cassandra-stress simultaneous inserts over same seed (CASSANDRA-7964)
 * Reduce cassandra-stress sampling memory requirements (CASSANDRA-7926)
 * Ensure memtable flush cannot expire commit log entries from its future (CASSANDRA-8383)
 * Make read "defrag" async to reclaim memtables (CASSANDRA-8459)
 * Remove tmplink files for offline compactions (CASSANDRA-8321)
 * Reduce maxHintsInProgress (CASSANDRA-8415)
 * BTree updates may call provided update function twice (CASSANDRA-8018)
 * Release sstable references after anticompaction (CASSANDRA-8386)
 * Handle abort() in SSTableRewriter properly (CASSANDRA-8320)
 * Centralize shared executors (CASSANDRA-8055)
 * Fix filtering for CONTAINS (KEY) relations on frozen collection
   clustering columns when the query is restricted to a single
   partition (CASSANDRA-8203)
 * Do more aggressive entire-sstable TTL expiry checks (CASSANDRA-8243)
 * Add more log info if readMeter is null (CASSANDRA-8238)
 * add check of the system wall clock time at startup (CASSANDRA-8305)
 * Support for frozen collections (CASSANDRA-7859)
 * Fix overflow on histogram computation (CASSANDRA-8028)
 * Have paxos reuse the timestamp generation of normal queries (CASSANDRA-7801)
 * Fix incremental repair not remove parent session on remote (CASSANDRA-8291)
 * Improve JBOD disk utilization (CASSANDRA-7386)
 * Log failed host when preparing incremental repair (CASSANDRA-8228)
 * Force config client mode in CQLSSTableWriter (CASSANDRA-8281)
 * Fix sstableupgrade throws exception (CASSANDRA-8688)
 * Fix hang when repairing empty keyspace (CASSANDRA-8694)
Merged from 2.0:
 * Fix IllegalArgumentException in dynamic snitch (CASSANDRA-8448)
 * Add support for UPDATE ... IF EXISTS (CASSANDRA-8610)
 * Fix reversal of list prepends (CASSANDRA-8733)
 * Prevent non-zero default_time_to_live on tables with counters
   (CASSANDRA-8678)
 * Fix SSTableSimpleUnsortedWriter ConcurrentModificationException
   (CASSANDRA-8619)
 * Round up time deltas lower than 1ms in BulkLoader (CASSANDRA-8645)
 * Add batch remove iterator to ABSC (CASSANDRA-8414, 8666)
 * Round up time deltas lower than 1ms in BulkLoader (CASSANDRA-8645)
 * Fix isClientMode check in Keyspace (CASSANDRA-8687)
 * Use more efficient slice size for querying internal secondary
   index tables (CASSANDRA-8550)
 * Fix potentially returning deleted rows with range tombstone (CASSANDRA-8558)
 * Check for available disk space before starting a compaction (CASSANDRA-8562)
 * Fix DISTINCT queries with LIMITs or paging when some partitions
   contain only tombstones (CASSANDRA-8490)
 * Introduce background cache refreshing to permissions cache
   (CASSANDRA-8194)
 * Fix race condition in StreamTransferTask that could lead to
   infinite loops and premature sstable deletion (CASSANDRA-7704)
 * Add an extra version check to MigrationTask (CASSANDRA-8462)
 * Ensure SSTableWriter cleans up properly after failure (CASSANDRA-8499)
 * Increase bf true positive count on key cache hit (CASSANDRA-8525)
 * Move MeteredFlusher to its own thread (CASSANDRA-8485)
 * Fix non-distinct results in DISTNCT queries on static columns when
   paging is enabled (CASSANDRA-8087)
 * Move all hints related tasks to hints internal executor (CASSANDRA-8285)
 * Fix paging for multi-partition IN queries (CASSANDRA-8408)
 * Fix MOVED_NODE topology event never being emitted when a node
   moves its token (CASSANDRA-8373)
 * Fix validation of indexes in COMPACT tables (CASSANDRA-8156)
 * Avoid StackOverflowError when a large list of IN values
   is used for a clustering column (CASSANDRA-8410)
 * Fix NPE when writetime() or ttl() calls are wrapped by
   another function call (CASSANDRA-8451)
 * Fix NPE after dropping a keyspace (CASSANDRA-8332)
 * Fix error message on read repair timeouts (CASSANDRA-7947)
 * Default DTCS base_time_seconds changed to 60 (CASSANDRA-8417)
 * Refuse Paxos operation with more than one pending endpoint (CASSANDRA-8346, 8640)
 * Throw correct exception when trying to bind a keyspace or table
   name (CASSANDRA-6952)
 * Make HHOM.compact synchronized (CASSANDRA-8416)
 * cancel latency-sampling task when CF is dropped (CASSANDRA-8401)
 * don't block SocketThread for MessagingService (CASSANDRA-8188)
 * Increase quarantine delay on replacement (CASSANDRA-8260)
 * Expose off-heap memory usage stats (CASSANDRA-7897)
 * Ignore Paxos commits for truncated tables (CASSANDRA-7538)
 * Validate size of indexed column values (CASSANDRA-8280)
 * Make LCS split compaction results over all data directories (CASSANDRA-8329)
 * Fix some failing queries that use multi-column relations
   on COMPACT STORAGE tables (CASSANDRA-8264)
 * Fix InvalidRequestException with ORDER BY (CASSANDRA-8286)
 * Disable SSLv3 for POODLE (CASSANDRA-8265)
 * Fix millisecond timestamps in Tracing (CASSANDRA-8297)
 * Include keyspace name in error message when there are insufficient
   live nodes to stream from (CASSANDRA-8221)
 * Avoid overlap in L1 when L0 contains many nonoverlapping
   sstables (CASSANDRA-8211)
 * Improve PropertyFileSnitch logging (CASSANDRA-8183)
 * Add DC-aware sequential repair (CASSANDRA-8193)
 * Use live sstables in snapshot repair if possible (CASSANDRA-8312)
 * Fix hints serialized size calculation (CASSANDRA-8587)


2.1.2
 * (cqlsh) parse_for_table_meta errors out on queries with undefined
   grammars (CASSANDRA-8262)
 * (cqlsh) Fix SELECT ... TOKEN() function broken in C* 2.1.1 (CASSANDRA-8258)
 * Fix Cassandra crash when running on JDK8 update 40 (CASSANDRA-8209)
 * Optimize partitioner tokens (CASSANDRA-8230)
 * Improve compaction of repaired/unrepaired sstables (CASSANDRA-8004)
 * Make cache serializers pluggable (CASSANDRA-8096)
 * Fix issues with CONTAINS (KEY) queries on secondary indexes
   (CASSANDRA-8147)
 * Fix read-rate tracking of sstables for some queries (CASSANDRA-8239)
 * Fix default timestamp in QueryOptions (CASSANDRA-8246)
 * Set socket timeout when reading remote version (CASSANDRA-8188)
 * Refactor how we track live size (CASSANDRA-7852)
 * Make sure unfinished compaction files are removed (CASSANDRA-8124)
 * Fix shutdown when run as Windows service (CASSANDRA-8136)
 * Fix DESCRIBE TABLE with custom indexes (CASSANDRA-8031)
 * Fix race in RecoveryManagerTest (CASSANDRA-8176)
 * Avoid IllegalArgumentException while sorting sstables in
   IndexSummaryManager (CASSANDRA-8182)
 * Shutdown JVM on file descriptor exhaustion (CASSANDRA-7579)
 * Add 'die' policy for commit log and disk failure (CASSANDRA-7927)
 * Fix installing as service on Windows (CASSANDRA-8115)
 * Fix CREATE TABLE for CQL2 (CASSANDRA-8144)
 * Avoid boxing in ColumnStats min/max trackers (CASSANDRA-8109)
Merged from 2.0:
 * Correctly handle non-text column names in cql3 (CASSANDRA-8178)
 * Fix deletion for indexes on primary key columns (CASSANDRA-8206)
 * Add 'nodetool statusgossip' (CASSANDRA-8125)
 * Improve client notification that nodes are ready for requests (CASSANDRA-7510)
 * Handle negative timestamp in writetime method (CASSANDRA-8139)
 * Pig: Remove errant LIMIT clause in CqlNativeStorage (CASSANDRA-8166)
 * Throw ConfigurationException when hsha is used with the default
   rpc_max_threads setting of 'unlimited' (CASSANDRA-8116)
 * Allow concurrent writing of the same table in the same JVM using
   CQLSSTableWriter (CASSANDRA-7463)
 * Fix totalDiskSpaceUsed calculation (CASSANDRA-8205)


2.1.1
 * Fix spin loop in AtomicSortedColumns (CASSANDRA-7546)
 * Dont notify when replacing tmplink files (CASSANDRA-8157)
 * Fix validation with multiple CONTAINS clause (CASSANDRA-8131)
 * Fix validation of collections in TriggerExecutor (CASSANDRA-8146)
 * Fix IllegalArgumentException when a list of IN values containing tuples
   is passed as a single arg to a prepared statement with the v1 or v2
   protocol (CASSANDRA-8062)
 * Fix ClassCastException in DISTINCT query on static columns with
   query paging (CASSANDRA-8108)
 * Fix NPE on null nested UDT inside a set (CASSANDRA-8105)
 * Fix exception when querying secondary index on set items or map keys
   when some clustering columns are specified (CASSANDRA-8073)
 * Send proper error response when there is an error during native
   protocol message decode (CASSANDRA-8118)
 * Gossip should ignore generation numbers too far in the future (CASSANDRA-8113)
 * Fix NPE when creating a table with frozen sets, lists (CASSANDRA-8104)
 * Fix high memory use due to tracking reads on incrementally opened sstable
   readers (CASSANDRA-8066)
 * Fix EXECUTE request with skipMetadata=false returning no metadata
   (CASSANDRA-8054)
 * Allow concurrent use of CQLBulkOutputFormat (CASSANDRA-7776)
 * Shutdown JVM on OOM (CASSANDRA-7507)
 * Upgrade netty version and enable epoll event loop (CASSANDRA-7761)
 * Don't duplicate sstables smaller than split size when using
   the sstablesplitter tool (CASSANDRA-7616)
 * Avoid re-parsing already prepared statements (CASSANDRA-7923)
 * Fix some Thrift slice deletions and updates of COMPACT STORAGE
   tables with some clustering columns omitted (CASSANDRA-7990)
 * Fix filtering for CONTAINS on sets (CASSANDRA-8033)
 * Properly track added size (CASSANDRA-7239)
 * Allow compilation in java 8 (CASSANDRA-7208)
 * Fix Assertion error on RangeTombstoneList diff (CASSANDRA-8013)
 * Release references to overlapping sstables during compaction (CASSANDRA-7819)
 * Send notification when opening compaction results early (CASSANDRA-8034)
 * Make native server start block until properly bound (CASSANDRA-7885)
 * (cqlsh) Fix IPv6 support (CASSANDRA-7988)
 * Ignore fat clients when checking for endpoint collision (CASSANDRA-7939)
 * Make sstablerepairedset take a list of files (CASSANDRA-7995)
 * (cqlsh) Tab completeion for indexes on map keys (CASSANDRA-7972)
 * (cqlsh) Fix UDT field selection in select clause (CASSANDRA-7891)
 * Fix resource leak in event of corrupt sstable
 * (cqlsh) Add command line option for cqlshrc file path (CASSANDRA-7131)
 * Provide visibility into prepared statements churn (CASSANDRA-7921, CASSANDRA-7930)
 * Invalidate prepared statements when their keyspace or table is
   dropped (CASSANDRA-7566)
 * cassandra-stress: fix support for NetworkTopologyStrategy (CASSANDRA-7945)
 * Fix saving caches when a table is dropped (CASSANDRA-7784)
 * Add better error checking of new stress profile (CASSANDRA-7716)
 * Use ThreadLocalRandom and remove FBUtilities.threadLocalRandom (CASSANDRA-7934)
 * Prevent operator mistakes due to simultaneous bootstrap (CASSANDRA-7069)
 * cassandra-stress supports whitelist mode for node config (CASSANDRA-7658)
 * GCInspector more closely tracks GC; cassandra-stress and nodetool report it (CASSANDRA-7916)
 * nodetool won't output bogus ownership info without a keyspace (CASSANDRA-7173)
 * Add human readable option to nodetool commands (CASSANDRA-5433)
 * Don't try to set repairedAt on old sstables (CASSANDRA-7913)
 * Add metrics for tracking PreparedStatement use (CASSANDRA-7719)
 * (cqlsh) tab-completion for triggers (CASSANDRA-7824)
 * (cqlsh) Support for query paging (CASSANDRA-7514)
 * (cqlsh) Show progress of COPY operations (CASSANDRA-7789)
 * Add syntax to remove multiple elements from a map (CASSANDRA-6599)
 * Support non-equals conditions in lightweight transactions (CASSANDRA-6839)
 * Add IF [NOT] EXISTS to create/drop triggers (CASSANDRA-7606)
 * (cqlsh) Display the current logged-in user (CASSANDRA-7785)
 * (cqlsh) Don't ignore CTRL-C during COPY FROM execution (CASSANDRA-7815)
 * (cqlsh) Order UDTs according to cross-type dependencies in DESCRIBE
   output (CASSANDRA-7659)
 * (cqlsh) Fix handling of CAS statement results (CASSANDRA-7671)
 * (cqlsh) COPY TO/FROM improvements (CASSANDRA-7405)
 * Support list index operations with conditions (CASSANDRA-7499)
 * Add max live/tombstoned cells to nodetool cfstats output (CASSANDRA-7731)
 * Validate IPv6 wildcard addresses properly (CASSANDRA-7680)
 * (cqlsh) Error when tracing query (CASSANDRA-7613)
 * Avoid IOOBE when building SyntaxError message snippet (CASSANDRA-7569)
 * SSTableExport uses correct validator to create string representation of partition
   keys (CASSANDRA-7498)
 * Avoid NPEs when receiving type changes for an unknown keyspace (CASSANDRA-7689)
 * Add support for custom 2i validation (CASSANDRA-7575)
 * Pig support for hadoop CqlInputFormat (CASSANDRA-6454)
 * Add duration mode to cassandra-stress (CASSANDRA-7468)
 * Add listen_interface and rpc_interface options (CASSANDRA-7417)
 * Improve schema merge performance (CASSANDRA-7444)
 * Adjust MT depth based on # of partition validating (CASSANDRA-5263)
 * Optimise NativeCell comparisons (CASSANDRA-6755)
 * Configurable client timeout for cqlsh (CASSANDRA-7516)
 * Include snippet of CQL query near syntax error in messages (CASSANDRA-7111)
 * Make repair -pr work with -local (CASSANDRA-7450)
 * Fix error in sstableloader with -cph > 1 (CASSANDRA-8007)
 * Fix snapshot repair error on indexed tables (CASSANDRA-8020)
 * Do not exit nodetool repair when receiving JMX NOTIF_LOST (CASSANDRA-7909)
 * Stream to private IP when available (CASSANDRA-8084)
Merged from 2.0:
 * Reject conditions on DELETE unless full PK is given (CASSANDRA-6430)
 * Properly reject the token function DELETE (CASSANDRA-7747)
 * Force batchlog replay before decommissioning a node (CASSANDRA-7446)
 * Fix hint replay with many accumulated expired hints (CASSANDRA-6998)
 * Fix duplicate results in DISTINCT queries on static columns with query
   paging (CASSANDRA-8108)
 * Add DateTieredCompactionStrategy (CASSANDRA-6602)
 * Properly validate ascii and utf8 string literals in CQL queries (CASSANDRA-8101)
 * (cqlsh) Fix autocompletion for alter keyspace (CASSANDRA-8021)
 * Create backup directories for commitlog archiving during startup (CASSANDRA-8111)
 * Reduce totalBlockFor() for LOCAL_* consistency levels (CASSANDRA-8058)
 * Fix merging schemas with re-dropped keyspaces (CASSANDRA-7256)
 * Fix counters in supercolumns during live upgrades from 1.2 (CASSANDRA-7188)
 * Notify DT subscribers when a column family is truncated (CASSANDRA-8088)
 * Add sanity check of $JAVA on startup (CASSANDRA-7676)
 * Schedule fat client schema pull on join (CASSANDRA-7993)
 * Don't reset nodes' versions when closing IncomingTcpConnections
   (CASSANDRA-7734)
 * Record the real messaging version in all cases in OutboundTcpConnection
   (CASSANDRA-8057)
 * SSL does not work in cassandra-cli (CASSANDRA-7899)
 * Fix potential exception when using ReversedType in DynamicCompositeType
   (CASSANDRA-7898)
 * Better validation of collection values (CASSANDRA-7833)
 * Track min/max timestamps correctly (CASSANDRA-7969)
 * Fix possible overflow while sorting CL segments for replay (CASSANDRA-7992)
 * Increase nodetool Xmx (CASSANDRA-7956)
 * Archive any commitlog segments present at startup (CASSANDRA-6904)
 * CrcCheckChance should adjust based on live CFMetadata not 
   sstable metadata (CASSANDRA-7978)
 * token() should only accept columns in the partitioning
   key order (CASSANDRA-6075)
 * Add method to invalidate permission cache via JMX (CASSANDRA-7977)
 * Allow propagating multiple gossip states atomically (CASSANDRA-6125)
 * Log exceptions related to unclean native protocol client disconnects
   at DEBUG or INFO (CASSANDRA-7849)
 * Allow permissions cache to be set via JMX (CASSANDRA-7698)
 * Include schema_triggers CF in readable system resources (CASSANDRA-7967)
 * Fix RowIndexEntry to report correct serializedSize (CASSANDRA-7948)
 * Make CQLSSTableWriter sync within partitions (CASSANDRA-7360)
 * Potentially use non-local replicas in CqlConfigHelper (CASSANDRA-7906)
 * Explicitly disallow mixing multi-column and single-column
   relations on clustering columns (CASSANDRA-7711)
 * Better error message when condition is set on PK column (CASSANDRA-7804)
 * Don't send schema change responses and events for no-op DDL
   statements (CASSANDRA-7600)
 * (Hadoop) fix cluster initialisation for a split fetching (CASSANDRA-7774)
 * Throw InvalidRequestException when queries contain relations on entire
   collection columns (CASSANDRA-7506)
 * (cqlsh) enable CTRL-R history search with libedit (CASSANDRA-7577)
 * (Hadoop) allow ACFRW to limit nodes to local DC (CASSANDRA-7252)
 * (cqlsh) cqlsh should automatically disable tracing when selecting
   from system_traces (CASSANDRA-7641)
 * (Hadoop) Add CqlOutputFormat (CASSANDRA-6927)
 * Don't depend on cassandra config for nodetool ring (CASSANDRA-7508)
 * (cqlsh) Fix failing cqlsh formatting tests (CASSANDRA-7703)
 * Fix IncompatibleClassChangeError from hadoop2 (CASSANDRA-7229)
 * Add 'nodetool sethintedhandoffthrottlekb' (CASSANDRA-7635)
 * (cqlsh) Add tab-completion for CREATE/DROP USER IF [NOT] EXISTS (CASSANDRA-7611)
 * Catch errors when the JVM pulls the rug out from GCInspector (CASSANDRA-5345)
 * cqlsh fails when version number parts are not int (CASSANDRA-7524)
 * Fix NPE when table dropped during streaming (CASSANDRA-7946)
 * Fix wrong progress when streaming uncompressed (CASSANDRA-7878)
 * Fix possible infinite loop in creating repair range (CASSANDRA-7983)
 * Fix unit in nodetool for streaming throughput (CASSANDRA-7375)
Merged from 1.2:
 * Don't index tombstones (CASSANDRA-7828)
 * Improve PasswordAuthenticator default super user setup (CASSANDRA-7788)


2.1.0
 * (cqlsh) Removed "ALTER TYPE <name> RENAME TO <name>" from tab-completion
   (CASSANDRA-7895)
 * Fixed IllegalStateException in anticompaction (CASSANDRA-7892)
 * cqlsh: DESCRIBE support for frozen UDTs, tuples (CASSANDRA-7863)
 * Avoid exposing internal classes over JMX (CASSANDRA-7879)
 * Add null check for keys when freezing collection (CASSANDRA-7869)
 * Improve stress workload realism (CASSANDRA-7519)
Merged from 2.0:
 * Configure system.paxos with LeveledCompactionStrategy (CASSANDRA-7753)
 * Fix ALTER clustering column type from DateType to TimestampType when
   using DESC clustering order (CASSANRDA-7797)
 * Throw EOFException if we run out of chunks in compressed datafile
   (CASSANDRA-7664)
 * Fix PRSI handling of CQL3 row markers for row cleanup (CASSANDRA-7787)
 * Fix dropping collection when it's the last regular column (CASSANDRA-7744)
 * Make StreamReceiveTask thread safe and gc friendly (CASSANDRA-7795)
 * Validate empty cell names from counter updates (CASSANDRA-7798)
Merged from 1.2:
 * Don't allow compacted sstables to be marked as compacting (CASSANDRA-7145)
 * Track expired tombstones (CASSANDRA-7810)


2.1.0-rc7
 * Add frozen keyword and require UDT to be frozen (CASSANDRA-7857)
 * Track added sstable size correctly (CASSANDRA-7239)
 * (cqlsh) Fix case insensitivity (CASSANDRA-7834)
 * Fix failure to stream ranges when moving (CASSANDRA-7836)
 * Correctly remove tmplink files (CASSANDRA-7803)
 * (cqlsh) Fix column name formatting for functions, CAS operations,
   and UDT field selections (CASSANDRA-7806)
 * (cqlsh) Fix COPY FROM handling of null/empty primary key
   values (CASSANDRA-7792)
 * Fix ordering of static cells (CASSANDRA-7763)
Merged from 2.0:
 * Forbid re-adding dropped counter columns (CASSANDRA-7831)
 * Fix CFMetaData#isThriftCompatible() for PK-only tables (CASSANDRA-7832)
 * Always reject inequality on the partition key without token()
   (CASSANDRA-7722)
 * Always send Paxos commit to all replicas (CASSANDRA-7479)
 * Make disruptor_thrift_server invocation pool configurable (CASSANDRA-7594)
 * Make repair no-op when RF=1 (CASSANDRA-7864)


2.1.0-rc6
 * Fix OOM issue from netty caching over time (CASSANDRA-7743)
 * json2sstable couldn't import JSON for CQL table (CASSANDRA-7477)
 * Invalidate all caches on table drop (CASSANDRA-7561)
 * Skip strict endpoint selection for ranges if RF == nodes (CASSANRA-7765)
 * Fix Thrift range filtering without 2ary index lookups (CASSANDRA-7741)
 * Add tracing entries about concurrent range requests (CASSANDRA-7599)
 * (cqlsh) Fix DESCRIBE for NTS keyspaces (CASSANDRA-7729)
 * Remove netty buffer ref-counting (CASSANDRA-7735)
 * Pass mutated cf to index updater for use by PRSI (CASSANDRA-7742)
 * Include stress yaml example in release and deb (CASSANDRA-7717)
 * workaround for netty issue causing corrupted data off the wire (CASSANDRA-7695)
 * cqlsh DESC CLUSTER fails retrieving ring information (CASSANDRA-7687)
 * Fix binding null values inside UDT (CASSANDRA-7685)
 * Fix UDT field selection with empty fields (CASSANDRA-7670)
 * Bogus deserialization of static cells from sstable (CASSANDRA-7684)
 * Fix NPE on compaction leftover cleanup for dropped table (CASSANDRA-7770)
Merged from 2.0:
 * Fix race condition in StreamTransferTask that could lead to
   infinite loops and premature sstable deletion (CASSANDRA-7704)
 * (cqlsh) Wait up to 10 sec for a tracing session (CASSANDRA-7222)
 * Fix NPE in FileCacheService.sizeInBytes (CASSANDRA-7756)
 * Remove duplicates from StorageService.getJoiningNodes (CASSANDRA-7478)
 * Clone token map outside of hot gossip loops (CASSANDRA-7758)
 * Fix MS expiring map timeout for Paxos messages (CASSANDRA-7752)
 * Do not flush on truncate if durable_writes is false (CASSANDRA-7750)
 * Give CRR a default input_cql Statement (CASSANDRA-7226)
 * Better error message when adding a collection with the same name
   than a previously dropped one (CASSANDRA-6276)
 * Fix validation when adding static columns (CASSANDRA-7730)
 * (Thrift) fix range deletion of supercolumns (CASSANDRA-7733)
 * Fix potential AssertionError in RangeTombstoneList (CASSANDRA-7700)
 * Validate arguments of blobAs* functions (CASSANDRA-7707)
 * Fix potential AssertionError with 2ndary indexes (CASSANDRA-6612)
 * Avoid logging CompactionInterrupted at ERROR (CASSANDRA-7694)
 * Minor leak in sstable2jon (CASSANDRA-7709)
 * Add cassandra.auto_bootstrap system property (CASSANDRA-7650)
 * Update java driver (for hadoop) (CASSANDRA-7618)
 * Remove CqlPagingRecordReader/CqlPagingInputFormat (CASSANDRA-7570)
 * Support connecting to ipv6 jmx with nodetool (CASSANDRA-7669)


2.1.0-rc5
 * Reject counters inside user types (CASSANDRA-7672)
 * Switch to notification-based GCInspector (CASSANDRA-7638)
 * (cqlsh) Handle nulls in UDTs and tuples correctly (CASSANDRA-7656)
 * Don't use strict consistency when replacing (CASSANDRA-7568)
 * Fix min/max cell name collection on 2.0 SSTables with range
   tombstones (CASSANDRA-7593)
 * Tolerate min/max cell names of different lengths (CASSANDRA-7651)
 * Filter cached results correctly (CASSANDRA-7636)
 * Fix tracing on the new SEPExecutor (CASSANDRA-7644)
 * Remove shuffle and taketoken (CASSANDRA-7601)
 * Clean up Windows batch scripts (CASSANDRA-7619)
 * Fix native protocol drop user type notification (CASSANDRA-7571)
 * Give read access to system.schema_usertypes to all authenticated users
   (CASSANDRA-7578)
 * (cqlsh) Fix cqlsh display when zero rows are returned (CASSANDRA-7580)
 * Get java version correctly when JAVA_TOOL_OPTIONS is set (CASSANDRA-7572)
 * Fix NPE when dropping index from non-existent keyspace, AssertionError when
   dropping non-existent index with IF EXISTS (CASSANDRA-7590)
 * Fix sstablelevelresetter hang (CASSANDRA-7614)
 * (cqlsh) Fix deserialization of blobs (CASSANDRA-7603)
 * Use "keyspace updated" schema change message for UDT changes in v1 and
   v2 protocols (CASSANDRA-7617)
 * Fix tracing of range slices and secondary index lookups that are local
   to the coordinator (CASSANDRA-7599)
 * Set -Dcassandra.storagedir for all tool shell scripts (CASSANDRA-7587)
 * Don't swap max/min col names when mutating sstable metadata (CASSANDRA-7596)
 * (cqlsh) Correctly handle paged result sets (CASSANDRA-7625)
 * (cqlsh) Improve waiting for a trace to complete (CASSANDRA-7626)
 * Fix tracing of concurrent range slices and 2ary index queries (CASSANDRA-7626)
 * Fix scrub against collection type (CASSANDRA-7665)
Merged from 2.0:
 * Set gc_grace_seconds to seven days for system schema tables (CASSANDRA-7668)
 * SimpleSeedProvider no longer caches seeds forever (CASSANDRA-7663)
 * Always flush on truncate (CASSANDRA-7511)
 * Fix ReversedType(DateType) mapping to native protocol (CASSANDRA-7576)
 * Always merge ranges owned by a single node (CASSANDRA-6930)
 * Track max/min timestamps for range tombstones (CASSANDRA-7647)
 * Fix NPE when listing saved caches dir (CASSANDRA-7632)


2.1.0-rc4
 * Fix word count hadoop example (CASSANDRA-7200)
 * Updated memtable_cleanup_threshold and memtable_flush_writers defaults 
   (CASSANDRA-7551)
 * (Windows) fix startup when WMI memory query fails (CASSANDRA-7505)
 * Anti-compaction proceeds if any part of the repair failed (CASSANDRA-7521)
 * Add missing table name to DROP INDEX responses and notifications (CASSANDRA-7539)
 * Bump CQL version to 3.2.0 and update CQL documentation (CASSANDRA-7527)
 * Fix configuration error message when running nodetool ring (CASSANDRA-7508)
 * Support conditional updates, tuple type, and the v3 protocol in cqlsh (CASSANDRA-7509)
 * Handle queries on multiple secondary index types (CASSANDRA-7525)
 * Fix cqlsh authentication with v3 native protocol (CASSANDRA-7564)
 * Fix NPE when unknown prepared statement ID is used (CASSANDRA-7454)
Merged from 2.0:
 * (Windows) force range-based repair to non-sequential mode (CASSANDRA-7541)
 * Fix range merging when DES scores are zero (CASSANDRA-7535)
 * Warn when SSL certificates have expired (CASSANDRA-7528)
 * Fix error when doing reversed queries with static columns (CASSANDRA-7490)
Merged from 1.2:
 * Set correct stream ID on responses when non-Exception Throwables
   are thrown while handling native protocol messages (CASSANDRA-7470)


2.1.0-rc3
 * Consider expiry when reconciling otherwise equal cells (CASSANDRA-7403)
 * Introduce CQL support for stress tool (CASSANDRA-6146)
 * Fix ClassCastException processing expired messages (CASSANDRA-7496)
 * Fix prepared marker for collections inside UDT (CASSANDRA-7472)
 * Remove left-over populate_io_cache_on_flush and replicate_on_write
   uses (CASSANDRA-7493)
 * (Windows) handle spaces in path names (CASSANDRA-7451)
 * Ensure writes have completed after dropping a table, before recycling
   commit log segments (CASSANDRA-7437)
 * Remove left-over rows_per_partition_to_cache (CASSANDRA-7493)
 * Fix error when CONTAINS is used with a bind marker (CASSANDRA-7502)
 * Properly reject unknown UDT field (CASSANDRA-7484)
Merged from 2.0:
 * Fix CC#collectTimeOrderedData() tombstone optimisations (CASSANDRA-7394)
 * Support DISTINCT for static columns and fix behaviour when DISTINC is
   not use (CASSANDRA-7305).
 * Workaround JVM NPE on JMX bind failure (CASSANDRA-7254)
 * Fix race in FileCacheService RemovalListener (CASSANDRA-7278)
 * Fix inconsistent use of consistencyForCommit that allowed LOCAL_QUORUM
   operations to incorrect become full QUORUM (CASSANDRA-7345)
 * Properly handle unrecognized opcodes and flags (CASSANDRA-7440)
 * (Hadoop) close CqlRecordWriter clients when finished (CASSANDRA-7459)
 * Commit disk failure policy (CASSANDRA-7429)
 * Make sure high level sstables get compacted (CASSANDRA-7414)
 * Fix AssertionError when using empty clustering columns and static columns
   (CASSANDRA-7455)
 * Add option to disable STCS in L0 (CASSANDRA-6621)
 * Upgrade to snappy-java 1.0.5.2 (CASSANDRA-7476)


2.1.0-rc2
 * Fix heap size calculation for CompoundSparseCellName and 
   CompoundSparseCellName.WithCollection (CASSANDRA-7421)
 * Allow counter mutations in UNLOGGED batches (CASSANDRA-7351)
 * Modify reconcile logic to always pick a tombstone over a counter cell
   (CASSANDRA-7346)
 * Avoid incremental compaction on Windows (CASSANDRA-7365)
 * Fix exception when querying a composite-keyed table with a collection index
   (CASSANDRA-7372)
 * Use node's host id in place of counter ids (CASSANDRA-7366)
 * Fix error when doing reversed queries with static columns (CASSANDRA-7490)
 * Backport CASSANDRA-6747 (CASSANDRA-7560)
 * Track max/min timestamps for range tombstones (CASSANDRA-7647)
 * Fix NPE when listing saved caches dir (CASSANDRA-7632)
 * Fix sstableloader unable to connect encrypted node (CASSANDRA-7585)
Merged from 1.2:
 * Clone token map outside of hot gossip loops (CASSANDRA-7758)
 * Add stop method to EmbeddedCassandraService (CASSANDRA-7595)
 * Support connecting to ipv6 jmx with nodetool (CASSANDRA-7669)
 * Set gc_grace_seconds to seven days for system schema tables (CASSANDRA-7668)
 * SimpleSeedProvider no longer caches seeds forever (CASSANDRA-7663)
 * Set correct stream ID on responses when non-Exception Throwables
   are thrown while handling native protocol messages (CASSANDRA-7470)
 * Fix row size miscalculation in LazilyCompactedRow (CASSANDRA-7543)
 * Fix race in background compaction check (CASSANDRA-7745)
 * Don't clear out range tombstones during compaction (CASSANDRA-7808)


2.1.0-rc1
 * Revert flush directory (CASSANDRA-6357)
 * More efficient executor service for fast operations (CASSANDRA-4718)
 * Move less common tools into a new cassandra-tools package (CASSANDRA-7160)
 * Support more concurrent requests in native protocol (CASSANDRA-7231)
 * Add tab-completion to debian nodetool packaging (CASSANDRA-6421)
 * Change concurrent_compactors defaults (CASSANDRA-7139)
 * Add PowerShell Windows launch scripts (CASSANDRA-7001)
 * Make commitlog archive+restore more robust (CASSANDRA-6974)
 * Fix marking commitlogsegments clean (CASSANDRA-6959)
 * Add snapshot "manifest" describing files included (CASSANDRA-6326)
 * Parallel streaming for sstableloader (CASSANDRA-3668)
 * Fix bugs in supercolumns handling (CASSANDRA-7138)
 * Fix ClassClassException on composite dense tables (CASSANDRA-7112)
 * Cleanup and optimize collation and slice iterators (CASSANDRA-7107)
 * Upgrade NBHM lib (CASSANDRA-7128)
 * Optimize netty server (CASSANDRA-6861)
 * Fix repair hang when given CF does not exist (CASSANDRA-7189)
 * Allow c* to be shutdown in an embedded mode (CASSANDRA-5635)
 * Add server side batching to native transport (CASSANDRA-5663)
 * Make batchlog replay asynchronous (CASSANDRA-6134)
 * remove unused classes (CASSANDRA-7197)
 * Limit user types to the keyspace they are defined in (CASSANDRA-6643)
 * Add validate method to CollectionType (CASSANDRA-7208)
 * New serialization format for UDT values (CASSANDRA-7209, CASSANDRA-7261)
 * Fix nodetool netstats (CASSANDRA-7270)
 * Fix potential ClassCastException in HintedHandoffManager (CASSANDRA-7284)
 * Use prepared statements internally (CASSANDRA-6975)
 * Fix broken paging state with prepared statement (CASSANDRA-7120)
 * Fix IllegalArgumentException in CqlStorage (CASSANDRA-7287)
 * Allow nulls/non-existant fields in UDT (CASSANDRA-7206)
 * Add Thrift MultiSliceRequest (CASSANDRA-6757, CASSANDRA-7027)
 * Handle overlapping MultiSlices (CASSANDRA-7279)
 * Fix DataOutputTest on Windows (CASSANDRA-7265)
 * Embedded sets in user defined data-types are not updating (CASSANDRA-7267)
 * Add tuple type to CQL/native protocol (CASSANDRA-7248)
 * Fix CqlPagingRecordReader on tables with few rows (CASSANDRA-7322)
Merged from 2.0:
 * Copy compaction options to make sure they are reloaded (CASSANDRA-7290)
 * Add option to do more aggressive tombstone compactions (CASSANDRA-6563)
 * Don't try to compact already-compacting files in HHOM (CASSANDRA-7288)
 * Always reallocate buffers in HSHA (CASSANDRA-6285)
 * (Hadoop) support authentication in CqlRecordReader (CASSANDRA-7221)
 * (Hadoop) Close java driver Cluster in CQLRR.close (CASSANDRA-7228)
 * Warn when 'USING TIMESTAMP' is used on a CAS BATCH (CASSANDRA-7067)
 * return all cpu values from BackgroundActivityMonitor.readAndCompute (CASSANDRA-7183)
 * Correctly delete scheduled range xfers (CASSANDRA-7143)
 * return all cpu values from BackgroundActivityMonitor.readAndCompute (CASSANDRA-7183)  
 * reduce garbage creation in calculatePendingRanges (CASSANDRA-7191)
 * fix c* launch issues on Russian os's due to output of linux 'free' cmd (CASSANDRA-6162)
 * Fix disabling autocompaction (CASSANDRA-7187)
 * Fix potential NumberFormatException when deserializing IntegerType (CASSANDRA-7088)
 * cqlsh can't tab-complete disabling compaction (CASSANDRA-7185)
 * cqlsh: Accept and execute CQL statement(s) from command-line parameter (CASSANDRA-7172)
 * Fix IllegalStateException in CqlPagingRecordReader (CASSANDRA-7198)
 * Fix the InvertedIndex trigger example (CASSANDRA-7211)
 * Add --resolve-ip option to 'nodetool ring' (CASSANDRA-7210)
 * reduce garbage on codec flag deserialization (CASSANDRA-7244) 
 * Fix duplicated error messages on directory creation error at startup (CASSANDRA-5818)
 * Proper null handle for IF with map element access (CASSANDRA-7155)
 * Improve compaction visibility (CASSANDRA-7242)
 * Correctly delete scheduled range xfers (CASSANDRA-7143)
 * Make batchlog replica selection rack-aware (CASSANDRA-6551)
 * Fix CFMetaData#getColumnDefinitionFromColumnName() (CASSANDRA-7074)
 * Fix writetime/ttl functions for static columns (CASSANDRA-7081)
 * Suggest CTRL-C or semicolon after three blank lines in cqlsh (CASSANDRA-7142)
 * Fix 2ndary index queries with DESC clustering order (CASSANDRA-6950)
 * Invalid key cache entries on DROP (CASSANDRA-6525)
 * Fix flapping RecoveryManagerTest (CASSANDRA-7084)
 * Add missing iso8601 patterns for date strings (CASSANDRA-6973)
 * Support selecting multiple rows in a partition using IN (CASSANDRA-6875)
 * Add authentication support to shuffle (CASSANDRA-6484)
 * Swap local and global default read repair chances (CASSANDRA-7320)
 * Add conditional CREATE/DROP USER support (CASSANDRA-7264)
 * Cqlsh counts non-empty lines for "Blank lines" warning (CASSANDRA-7325)
Merged from 1.2:
 * Add Cloudstack snitch (CASSANDRA-7147)
 * Update system.peers correctly when relocating tokens (CASSANDRA-7126)
 * Add Google Compute Engine snitch (CASSANDRA-7132)
 * remove duplicate query for local tokens (CASSANDRA-7182)
 * exit CQLSH with error status code if script fails (CASSANDRA-6344)
 * Fix bug with some IN queries missig results (CASSANDRA-7105)
 * Fix availability validation for LOCAL_ONE CL (CASSANDRA-7319)
 * Hint streaming can cause decommission to fail (CASSANDRA-7219)


2.1.0-beta2
 * Increase default CL space to 8GB (CASSANDRA-7031)
 * Add range tombstones to read repair digests (CASSANDRA-6863)
 * Fix BTree.clear for large updates (CASSANDRA-6943)
 * Fail write instead of logging a warning when unable to append to CL
   (CASSANDRA-6764)
 * Eliminate possibility of CL segment appearing twice in active list 
   (CASSANDRA-6557)
 * Apply DONTNEED fadvise to commitlog segments (CASSANDRA-6759)
 * Switch CRC component to Adler and include it for compressed sstables 
   (CASSANDRA-4165)
 * Allow cassandra-stress to set compaction strategy options (CASSANDRA-6451)
 * Add broadcast_rpc_address option to cassandra.yaml (CASSANDRA-5899)
 * Auto reload GossipingPropertyFileSnitch config (CASSANDRA-5897)
 * Fix overflow of memtable_total_space_in_mb (CASSANDRA-6573)
 * Fix ABTC NPE and apply update function correctly (CASSANDRA-6692)
 * Allow nodetool to use a file or prompt for password (CASSANDRA-6660)
 * Fix AIOOBE when concurrently accessing ABSC (CASSANDRA-6742)
 * Fix assertion error in ALTER TYPE RENAME (CASSANDRA-6705)
 * Scrub should not always clear out repaired status (CASSANDRA-5351)
 * Improve handling of range tombstone for wide partitions (CASSANDRA-6446)
 * Fix ClassCastException for compact table with composites (CASSANDRA-6738)
 * Fix potentially repairing with wrong nodes (CASSANDRA-6808)
 * Change caching option syntax (CASSANDRA-6745)
 * Fix stress to do proper counter reads (CASSANDRA-6835)
 * Fix help message for stress counter_write (CASSANDRA-6824)
 * Fix stress smart Thrift client to pick servers correctly (CASSANDRA-6848)
 * Add logging levels (minimal, normal or verbose) to stress tool (CASSANDRA-6849)
 * Fix race condition in Batch CLE (CASSANDRA-6860)
 * Improve cleanup/scrub/upgradesstables failure handling (CASSANDRA-6774)
 * ByteBuffer write() methods for serializing sstables (CASSANDRA-6781)
 * Proper compare function for CollectionType (CASSANDRA-6783)
 * Update native server to Netty 4 (CASSANDRA-6236)
 * Fix off-by-one error in stress (CASSANDRA-6883)
 * Make OpOrder AutoCloseable (CASSANDRA-6901)
 * Remove sync repair JMX interface (CASSANDRA-6900)
 * Add multiple memory allocation options for memtables (CASSANDRA-6689, 6694)
 * Remove adjusted op rate from stress output (CASSANDRA-6921)
 * Add optimized CF.hasColumns() implementations (CASSANDRA-6941)
 * Serialize batchlog mutations with the version of the target node
   (CASSANDRA-6931)
 * Optimize CounterColumn#reconcile() (CASSANDRA-6953)
 * Properly remove 1.2 sstable support in 2.1 (CASSANDRA-6869)
 * Lock counter cells, not partitions (CASSANDRA-6880)
 * Track presence of legacy counter shards in sstables (CASSANDRA-6888)
 * Ensure safe resource cleanup when replacing sstables (CASSANDRA-6912)
 * Add failure handler to async callback (CASSANDRA-6747)
 * Fix AE when closing SSTable without releasing reference (CASSANDRA-7000)
 * Clean up IndexInfo on keyspace/table drops (CASSANDRA-6924)
 * Only snapshot relative SSTables when sequential repair (CASSANDRA-7024)
 * Require nodetool rebuild_index to specify index names (CASSANDRA-7038)
 * fix cassandra stress errors on reads with native protocol (CASSANDRA-7033)
 * Use OpOrder to guard sstable references for reads (CASSANDRA-6919)
 * Preemptive opening of compaction result (CASSANDRA-6916)
 * Multi-threaded scrub/cleanup/upgradesstables (CASSANDRA-5547)
 * Optimize cellname comparison (CASSANDRA-6934)
 * Native protocol v3 (CASSANDRA-6855)
 * Optimize Cell liveness checks and clean up Cell (CASSANDRA-7119)
 * Support consistent range movements (CASSANDRA-2434)
 * Display min timestamp in sstablemetadata viewer (CASSANDRA-6767)
Merged from 2.0:
 * Avoid race-prone second "scrub" of system keyspace (CASSANDRA-6797)
 * Pool CqlRecordWriter clients by inetaddress rather than Range
   (CASSANDRA-6665)
 * Fix compaction_history timestamps (CASSANDRA-6784)
 * Compare scores of full replica ordering in DES (CASSANDRA-6683)
 * fix CME in SessionInfo updateProgress affecting netstats (CASSANDRA-6577)
 * Allow repairing between specific replicas (CASSANDRA-6440)
 * Allow per-dc enabling of hints (CASSANDRA-6157)
 * Add compatibility for Hadoop 0.2.x (CASSANDRA-5201)
 * Fix EstimatedHistogram races (CASSANDRA-6682)
 * Failure detector correctly converts initial value to nanos (CASSANDRA-6658)
 * Add nodetool taketoken to relocate vnodes (CASSANDRA-4445)
 * Expose bulk loading progress over JMX (CASSANDRA-4757)
 * Correctly handle null with IF conditions and TTL (CASSANDRA-6623)
 * Account for range/row tombstones in tombstone drop
   time histogram (CASSANDRA-6522)
 * Stop CommitLogSegment.close() from calling sync() (CASSANDRA-6652)
 * Make commitlog failure handling configurable (CASSANDRA-6364)
 * Avoid overlaps in LCS (CASSANDRA-6688)
 * Improve support for paginating over composites (CASSANDRA-4851)
 * Fix count(*) queries in a mixed cluster (CASSANDRA-6707)
 * Improve repair tasks(snapshot, differencing) concurrency (CASSANDRA-6566)
 * Fix replaying pre-2.0 commit logs (CASSANDRA-6714)
 * Add static columns to CQL3 (CASSANDRA-6561)
 * Optimize single partition batch statements (CASSANDRA-6737)
 * Disallow post-query re-ordering when paging (CASSANDRA-6722)
 * Fix potential paging bug with deleted columns (CASSANDRA-6748)
 * Fix NPE on BulkLoader caused by losing StreamEvent (CASSANDRA-6636)
 * Fix truncating compression metadata (CASSANDRA-6791)
 * Add CMSClassUnloadingEnabled JVM option (CASSANDRA-6541)
 * Catch memtable flush exceptions during shutdown (CASSANDRA-6735)
 * Fix upgradesstables NPE for non-CF-based indexes (CASSANDRA-6645)
 * Fix UPDATE updating PRIMARY KEY columns implicitly (CASSANDRA-6782)
 * Fix IllegalArgumentException when updating from 1.2 with SuperColumns
   (CASSANDRA-6733)
 * FBUtilities.singleton() should use the CF comparator (CASSANDRA-6778)
 * Fix CQLSStableWriter.addRow(Map<String, Object>) (CASSANDRA-6526)
 * Fix HSHA server introducing corrupt data (CASSANDRA-6285)
 * Fix CAS conditions for COMPACT STORAGE tables (CASSANDRA-6813)
 * Starting threads in OutboundTcpConnectionPool constructor causes race conditions (CASSANDRA-7177)
 * Allow overriding cassandra-rackdc.properties file (CASSANDRA-7072)
 * Set JMX RMI port to 7199 (CASSANDRA-7087)
 * Use LOCAL_QUORUM for data reads at LOCAL_SERIAL (CASSANDRA-6939)
 * Log a warning for large batches (CASSANDRA-6487)
 * Put nodes in hibernate when join_ring is false (CASSANDRA-6961)
 * Avoid early loading of non-system keyspaces before compaction-leftovers 
   cleanup at startup (CASSANDRA-6913)
 * Restrict Windows to parallel repairs (CASSANDRA-6907)
 * (Hadoop) Allow manually specifying start/end tokens in CFIF (CASSANDRA-6436)
 * Fix NPE in MeteredFlusher (CASSANDRA-6820)
 * Fix race processing range scan responses (CASSANDRA-6820)
 * Allow deleting snapshots from dropped keyspaces (CASSANDRA-6821)
 * Add uuid() function (CASSANDRA-6473)
 * Omit tombstones from schema digests (CASSANDRA-6862)
 * Include correct consistencyLevel in LWT timeout (CASSANDRA-6884)
 * Lower chances for losing new SSTables during nodetool refresh and
   ColumnFamilyStore.loadNewSSTables (CASSANDRA-6514)
 * Add support for DELETE ... IF EXISTS to CQL3 (CASSANDRA-5708)
 * Update hadoop_cql3_word_count example (CASSANDRA-6793)
 * Fix handling of RejectedExecution in sync Thrift server (CASSANDRA-6788)
 * Log more information when exceeding tombstone_warn_threshold (CASSANDRA-6865)
 * Fix truncate to not abort due to unreachable fat clients (CASSANDRA-6864)
 * Fix schema concurrency exceptions (CASSANDRA-6841)
 * Fix leaking validator FH in StreamWriter (CASSANDRA-6832)
 * Fix saving triggers to schema (CASSANDRA-6789)
 * Fix trigger mutations when base mutation list is immutable (CASSANDRA-6790)
 * Fix accounting in FileCacheService to allow re-using RAR (CASSANDRA-6838)
 * Fix static counter columns (CASSANDRA-6827)
 * Restore expiring->deleted (cell) compaction optimization (CASSANDRA-6844)
 * Fix CompactionManager.needsCleanup (CASSANDRA-6845)
 * Correctly compare BooleanType values other than 0 and 1 (CASSANDRA-6779)
 * Read message id as string from earlier versions (CASSANDRA-6840)
 * Properly use the Paxos consistency for (non-protocol) batch (CASSANDRA-6837)
 * Add paranoid disk failure option (CASSANDRA-6646)
 * Improve PerRowSecondaryIndex performance (CASSANDRA-6876)
 * Extend triggers to support CAS updates (CASSANDRA-6882)
 * Static columns with IF NOT EXISTS don't always work as expected (CASSANDRA-6873)
 * Fix paging with SELECT DISTINCT (CASSANDRA-6857)
 * Fix UnsupportedOperationException on CAS timeout (CASSANDRA-6923)
 * Improve MeteredFlusher handling of MF-unaffected column families
   (CASSANDRA-6867)
 * Add CqlRecordReader using native pagination (CASSANDRA-6311)
 * Add QueryHandler interface (CASSANDRA-6659)
 * Track liveRatio per-memtable, not per-CF (CASSANDRA-6945)
 * Make sure upgradesstables keeps sstable level (CASSANDRA-6958)
 * Fix LIMIT with static columns (CASSANDRA-6956)
 * Fix clash with CQL column name in thrift validation (CASSANDRA-6892)
 * Fix error with super columns in mixed 1.2-2.0 clusters (CASSANDRA-6966)
 * Fix bad skip of sstables on slice query with composite start/finish (CASSANDRA-6825)
 * Fix unintended update with conditional statement (CASSANDRA-6893)
 * Fix map element access in IF (CASSANDRA-6914)
 * Avoid costly range calculations for range queries on system keyspaces
   (CASSANDRA-6906)
 * Fix SSTable not released if stream session fails (CASSANDRA-6818)
 * Avoid build failure due to ANTLR timeout (CASSANDRA-6991)
 * Queries on compact tables can return more rows that requested (CASSANDRA-7052)
 * USING TIMESTAMP for batches does not work (CASSANDRA-7053)
 * Fix performance regression from CASSANDRA-5614 (CASSANDRA-6949)
 * Ensure that batchlog and hint timeouts do not produce hints (CASSANDRA-7058)
 * Merge groupable mutations in TriggerExecutor#execute() (CASSANDRA-7047)
 * Plug holes in resource release when wiring up StreamSession (CASSANDRA-7073)
 * Re-add parameter columns to tracing session (CASSANDRA-6942)
 * Preserves CQL metadata when updating table from thrift (CASSANDRA-6831)
Merged from 1.2:
 * Fix nodetool display with vnodes (CASSANDRA-7082)
 * Add UNLOGGED, COUNTER options to BATCH documentation (CASSANDRA-6816)
 * add extra SSL cipher suites (CASSANDRA-6613)
 * fix nodetool getsstables for blob PK (CASSANDRA-6803)
 * Fix BatchlogManager#deleteBatch() use of millisecond timestamps
   (CASSANDRA-6822)
 * Continue assassinating even if the endpoint vanishes (CASSANDRA-6787)
 * Schedule schema pulls on change (CASSANDRA-6971)
 * Non-droppable verbs shouldn't be dropped from OTC (CASSANDRA-6980)
 * Shutdown batchlog executor in SS#drain() (CASSANDRA-7025)
 * Fix batchlog to account for CF truncation records (CASSANDRA-6999)
 * Fix CQLSH parsing of functions and BLOB literals (CASSANDRA-7018)
 * Properly load trustore in the native protocol (CASSANDRA-6847)
 * Always clean up references in SerializingCache (CASSANDRA-6994)
 * Don't shut MessagingService down when replacing a node (CASSANDRA-6476)
 * fix npe when doing -Dcassandra.fd_initial_value_ms (CASSANDRA-6751)


2.1.0-beta1
 * Add flush directory distinct from compaction directories (CASSANDRA-6357)
 * Require JNA by default (CASSANDRA-6575)
 * add listsnapshots command to nodetool (CASSANDRA-5742)
 * Introduce AtomicBTreeColumns (CASSANDRA-6271, 6692)
 * Multithreaded commitlog (CASSANDRA-3578)
 * allocate fixed index summary memory pool and resample cold index summaries 
   to use less memory (CASSANDRA-5519)
 * Removed multithreaded compaction (CASSANDRA-6142)
 * Parallelize fetching rows for low-cardinality indexes (CASSANDRA-1337)
 * change logging from log4j to logback (CASSANDRA-5883)
 * switch to LZ4 compression for internode communication (CASSANDRA-5887)
 * Stop using Thrift-generated Index* classes internally (CASSANDRA-5971)
 * Remove 1.2 network compatibility code (CASSANDRA-5960)
 * Remove leveled json manifest migration code (CASSANDRA-5996)
 * Remove CFDefinition (CASSANDRA-6253)
 * Use AtomicIntegerFieldUpdater in RefCountedMemory (CASSANDRA-6278)
 * User-defined types for CQL3 (CASSANDRA-5590)
 * Use of o.a.c.metrics in nodetool (CASSANDRA-5871, 6406)
 * Batch read from OTC's queue and cleanup (CASSANDRA-1632)
 * Secondary index support for collections (CASSANDRA-4511, 6383)
 * SSTable metadata(Stats.db) format change (CASSANDRA-6356)
 * Push composites support in the storage engine
   (CASSANDRA-5417, CASSANDRA-6520)
 * Add snapshot space used to cfstats (CASSANDRA-6231)
 * Add cardinality estimator for key count estimation (CASSANDRA-5906)
 * CF id is changed to be non-deterministic. Data dir/key cache are created
   uniquely for CF id (CASSANDRA-5202)
 * New counters implementation (CASSANDRA-6504)
 * Replace UnsortedColumns, EmptyColumns, TreeMapBackedSortedColumns with new
   ArrayBackedSortedColumns (CASSANDRA-6630, CASSANDRA-6662, CASSANDRA-6690)
 * Add option to use row cache with a given amount of rows (CASSANDRA-5357)
 * Avoid repairing already repaired data (CASSANDRA-5351)
 * Reject counter updates with USING TTL/TIMESTAMP (CASSANDRA-6649)
 * Replace index_interval with min/max_index_interval (CASSANDRA-6379)
 * Lift limitation that order by columns must be selected for IN queries (CASSANDRA-4911)


2.0.5
 * Reduce garbage generated by bloom filter lookups (CASSANDRA-6609)
 * Add ks.cf names to tombstone logging (CASSANDRA-6597)
 * Use LOCAL_QUORUM for LWT operations at LOCAL_SERIAL (CASSANDRA-6495)
 * Wait for gossip to settle before accepting client connections (CASSANDRA-4288)
 * Delete unfinished compaction incrementally (CASSANDRA-6086)
 * Allow specifying custom secondary index options in CQL3 (CASSANDRA-6480)
 * Improve replica pinning for cache efficiency in DES (CASSANDRA-6485)
 * Fix LOCAL_SERIAL from thrift (CASSANDRA-6584)
 * Don't special case received counts in CAS timeout exceptions (CASSANDRA-6595)
 * Add support for 2.1 global counter shards (CASSANDRA-6505)
 * Fix NPE when streaming connection is not yet established (CASSANDRA-6210)
 * Avoid rare duplicate read repair triggering (CASSANDRA-6606)
 * Fix paging discardFirst (CASSANDRA-6555)
 * Fix ArrayIndexOutOfBoundsException in 2ndary index query (CASSANDRA-6470)
 * Release sstables upon rebuilding 2i (CASSANDRA-6635)
 * Add AbstractCompactionStrategy.startup() method (CASSANDRA-6637)
 * SSTableScanner may skip rows during cleanup (CASSANDRA-6638)
 * sstables from stalled repair sessions can resurrect deleted data (CASSANDRA-6503)
 * Switch stress to use ITransportFactory (CASSANDRA-6641)
 * Fix IllegalArgumentException during prepare (CASSANDRA-6592)
 * Fix possible loss of 2ndary index entries during compaction (CASSANDRA-6517)
 * Fix direct Memory on architectures that do not support unaligned long access
   (CASSANDRA-6628)
 * Let scrub optionally skip broken counter partitions (CASSANDRA-5930)
Merged from 1.2:
 * fsync compression metadata (CASSANDRA-6531)
 * Validate CF existence on execution for prepared statement (CASSANDRA-6535)
 * Add ability to throttle batchlog replay (CASSANDRA-6550)
 * Fix executing LOCAL_QUORUM with SimpleStrategy (CASSANDRA-6545)
 * Avoid StackOverflow when using large IN queries (CASSANDRA-6567)
 * Nodetool upgradesstables includes secondary indexes (CASSANDRA-6598)
 * Paginate batchlog replay (CASSANDRA-6569)
 * skip blocking on streaming during drain (CASSANDRA-6603)
 * Improve error message when schema doesn't match loaded sstable (CASSANDRA-6262)
 * Add properties to adjust FD initial value and max interval (CASSANDRA-4375)
 * Fix preparing with batch and delete from collection (CASSANDRA-6607)
 * Fix ABSC reverse iterator's remove() method (CASSANDRA-6629)
 * Handle host ID conflicts properly (CASSANDRA-6615)
 * Move handling of migration event source to solve bootstrap race. (CASSANDRA-6648)
 * Make sure compaction throughput value doesn't overflow with int math (CASSANDRA-6647)


2.0.4
 * Allow removing snapshots of no-longer-existing CFs (CASSANDRA-6418)
 * add StorageService.stopDaemon() (CASSANDRA-4268)
 * add IRE for invalid CF supplied to get_count (CASSANDRA-5701)
 * add client encryption support to sstableloader (CASSANDRA-6378)
 * Fix accept() loop for SSL sockets post-shutdown (CASSANDRA-6468)
 * Fix size-tiered compaction in LCS L0 (CASSANDRA-6496)
 * Fix assertion failure in filterColdSSTables (CASSANDRA-6483)
 * Fix row tombstones in larger-than-memory compactions (CASSANDRA-6008)
 * Fix cleanup ClassCastException (CASSANDRA-6462)
 * Reduce gossip memory use by interning VersionedValue strings (CASSANDRA-6410)
 * Allow specifying datacenters to participate in a repair (CASSANDRA-6218)
 * Fix divide-by-zero in PCI (CASSANDRA-6403)
 * Fix setting last compacted key in the wrong level for LCS (CASSANDRA-6284)
 * Add millisecond precision formats to the timestamp parser (CASSANDRA-6395)
 * Expose a total memtable size metric for a CF (CASSANDRA-6391)
 * cqlsh: handle symlinks properly (CASSANDRA-6425)
 * Fix potential infinite loop when paging query with IN (CASSANDRA-6464)
 * Fix assertion error in AbstractQueryPager.discardFirst (CASSANDRA-6447)
 * Fix streaming older SSTable yields unnecessary tombstones (CASSANDRA-6527)
Merged from 1.2:
 * Improved error message on bad properties in DDL queries (CASSANDRA-6453)
 * Randomize batchlog candidates selection (CASSANDRA-6481)
 * Fix thundering herd on endpoint cache invalidation (CASSANDRA-6345, 6485)
 * Improve batchlog write performance with vnodes (CASSANDRA-6488)
 * cqlsh: quote single quotes in strings inside collections (CASSANDRA-6172)
 * Improve gossip performance for typical messages (CASSANDRA-6409)
 * Throw IRE if a prepared statement has more markers than supported 
   (CASSANDRA-5598)
 * Expose Thread metrics for the native protocol server (CASSANDRA-6234)
 * Change snapshot response message verb to INTERNAL to avoid dropping it 
   (CASSANDRA-6415)
 * Warn when collection read has > 65K elements (CASSANDRA-5428)
 * Fix cache persistence when both row and key cache are enabled 
   (CASSANDRA-6413)
 * (Hadoop) add describe_local_ring (CASSANDRA-6268)
 * Fix handling of concurrent directory creation failure (CASSANDRA-6459)
 * Allow executing CREATE statements multiple times (CASSANDRA-6471)
 * Don't send confusing info with timeouts (CASSANDRA-6491)
 * Don't resubmit counter mutation runnables internally (CASSANDRA-6427)
 * Don't drop local mutations without a hint (CASSANDRA-6510)
 * Don't allow null max_hint_window_in_ms (CASSANDRA-6419)
 * Validate SliceRange start and finish lengths (CASSANDRA-6521)


2.0.3
 * Fix FD leak on slice read path (CASSANDRA-6275)
 * Cancel read meter task when closing SSTR (CASSANDRA-6358)
 * free off-heap IndexSummary during bulk (CASSANDRA-6359)
 * Recover from IOException in accept() thread (CASSANDRA-6349)
 * Improve Gossip tolerance of abnormally slow tasks (CASSANDRA-6338)
 * Fix trying to hint timed out counter writes (CASSANDRA-6322)
 * Allow restoring specific columnfamilies from archived CL (CASSANDRA-4809)
 * Avoid flushing compaction_history after each operation (CASSANDRA-6287)
 * Fix repair assertion error when tombstones expire (CASSANDRA-6277)
 * Skip loading corrupt key cache (CASSANDRA-6260)
 * Fixes for compacting larger-than-memory rows (CASSANDRA-6274)
 * Compact hottest sstables first and optionally omit coldest from
   compaction entirely (CASSANDRA-6109)
 * Fix modifying column_metadata from thrift (CASSANDRA-6182)
 * cqlsh: fix LIST USERS output (CASSANDRA-6242)
 * Add IRequestSink interface (CASSANDRA-6248)
 * Update memtable size while flushing (CASSANDRA-6249)
 * Provide hooks around CQL2/CQL3 statement execution (CASSANDRA-6252)
 * Require Permission.SELECT for CAS updates (CASSANDRA-6247)
 * New CQL-aware SSTableWriter (CASSANDRA-5894)
 * Reject CAS operation when the protocol v1 is used (CASSANDRA-6270)
 * Correctly throw error when frame too large (CASSANDRA-5981)
 * Fix serialization bug in PagedRange with 2ndary indexes (CASSANDRA-6299)
 * Fix CQL3 table validation in Thrift (CASSANDRA-6140)
 * Fix bug missing results with IN clauses (CASSANDRA-6327)
 * Fix paging with reversed slices (CASSANDRA-6343)
 * Set minTimestamp correctly to be able to drop expired sstables (CASSANDRA-6337)
 * Support NaN and Infinity as float literals (CASSANDRA-6003)
 * Remove RF from nodetool ring output (CASSANDRA-6289)
 * Fix attempting to flush empty rows (CASSANDRA-6374)
 * Fix potential out of bounds exception when paging (CASSANDRA-6333)
Merged from 1.2:
 * Optimize FD phi calculation (CASSANDRA-6386)
 * Improve initial FD phi estimate when starting up (CASSANDRA-6385)
 * Don't list CQL3 table in CLI describe even if named explicitely 
   (CASSANDRA-5750)
 * Invalidate row cache when dropping CF (CASSANDRA-6351)
 * add non-jamm path for cached statements (CASSANDRA-6293)
 * add windows bat files for shell commands (CASSANDRA-6145)
 * Require logging in for Thrift CQL2/3 statement preparation (CASSANDRA-6254)
 * restrict max_num_tokens to 1536 (CASSANDRA-6267)
 * Nodetool gets default JMX port from cassandra-env.sh (CASSANDRA-6273)
 * make calculatePendingRanges asynchronous (CASSANDRA-6244)
 * Remove blocking flushes in gossip thread (CASSANDRA-6297)
 * Fix potential socket leak in connectionpool creation (CASSANDRA-6308)
 * Allow LOCAL_ONE/LOCAL_QUORUM to work with SimpleStrategy (CASSANDRA-6238)
 * cqlsh: handle 'null' as session duration (CASSANDRA-6317)
 * Fix json2sstable handling of range tombstones (CASSANDRA-6316)
 * Fix missing one row in reverse query (CASSANDRA-6330)
 * Fix reading expired row value from row cache (CASSANDRA-6325)
 * Fix AssertionError when doing set element deletion (CASSANDRA-6341)
 * Make CL code for the native protocol match the one in C* 2.0
   (CASSANDRA-6347)
 * Disallow altering CQL3 table from thrift (CASSANDRA-6370)
 * Fix size computation of prepared statement (CASSANDRA-6369)


2.0.2
 * Update FailureDetector to use nanontime (CASSANDRA-4925)
 * Fix FileCacheService regressions (CASSANDRA-6149)
 * Never return WriteTimeout for CL.ANY (CASSANDRA-6132)
 * Fix race conditions in bulk loader (CASSANDRA-6129)
 * Add configurable metrics reporting (CASSANDRA-4430)
 * drop queries exceeding a configurable number of tombstones (CASSANDRA-6117)
 * Track and persist sstable read activity (CASSANDRA-5515)
 * Fixes for speculative retry (CASSANDRA-5932, CASSANDRA-6194)
 * Improve memory usage of metadata min/max column names (CASSANDRA-6077)
 * Fix thrift validation refusing row markers on CQL3 tables (CASSANDRA-6081)
 * Fix insertion of collections with CAS (CASSANDRA-6069)
 * Correctly send metadata on SELECT COUNT (CASSANDRA-6080)
 * Track clients' remote addresses in ClientState (CASSANDRA-6070)
 * Create snapshot dir if it does not exist when migrating
   leveled manifest (CASSANDRA-6093)
 * make sequential nodetool repair the default (CASSANDRA-5950)
 * Add more hooks for compaction strategy implementations (CASSANDRA-6111)
 * Fix potential NPE on composite 2ndary indexes (CASSANDRA-6098)
 * Delete can potentially be skipped in batch (CASSANDRA-6115)
 * Allow alter keyspace on system_traces (CASSANDRA-6016)
 * Disallow empty column names in cql (CASSANDRA-6136)
 * Use Java7 file-handling APIs and fix file moving on Windows (CASSANDRA-5383)
 * Save compaction history to system keyspace (CASSANDRA-5078)
 * Fix NPE if StorageService.getOperationMode() is executed before full startup (CASSANDRA-6166)
 * CQL3: support pre-epoch longs for TimestampType (CASSANDRA-6212)
 * Add reloadtriggers command to nodetool (CASSANDRA-4949)
 * cqlsh: ignore empty 'value alias' in DESCRIBE (CASSANDRA-6139)
 * Fix sstable loader (CASSANDRA-6205)
 * Reject bootstrapping if the node already exists in gossip (CASSANDRA-5571)
 * Fix NPE while loading paxos state (CASSANDRA-6211)
 * cqlsh: add SHOW SESSION <tracing-session> command (CASSANDRA-6228)
Merged from 1.2:
 * (Hadoop) Require CFRR batchSize to be at least 2 (CASSANDRA-6114)
 * Add a warning for small LCS sstable size (CASSANDRA-6191)
 * Add ability to list specific KS/CF combinations in nodetool cfstats (CASSANDRA-4191)
 * Mark CF clean if a mutation raced the drop and got it marked dirty (CASSANDRA-5946)
 * Add a LOCAL_ONE consistency level (CASSANDRA-6202)
 * Limit CQL prepared statement cache by size instead of count (CASSANDRA-6107)
 * Tracing should log write failure rather than raw exceptions (CASSANDRA-6133)
 * lock access to TM.endpointToHostIdMap (CASSANDRA-6103)
 * Allow estimated memtable size to exceed slab allocator size (CASSANDRA-6078)
 * Start MeteredFlusher earlier to prevent OOM during CL replay (CASSANDRA-6087)
 * Avoid sending Truncate command to fat clients (CASSANDRA-6088)
 * Allow where clause conditions to be in parenthesis (CASSANDRA-6037)
 * Do not open non-ssl storage port if encryption option is all (CASSANDRA-3916)
 * Move batchlog replay to its own executor (CASSANDRA-6079)
 * Add tombstone debug threshold and histogram (CASSANDRA-6042, 6057)
 * Enable tcp keepalive on incoming connections (CASSANDRA-4053)
 * Fix fat client schema pull NPE (CASSANDRA-6089)
 * Fix memtable flushing for indexed tables (CASSANDRA-6112)
 * Fix skipping columns with multiple slices (CASSANDRA-6119)
 * Expose connected thrift + native client counts (CASSANDRA-5084)
 * Optimize auth setup (CASSANDRA-6122)
 * Trace index selection (CASSANDRA-6001)
 * Update sstablesPerReadHistogram to use biased sampling (CASSANDRA-6164)
 * Log UnknownColumnfamilyException when closing socket (CASSANDRA-5725)
 * Properly error out on CREATE INDEX for counters table (CASSANDRA-6160)
 * Handle JMX notification failure for repair (CASSANDRA-6097)
 * (Hadoop) Fetch no more than 128 splits in parallel (CASSANDRA-6169)
 * stress: add username/password authentication support (CASSANDRA-6068)
 * Fix indexed queries with row cache enabled on parent table (CASSANDRA-5732)
 * Fix compaction race during columnfamily drop (CASSANDRA-5957)
 * Fix validation of empty column names for compact tables (CASSANDRA-6152)
 * Skip replaying mutations that pass CRC but fail to deserialize (CASSANDRA-6183)
 * Rework token replacement to use replace_address (CASSANDRA-5916)
 * Fix altering column types (CASSANDRA-6185)
 * cqlsh: fix CREATE/ALTER WITH completion (CASSANDRA-6196)
 * add windows bat files for shell commands (CASSANDRA-6145)
 * Fix potential stack overflow during range tombstones insertion (CASSANDRA-6181)
 * (Hadoop) Make LOCAL_ONE the default consistency level (CASSANDRA-6214)


2.0.1
 * Fix bug that could allow reading deleted data temporarily (CASSANDRA-6025)
 * Improve memory use defaults (CASSANDRA-6059)
 * Make ThriftServer more easlly extensible (CASSANDRA-6058)
 * Remove Hadoop dependency from ITransportFactory (CASSANDRA-6062)
 * add file_cache_size_in_mb setting (CASSANDRA-5661)
 * Improve error message when yaml contains invalid properties (CASSANDRA-5958)
 * Improve leveled compaction's ability to find non-overlapping L0 compactions
   to work on concurrently (CASSANDRA-5921)
 * Notify indexer of columns shadowed by range tombstones (CASSANDRA-5614)
 * Log Merkle tree stats (CASSANDRA-2698)
 * Switch from crc32 to adler32 for compressed sstable checksums (CASSANDRA-5862)
 * Improve offheap memcpy performance (CASSANDRA-5884)
 * Use a range aware scanner for cleanup (CASSANDRA-2524)
 * Cleanup doesn't need to inspect sstables that contain only local data
   (CASSANDRA-5722)
 * Add ability for CQL3 to list partition keys (CASSANDRA-4536)
 * Improve native protocol serialization (CASSANDRA-5664)
 * Upgrade Thrift to 0.9.1 (CASSANDRA-5923)
 * Require superuser status for adding triggers (CASSANDRA-5963)
 * Make standalone scrubber handle old and new style leveled manifest
   (CASSANDRA-6005)
 * Fix paxos bugs (CASSANDRA-6012, 6013, 6023)
 * Fix paged ranges with multiple replicas (CASSANDRA-6004)
 * Fix potential AssertionError during tracing (CASSANDRA-6041)
 * Fix NPE in sstablesplit (CASSANDRA-6027)
 * Migrate pre-2.0 key/value/column aliases to system.schema_columns
   (CASSANDRA-6009)
 * Paging filter empty rows too agressively (CASSANDRA-6040)
 * Support variadic parameters for IN clauses (CASSANDRA-4210)
 * cqlsh: return the result of CAS writes (CASSANDRA-5796)
 * Fix validation of IN clauses with 2ndary indexes (CASSANDRA-6050)
 * Support named bind variables in CQL (CASSANDRA-6033)
Merged from 1.2:
 * Allow cache-keys-to-save to be set at runtime (CASSANDRA-5980)
 * Avoid second-guessing out-of-space state (CASSANDRA-5605)
 * Tuning knobs for dealing with large blobs and many CFs (CASSANDRA-5982)
 * (Hadoop) Fix CQLRW for thrift tables (CASSANDRA-6002)
 * Fix possible divide-by-zero in HHOM (CASSANDRA-5990)
 * Allow local batchlog writes for CL.ANY (CASSANDRA-5967)
 * Upgrade metrics-core to version 2.2.0 (CASSANDRA-5947)
 * Fix CqlRecordWriter with composite keys (CASSANDRA-5949)
 * Add snitch, schema version, cluster, partitioner to JMX (CASSANDRA-5881)
 * Allow disabling SlabAllocator (CASSANDRA-5935)
 * Make user-defined compaction JMX blocking (CASSANDRA-4952)
 * Fix streaming does not transfer wrapped range (CASSANDRA-5948)
 * Fix loading index summary containing empty key (CASSANDRA-5965)
 * Correctly handle limits in CompositesSearcher (CASSANDRA-5975)
 * Pig: handle CQL collections (CASSANDRA-5867)
 * Pass the updated cf to the PRSI index() method (CASSANDRA-5999)
 * Allow empty CQL3 batches (as no-op) (CASSANDRA-5994)
 * Support null in CQL3 functions (CASSANDRA-5910)
 * Replace the deprecated MapMaker with CacheLoader (CASSANDRA-6007)
 * Add SSTableDeletingNotification to DataTracker (CASSANDRA-6010)
 * Fix snapshots in use get deleted during snapshot repair (CASSANDRA-6011)
 * Move hints and exception count to o.a.c.metrics (CASSANDRA-6017)
 * Fix memory leak in snapshot repair (CASSANDRA-6047)
 * Fix sstable2sjon for CQL3 tables (CASSANDRA-5852)


2.0.0
 * Fix thrift validation when inserting into CQL3 tables (CASSANDRA-5138)
 * Fix periodic memtable flushing behavior with clean memtables (CASSANDRA-5931)
 * Fix dateOf() function for pre-2.0 timestamp columns (CASSANDRA-5928)
 * Fix SSTable unintentionally loads BF when opened for batch (CASSANDRA-5938)
 * Add stream session progress to JMX (CASSANDRA-4757)
 * Fix NPE during CAS operation (CASSANDRA-5925)
Merged from 1.2:
 * Fix getBloomFilterDiskSpaceUsed for AlwaysPresentFilter (CASSANDRA-5900)
 * Don't announce schema version until we've loaded the changes locally
   (CASSANDRA-5904)
 * Fix to support off heap bloom filters size greater than 2 GB (CASSANDRA-5903)
 * Properly handle parsing huge map and set literals (CASSANDRA-5893)


2.0.0-rc2
 * enable vnodes by default (CASSANDRA-5869)
 * fix CAS contention timeout (CASSANDRA-5830)
 * fix HsHa to respect max frame size (CASSANDRA-4573)
 * Fix (some) 2i on composite components omissions (CASSANDRA-5851)
 * cqlsh: add DESCRIBE FULL SCHEMA variant (CASSANDRA-5880)
Merged from 1.2:
 * Correctly validate sparse composite cells in scrub (CASSANDRA-5855)
 * Add KeyCacheHitRate metric to CF metrics (CASSANDRA-5868)
 * cqlsh: add support for multiline comments (CASSANDRA-5798)
 * Handle CQL3 SELECT duplicate IN restrictions on clustering columns
   (CASSANDRA-5856)


2.0.0-rc1
 * improve DecimalSerializer performance (CASSANDRA-5837)
 * fix potential spurious wakeup in AsyncOneResponse (CASSANDRA-5690)
 * fix schema-related trigger issues (CASSANDRA-5774)
 * Better validation when accessing CQL3 table from thrift (CASSANDRA-5138)
 * Fix assertion error during repair (CASSANDRA-5801)
 * Fix range tombstone bug (CASSANDRA-5805)
 * DC-local CAS (CASSANDRA-5797)
 * Add a native_protocol_version column to the system.local table (CASSANRDA-5819)
 * Use index_interval from cassandra.yaml when upgraded (CASSANDRA-5822)
 * Fix buffer underflow on socket close (CASSANDRA-5792)
Merged from 1.2:
 * Fix reading DeletionTime from 1.1-format sstables (CASSANDRA-5814)
 * cqlsh: add collections support to COPY (CASSANDRA-5698)
 * retry important messages for any IOException (CASSANDRA-5804)
 * Allow empty IN relations in SELECT/UPDATE/DELETE statements (CASSANDRA-5626)
 * cqlsh: fix crashing on Windows due to libedit detection (CASSANDRA-5812)
 * fix bulk-loading compressed sstables (CASSANDRA-5820)
 * (Hadoop) fix quoting in CqlPagingRecordReader and CqlRecordWriter 
   (CASSANDRA-5824)
 * update default LCS sstable size to 160MB (CASSANDRA-5727)
 * Allow compacting 2Is via nodetool (CASSANDRA-5670)
 * Hex-encode non-String keys in OPP (CASSANDRA-5793)
 * nodetool history logging (CASSANDRA-5823)
 * (Hadoop) fix support for Thrift tables in CqlPagingRecordReader 
   (CASSANDRA-5752)
 * add "all time blocked" to StatusLogger output (CASSANDRA-5825)
 * Future-proof inter-major-version schema migrations (CASSANDRA-5845)
 * (Hadoop) add CqlPagingRecordReader support for ReversedType in Thrift table
   (CASSANDRA-5718)
 * Add -no-snapshot option to scrub (CASSANDRA-5891)
 * Fix to support off heap bloom filters size greater than 2 GB (CASSANDRA-5903)
 * Properly handle parsing huge map and set literals (CASSANDRA-5893)
 * Fix LCS L0 compaction may overlap in L1 (CASSANDRA-5907)
 * New sstablesplit tool to split large sstables offline (CASSANDRA-4766)
 * Fix potential deadlock in native protocol server (CASSANDRA-5926)
 * Disallow incompatible type change in CQL3 (CASSANDRA-5882)
Merged from 1.1:
 * Correctly validate sparse composite cells in scrub (CASSANDRA-5855)


2.0.0-beta2
 * Replace countPendingHints with Hints Created metric (CASSANDRA-5746)
 * Allow nodetool with no args, and with help to run without a server (CASSANDRA-5734)
 * Cleanup AbstractType/TypeSerializer classes (CASSANDRA-5744)
 * Remove unimplemented cli option schema-mwt (CASSANDRA-5754)
 * Support range tombstones in thrift (CASSANDRA-5435)
 * Normalize table-manipulating CQL3 statements' class names (CASSANDRA-5759)
 * cqlsh: add missing table options to DESCRIBE output (CASSANDRA-5749)
 * Fix assertion error during repair (CASSANDRA-5757)
 * Fix bulkloader (CASSANDRA-5542)
 * Add LZ4 compression to the native protocol (CASSANDRA-5765)
 * Fix bugs in the native protocol v2 (CASSANDRA-5770)
 * CAS on 'primary key only' table (CASSANDRA-5715)
 * Support streaming SSTables of old versions (CASSANDRA-5772)
 * Always respect protocol version in native protocol (CASSANDRA-5778)
 * Fix ConcurrentModificationException during streaming (CASSANDRA-5782)
 * Update deletion timestamp in Commit#updatesWithPaxosTime (CASSANDRA-5787)
 * Thrift cas() method crashes if input columns are not sorted (CASSANDRA-5786)
 * Order columns names correctly when querying for CAS (CASSANDRA-5788)
 * Fix streaming retry (CASSANDRA-5775)
Merged from 1.2:
 * if no seeds can be a reached a node won't start in a ring by itself (CASSANDRA-5768)
 * add cassandra.unsafesystem property (CASSANDRA-5704)
 * (Hadoop) quote identifiers in CqlPagingRecordReader (CASSANDRA-5763)
 * Add replace_node functionality for vnodes (CASSANDRA-5337)
 * Add timeout events to query traces (CASSANDRA-5520)
 * Fix serialization of the LEFT gossip value (CASSANDRA-5696)
 * Pig: support for cql3 tables (CASSANDRA-5234)
 * Fix skipping range tombstones with reverse queries (CASSANDRA-5712)
 * Expire entries out of ThriftSessionManager (CASSANDRA-5719)
 * Don't keep ancestor information in memory (CASSANDRA-5342)
 * Expose native protocol server status in nodetool info (CASSANDRA-5735)
 * Fix pathetic performance of range tombstones (CASSANDRA-5677)
 * Fix querying with an empty (impossible) range (CASSANDRA-5573)
 * cqlsh: handle CUSTOM 2i in DESCRIBE output (CASSANDRA-5760)
 * Fix minor bug in Range.intersects(Bound) (CASSANDRA-5771)
 * cqlsh: handle disabled compression in DESCRIBE output (CASSANDRA-5766)
 * Ensure all UP events are notified on the native protocol (CASSANDRA-5769)
 * Fix formatting of sstable2json with multiple -k arguments (CASSANDRA-5781)
 * Don't rely on row marker for queries in general to hide lost markers
   after TTL expires (CASSANDRA-5762)
 * Sort nodetool help output (CASSANDRA-5776)
 * Fix column expiring during 2 phases compaction (CASSANDRA-5799)
 * now() is being rejected in INSERTs when inside collections (CASSANDRA-5795)


2.0.0-beta1
 * Add support for indexing clustered columns (CASSANDRA-5125)
 * Removed on-heap row cache (CASSANDRA-5348)
 * use nanotime consistently for node-local timeouts (CASSANDRA-5581)
 * Avoid unnecessary second pass on name-based queries (CASSANDRA-5577)
 * Experimental triggers (CASSANDRA-1311)
 * JEMalloc support for off-heap allocation (CASSANDRA-3997)
 * Single-pass compaction (CASSANDRA-4180)
 * Removed token range bisection (CASSANDRA-5518)
 * Removed compatibility with pre-1.2.5 sstables and network messages
   (CASSANDRA-5511)
 * removed PBSPredictor (CASSANDRA-5455)
 * CAS support (CASSANDRA-5062, 5441, 5442, 5443, 5619, 5667)
 * Leveled compaction performs size-tiered compactions in L0 
   (CASSANDRA-5371, 5439)
 * Add yaml network topology snitch for mixed ec2/other envs (CASSANDRA-5339)
 * Log when a node is down longer than the hint window (CASSANDRA-4554)
 * Optimize tombstone creation for ExpiringColumns (CASSANDRA-4917)
 * Improve LeveledScanner work estimation (CASSANDRA-5250, 5407)
 * Replace compaction lock with runWithCompactionsDisabled (CASSANDRA-3430)
 * Change Message IDs to ints (CASSANDRA-5307)
 * Move sstable level information into the Stats component, removing the
   need for a separate Manifest file (CASSANDRA-4872)
 * avoid serializing to byte[] on commitlog append (CASSANDRA-5199)
 * make index_interval configurable per columnfamily (CASSANDRA-3961, CASSANDRA-5650)
 * add default_time_to_live (CASSANDRA-3974)
 * add memtable_flush_period_in_ms (CASSANDRA-4237)
 * replace supercolumns internally by composites (CASSANDRA-3237, 5123)
 * upgrade thrift to 0.9.0 (CASSANDRA-3719)
 * drop unnecessary keyspace parameter from user-defined compaction API 
   (CASSANDRA-5139)
 * more robust solution to incomplete compactions + counters (CASSANDRA-5151)
 * Change order of directory searching for c*.in.sh (CASSANDRA-3983)
 * Add tool to reset SSTable compaction level for LCS (CASSANDRA-5271)
 * Allow custom configuration loader (CASSANDRA-5045)
 * Remove memory emergency pressure valve logic (CASSANDRA-3534)
 * Reduce request latency with eager retry (CASSANDRA-4705)
 * cqlsh: Remove ASSUME command (CASSANDRA-5331)
 * Rebuild BF when loading sstables if bloom_filter_fp_chance
   has changed since compaction (CASSANDRA-5015)
 * remove row-level bloom filters (CASSANDRA-4885)
 * Change Kernel Page Cache skipping into row preheating (disabled by default)
   (CASSANDRA-4937)
 * Improve repair by deciding on a gcBefore before sending
   out TreeRequests (CASSANDRA-4932)
 * Add an official way to disable compactions (CASSANDRA-5074)
 * Reenable ALTER TABLE DROP with new semantics (CASSANDRA-3919)
 * Add binary protocol versioning (CASSANDRA-5436)
 * Swap THshaServer for TThreadedSelectorServer (CASSANDRA-5530)
 * Add alias support to SELECT statement (CASSANDRA-5075)
 * Don't create empty RowMutations in CommitLogReplayer (CASSANDRA-5541)
 * Use range tombstones when dropping cfs/columns from schema (CASSANDRA-5579)
 * cqlsh: drop CQL2/CQL3-beta support (CASSANDRA-5585)
 * Track max/min column names in sstables to be able to optimize slice
   queries (CASSANDRA-5514, CASSANDRA-5595, CASSANDRA-5600)
 * Binary protocol: allow batching already prepared statements (CASSANDRA-4693)
 * Allow preparing timestamp, ttl and limit in CQL3 queries (CASSANDRA-4450)
 * Support native link w/o JNA in Java7 (CASSANDRA-3734)
 * Use SASL authentication in binary protocol v2 (CASSANDRA-5545)
 * Replace Thrift HsHa with LMAX Disruptor based implementation (CASSANDRA-5582)
 * cqlsh: Add row count to SELECT output (CASSANDRA-5636)
 * Include a timestamp with all read commands to determine column expiration
   (CASSANDRA-5149)
 * Streaming 2.0 (CASSANDRA-5286, 5699)
 * Conditional create/drop ks/table/index statements in CQL3 (CASSANDRA-2737)
 * more pre-table creation property validation (CASSANDRA-5693)
 * Redesign repair messages (CASSANDRA-5426)
 * Fix ALTER RENAME post-5125 (CASSANDRA-5702)
 * Disallow renaming a 2ndary indexed column (CASSANDRA-5705)
 * Rename Table to Keyspace (CASSANDRA-5613)
 * Ensure changing column_index_size_in_kb on different nodes don't corrupt the
   sstable (CASSANDRA-5454)
 * Move resultset type information into prepare, not execute (CASSANDRA-5649)
 * Auto paging in binary protocol (CASSANDRA-4415, 5714)
 * Don't tie client side use of AbstractType to JDBC (CASSANDRA-4495)
 * Adds new TimestampType to replace DateType (CASSANDRA-5723, CASSANDRA-5729)
Merged from 1.2:
 * make starting native protocol server idempotent (CASSANDRA-5728)
 * Fix loading key cache when a saved entry is no longer valid (CASSANDRA-5706)
 * Fix serialization of the LEFT gossip value (CASSANDRA-5696)
 * cqlsh: Don't show 'null' in place of empty values (CASSANDRA-5675)
 * Race condition in detecting version on a mixed 1.1/1.2 cluster
   (CASSANDRA-5692)
 * Fix skipping range tombstones with reverse queries (CASSANDRA-5712)
 * Expire entries out of ThriftSessionManager (CASSANRDA-5719)
 * Don't keep ancestor information in memory (CASSANDRA-5342)
 * cqlsh: fix handling of semicolons inside BATCH queries (CASSANDRA-5697)


1.2.6
 * Fix tracing when operation completes before all responses arrive 
   (CASSANDRA-5668)
 * Fix cross-DC mutation forwarding (CASSANDRA-5632)
 * Reduce SSTableLoader memory usage (CASSANDRA-5555)
 * Scale hinted_handoff_throttle_in_kb to cluster size (CASSANDRA-5272)
 * (Hadoop) Add CQL3 input/output formats (CASSANDRA-4421, 5622)
 * (Hadoop) Fix InputKeyRange in CFIF (CASSANDRA-5536)
 * Fix dealing with ridiculously large max sstable sizes in LCS (CASSANDRA-5589)
 * Ignore pre-truncate hints (CASSANDRA-4655)
 * Move System.exit on OOM into a separate thread (CASSANDRA-5273)
 * Write row markers when serializing schema (CASSANDRA-5572)
 * Check only SSTables for the requested range when streaming (CASSANDRA-5569)
 * Improve batchlog replay behavior and hint ttl handling (CASSANDRA-5314)
 * Exclude localTimestamp from validation for tombstones (CASSANDRA-5398)
 * cqlsh: add custom prompt support (CASSANDRA-5539)
 * Reuse prepared statements in hot auth queries (CASSANDRA-5594)
 * cqlsh: add vertical output option (see EXPAND) (CASSANDRA-5597)
 * Add a rate limit option to stress (CASSANDRA-5004)
 * have BulkLoader ignore snapshots directories (CASSANDRA-5587) 
 * fix SnitchProperties logging context (CASSANDRA-5602)
 * Expose whether jna is enabled and memory is locked via JMX (CASSANDRA-5508)
 * cqlsh: fix COPY FROM with ReversedType (CASSANDRA-5610)
 * Allow creating CUSTOM indexes on collections (CASSANDRA-5615)
 * Evaluate now() function at execution time (CASSANDRA-5616)
 * Expose detailed read repair metrics (CASSANDRA-5618)
 * Correct blob literal + ReversedType parsing (CASSANDRA-5629)
 * Allow GPFS to prefer the internal IP like EC2MRS (CASSANDRA-5630)
 * fix help text for -tspw cassandra-cli (CASSANDRA-5643)
 * don't throw away initial causes exceptions for internode encryption issues 
   (CASSANDRA-5644)
 * Fix message spelling errors for cql select statements (CASSANDRA-5647)
 * Suppress custom exceptions thru jmx (CASSANDRA-5652)
 * Update CREATE CUSTOM INDEX syntax (CASSANDRA-5639)
 * Fix PermissionDetails.equals() method (CASSANDRA-5655)
 * Never allow partition key ranges in CQL3 without token() (CASSANDRA-5666)
 * Gossiper incorrectly drops AppState for an upgrading node (CASSANDRA-5660)
 * Connection thrashing during multi-region ec2 during upgrade, due to 
   messaging version (CASSANDRA-5669)
 * Avoid over reconnecting in EC2MRS (CASSANDRA-5678)
 * Fix ReadResponseSerializer.serializedSize() for digest reads (CASSANDRA-5476)
 * allow sstable2json on 2i CFs (CASSANDRA-5694)
Merged from 1.1:
 * Remove buggy thrift max message length option (CASSANDRA-5529)
 * Fix NPE in Pig's widerow mode (CASSANDRA-5488)
 * Add split size parameter to Pig and disable split combination (CASSANDRA-5544)


1.2.5
 * make BytesToken.toString only return hex bytes (CASSANDRA-5566)
 * Ensure that submitBackground enqueues at least one task (CASSANDRA-5554)
 * fix 2i updates with identical values and timestamps (CASSANDRA-5540)
 * fix compaction throttling bursty-ness (CASSANDRA-4316)
 * reduce memory consumption of IndexSummary (CASSANDRA-5506)
 * remove per-row column name bloom filters (CASSANDRA-5492)
 * Include fatal errors in trace events (CASSANDRA-5447)
 * Ensure that PerRowSecondaryIndex is notified of row-level deletes
   (CASSANDRA-5445)
 * Allow empty blob literals in CQL3 (CASSANDRA-5452)
 * Fix streaming RangeTombstones at column index boundary (CASSANDRA-5418)
 * Fix preparing statements when current keyspace is not set (CASSANDRA-5468)
 * Fix SemanticVersion.isSupportedBy minor/patch handling (CASSANDRA-5496)
 * Don't provide oldCfId for post-1.1 system cfs (CASSANDRA-5490)
 * Fix primary range ignores replication strategy (CASSANDRA-5424)
 * Fix shutdown of binary protocol server (CASSANDRA-5507)
 * Fix repair -snapshot not working (CASSANDRA-5512)
 * Set isRunning flag later in binary protocol server (CASSANDRA-5467)
 * Fix use of CQL3 functions with descending clustering order (CASSANDRA-5472)
 * Disallow renaming columns one at a time for thrift table in CQL3
   (CASSANDRA-5531)
 * cqlsh: add CLUSTERING ORDER BY support to DESCRIBE (CASSANDRA-5528)
 * Add custom secondary index support to CQL3 (CASSANDRA-5484)
 * Fix repair hanging silently on unexpected error (CASSANDRA-5229)
 * Fix Ec2Snitch regression introduced by CASSANDRA-5171 (CASSANDRA-5432)
 * Add nodetool enablebackup/disablebackup (CASSANDRA-5556)
 * cqlsh: fix DESCRIBE after case insensitive USE (CASSANDRA-5567)
Merged from 1.1
 * Add retry mechanism to OTC for non-droppable_verbs (CASSANDRA-5393)
 * Use allocator information to improve memtable memory usage estimate
   (CASSANDRA-5497)
 * Fix trying to load deleted row into row cache on startup (CASSANDRA-4463)
 * fsync leveled manifest to avoid corruption (CASSANDRA-5535)
 * Fix Bound intersection computation (CASSANDRA-5551)
 * sstablescrub now respects max memory size in cassandra.in.sh (CASSANDRA-5562)


1.2.4
 * Ensure that PerRowSecondaryIndex updates see the most recent values
   (CASSANDRA-5397)
 * avoid duplicate index entries ind PrecompactedRow and 
   ParallelCompactionIterable (CASSANDRA-5395)
 * remove the index entry on oldColumn when new column is a tombstone 
   (CASSANDRA-5395)
 * Change default stream throughput from 400 to 200 mbps (CASSANDRA-5036)
 * Gossiper logs DOWN for symmetry with UP (CASSANDRA-5187)
 * Fix mixing prepared statements between keyspaces (CASSANDRA-5352)
 * Fix consistency level during bootstrap - strike 3 (CASSANDRA-5354)
 * Fix transposed arguments in AlreadyExistsException (CASSANDRA-5362)
 * Improve asynchronous hint delivery (CASSANDRA-5179)
 * Fix Guava dependency version (12.0 -> 13.0.1) for Maven (CASSANDRA-5364)
 * Validate that provided CQL3 collection value are < 64K (CASSANDRA-5355)
 * Make upgradeSSTable skip current version sstables by default (CASSANDRA-5366)
 * Optimize min/max timestamp collection (CASSANDRA-5373)
 * Invalid streamId in cql binary protocol when using invalid CL 
   (CASSANDRA-5164)
 * Fix validation for IN where clauses with collections (CASSANDRA-5376)
 * Copy resultSet on count query to avoid ConcurrentModificationException 
   (CASSANDRA-5382)
 * Correctly typecheck in CQL3 even with ReversedType (CASSANDRA-5386)
 * Fix streaming compressed files when using encryption (CASSANDRA-5391)
 * cassandra-all 1.2.0 pom missing netty dependency (CASSANDRA-5392)
 * Fix writetime/ttl functions on null values (CASSANDRA-5341)
 * Fix NPE during cql3 select with token() (CASSANDRA-5404)
 * IndexHelper.skipBloomFilters won't skip non-SHA filters (CASSANDRA-5385)
 * cqlsh: Print maps ordered by key, sort sets (CASSANDRA-5413)
 * Add null syntax support in CQL3 for inserts (CASSANDRA-3783)
 * Allow unauthenticated set_keyspace() calls (CASSANDRA-5423)
 * Fix potential incremental backups race (CASSANDRA-5410)
 * Fix prepared BATCH statements with batch-level timestamps (CASSANDRA-5415)
 * Allow overriding superuser setup delay (CASSANDRA-5430)
 * cassandra-shuffle with JMX usernames and passwords (CASSANDRA-5431)
Merged from 1.1:
 * cli: Quote ks and cf names in schema output when needed (CASSANDRA-5052)
 * Fix bad default for min/max timestamp in SSTableMetadata (CASSANDRA-5372)
 * Fix cf name extraction from manifest in Directories.migrateFile() 
   (CASSANDRA-5242)
 * Support pluggable internode authentication (CASSANDRA-5401)


1.2.3
 * add check for sstable overlap within a level on startup (CASSANDRA-5327)
 * replace ipv6 colons in jmx object names (CASSANDRA-5298, 5328)
 * Avoid allocating SSTableBoundedScanner during repair when the range does 
   not intersect the sstable (CASSANDRA-5249)
 * Don't lowercase property map keys (this breaks NTS) (CASSANDRA-5292)
 * Fix composite comparator with super columns (CASSANDRA-5287)
 * Fix insufficient validation of UPDATE queries against counter cfs
   (CASSANDRA-5300)
 * Fix PropertyFileSnitch default DC/Rack behavior (CASSANDRA-5285)
 * Handle null values when executing prepared statement (CASSANDRA-5081)
 * Add netty to pom dependencies (CASSANDRA-5181)
 * Include type arguments in Thrift CQLPreparedResult (CASSANDRA-5311)
 * Fix compaction not removing columns when bf_fp_ratio is 1 (CASSANDRA-5182)
 * cli: Warn about missing CQL3 tables in schema descriptions (CASSANDRA-5309)
 * Re-enable unknown option in replication/compaction strategies option for
   backward compatibility (CASSANDRA-4795)
 * Add binary protocol support to stress (CASSANDRA-4993)
 * cqlsh: Fix COPY FROM value quoting and null handling (CASSANDRA-5305)
 * Fix repair -pr for vnodes (CASSANDRA-5329)
 * Relax CL for auth queries for non-default users (CASSANDRA-5310)
 * Fix AssertionError during repair (CASSANDRA-5245)
 * Don't announce migrations to pre-1.2 nodes (CASSANDRA-5334)
Merged from 1.1:
 * Update offline scrub for 1.0 -> 1.1 directory structure (CASSANDRA-5195)
 * add tmp flag to Descriptor hashcode (CASSANDRA-4021)
 * fix logging of "Found table data in data directories" when only system tables
   are present (CASSANDRA-5289)
 * cli: Add JMX authentication support (CASSANDRA-5080)
 * nodetool: ability to repair specific range (CASSANDRA-5280)
 * Fix possible assertion triggered in SliceFromReadCommand (CASSANDRA-5284)
 * cqlsh: Add inet type support on Windows (ipv4-only) (CASSANDRA-4801)
 * Fix race when initializing ColumnFamilyStore (CASSANDRA-5350)
 * Add UseTLAB JVM flag (CASSANDRA-5361)


1.2.2
 * fix potential for multiple concurrent compactions of the same sstables
   (CASSANDRA-5256)
 * avoid no-op caching of byte[] on commitlog append (CASSANDRA-5199)
 * fix symlinks under data dir not working (CASSANDRA-5185)
 * fix bug in compact storage metadata handling (CASSANDRA-5189)
 * Validate login for USE queries (CASSANDRA-5207)
 * cli: remove default username and password (CASSANDRA-5208)
 * configure populate_io_cache_on_flush per-CF (CASSANDRA-4694)
 * allow configuration of internode socket buffer (CASSANDRA-3378)
 * Make sstable directory picking blacklist-aware again (CASSANDRA-5193)
 * Correctly expire gossip states for edge cases (CASSANDRA-5216)
 * Improve handling of directory creation failures (CASSANDRA-5196)
 * Expose secondary indicies to the rest of nodetool (CASSANDRA-4464)
 * Binary protocol: avoid sending notification for 0.0.0.0 (CASSANDRA-5227)
 * add UseCondCardMark XX jvm settings on jdk 1.7 (CASSANDRA-4366)
 * CQL3 refactor to allow conversion function (CASSANDRA-5226)
 * Fix drop of sstables in some circumstance (CASSANDRA-5232)
 * Implement caching of authorization results (CASSANDRA-4295)
 * Add support for LZ4 compression (CASSANDRA-5038)
 * Fix missing columns in wide rows queries (CASSANDRA-5225)
 * Simplify auth setup and make system_auth ks alterable (CASSANDRA-5112)
 * Stop compactions from hanging during bootstrap (CASSANDRA-5244)
 * fix compressed streaming sending extra chunk (CASSANDRA-5105)
 * Add CQL3-based implementations of IAuthenticator and IAuthorizer
   (CASSANDRA-4898)
 * Fix timestamp-based tomstone removal logic (CASSANDRA-5248)
 * cli: Add JMX authentication support (CASSANDRA-5080)
 * Fix forceFlush behavior (CASSANDRA-5241)
 * cqlsh: Add username autocompletion (CASSANDRA-5231)
 * Fix CQL3 composite partition key error (CASSANDRA-5240)
 * Allow IN clause on last clustering key (CASSANDRA-5230)
Merged from 1.1:
 * fix start key/end token validation for wide row iteration (CASSANDRA-5168)
 * add ConfigHelper support for Thrift frame and max message sizes (CASSANDRA-5188)
 * fix nodetool repair not fail on node down (CASSANDRA-5203)
 * always collect tombstone hints (CASSANDRA-5068)
 * Fix error when sourcing file in cqlsh (CASSANDRA-5235)


1.2.1
 * stream undelivered hints on decommission (CASSANDRA-5128)
 * GossipingPropertyFileSnitch loads saved dc/rack info if needed (CASSANDRA-5133)
 * drain should flush system CFs too (CASSANDRA-4446)
 * add inter_dc_tcp_nodelay setting (CASSANDRA-5148)
 * re-allow wrapping ranges for start_token/end_token range pairitspwng (CASSANDRA-5106)
 * fix validation compaction of empty rows (CASSANDRA-5136)
 * nodetool methods to enable/disable hint storage/delivery (CASSANDRA-4750)
 * disallow bloom filter false positive chance of 0 (CASSANDRA-5013)
 * add threadpool size adjustment methods to JMXEnabledThreadPoolExecutor and 
   CompactionManagerMBean (CASSANDRA-5044)
 * fix hinting for dropped local writes (CASSANDRA-4753)
 * off-heap cache doesn't need mutable column container (CASSANDRA-5057)
 * apply disk_failure_policy to bad disks on initial directory creation 
   (CASSANDRA-4847)
 * Optimize name-based queries to use ArrayBackedSortedColumns (CASSANDRA-5043)
 * Fall back to old manifest if most recent is unparseable (CASSANDRA-5041)
 * pool [Compressed]RandomAccessReader objects on the partitioned read path
   (CASSANDRA-4942)
 * Add debug logging to list filenames processed by Directories.migrateFile 
   method (CASSANDRA-4939)
 * Expose black-listed directories via JMX (CASSANDRA-4848)
 * Log compaction merge counts (CASSANDRA-4894)
 * Minimize byte array allocation by AbstractData{Input,Output} (CASSANDRA-5090)
 * Add SSL support for the binary protocol (CASSANDRA-5031)
 * Allow non-schema system ks modification for shuffle to work (CASSANDRA-5097)
 * cqlsh: Add default limit to SELECT statements (CASSANDRA-4972)
 * cqlsh: fix DESCRIBE for 1.1 cfs in CQL3 (CASSANDRA-5101)
 * Correctly gossip with nodes >= 1.1.7 (CASSANDRA-5102)
 * Ensure CL guarantees on digest mismatch (CASSANDRA-5113)
 * Validate correctly selects on composite partition key (CASSANDRA-5122)
 * Fix exception when adding collection (CASSANDRA-5117)
 * Handle states for non-vnode clusters correctly (CASSANDRA-5127)
 * Refuse unrecognized replication and compaction strategy options (CASSANDRA-4795)
 * Pick the correct value validator in sstable2json for cql3 tables (CASSANDRA-5134)
 * Validate login for describe_keyspace, describe_keyspaces and set_keyspace
   (CASSANDRA-5144)
 * Fix inserting empty maps (CASSANDRA-5141)
 * Don't remove tokens from System table for node we know (CASSANDRA-5121)
 * fix streaming progress report for compresed files (CASSANDRA-5130)
 * Coverage analysis for low-CL queries (CASSANDRA-4858)
 * Stop interpreting dates as valid timeUUID value (CASSANDRA-4936)
 * Adds E notation for floating point numbers (CASSANDRA-4927)
 * Detect (and warn) unintentional use of the cql2 thrift methods when cql3 was
   intended (CASSANDRA-5172)
 * cli: Quote ks and cf names in schema output when needed (CASSANDRA-5052)
 * Fix cf name extraction from manifest in Directories.migrateFile() (CASSANDRA-5242)
 * Replace mistaken usage of commons-logging with slf4j (CASSANDRA-5464)
 * Ensure Jackson dependency matches lib (CASSANDRA-5126)
 * Expose droppable tombstone ratio stats over JMX (CASSANDRA-5159)
Merged from 1.1:
 * Simplify CompressedRandomAccessReader to work around JDK FD bug (CASSANDRA-5088)
 * Improve handling a changing target throttle rate mid-compaction (CASSANDRA-5087)
 * Pig: correctly decode row keys in widerow mode (CASSANDRA-5098)
 * nodetool repair command now prints progress (CASSANDRA-4767)
 * fix user defined compaction to run against 1.1 data directory (CASSANDRA-5118)
 * Fix CQL3 BATCH authorization caching (CASSANDRA-5145)
 * fix get_count returns incorrect value with TTL (CASSANDRA-5099)
 * better handling for mid-compaction failure (CASSANDRA-5137)
 * convert default marshallers list to map for better readability (CASSANDRA-5109)
 * fix ConcurrentModificationException in getBootstrapSource (CASSANDRA-5170)
 * fix sstable maxtimestamp for row deletes and pre-1.1.1 sstables (CASSANDRA-5153)
 * Fix thread growth on node removal (CASSANDRA-5175)
 * Make Ec2Region's datacenter name configurable (CASSANDRA-5155)


1.2.0
 * Disallow counters in collections (CASSANDRA-5082)
 * cqlsh: add unit tests (CASSANDRA-3920)
 * fix default bloom_filter_fp_chance for LeveledCompactionStrategy (CASSANDRA-5093)
Merged from 1.1:
 * add validation for get_range_slices with start_key and end_token (CASSANDRA-5089)


1.2.0-rc2
 * fix nodetool ownership display with vnodes (CASSANDRA-5065)
 * cqlsh: add DESCRIBE KEYSPACES command (CASSANDRA-5060)
 * Fix potential infinite loop when reloading CFS (CASSANDRA-5064)
 * Fix SimpleAuthorizer example (CASSANDRA-5072)
 * cqlsh: force CL.ONE for tracing and system.schema* queries (CASSANDRA-5070)
 * Includes cassandra-shuffle in the debian package (CASSANDRA-5058)
Merged from 1.1:
 * fix multithreaded compaction deadlock (CASSANDRA-4492)
 * fix temporarily missing schema after upgrade from pre-1.1.5 (CASSANDRA-5061)
 * Fix ALTER TABLE overriding compression options with defaults
   (CASSANDRA-4996, 5066)
 * fix specifying and altering crc_check_chance (CASSANDRA-5053)
 * fix Murmur3Partitioner ownership% calculation (CASSANDRA-5076)
 * Don't expire columns sooner than they should in 2ndary indexes (CASSANDRA-5079)


1.2-rc1
 * rename rpc_timeout settings to request_timeout (CASSANDRA-5027)
 * add BF with 0.1 FP to LCS by default (CASSANDRA-5029)
 * Fix preparing insert queries (CASSANDRA-5016)
 * Fix preparing queries with counter increment (CASSANDRA-5022)
 * Fix preparing updates with collections (CASSANDRA-5017)
 * Don't generate UUID based on other node address (CASSANDRA-5002)
 * Fix message when trying to alter a clustering key type (CASSANDRA-5012)
 * Update IAuthenticator to match the new IAuthorizer (CASSANDRA-5003)
 * Fix inserting only a key in CQL3 (CASSANDRA-5040)
 * Fix CQL3 token() function when used with strings (CASSANDRA-5050)
Merged from 1.1:
 * reduce log spam from invalid counter shards (CASSANDRA-5026)
 * Improve schema propagation performance (CASSANDRA-5025)
 * Fix for IndexHelper.IndexFor throws OOB Exception (CASSANDRA-5030)
 * cqlsh: make it possible to describe thrift CFs (CASSANDRA-4827)
 * cqlsh: fix timestamp formatting on some platforms (CASSANDRA-5046)


1.2-beta3
 * make consistency level configurable in cqlsh (CASSANDRA-4829)
 * fix cqlsh rendering of blob fields (CASSANDRA-4970)
 * fix cqlsh DESCRIBE command (CASSANDRA-4913)
 * save truncation position in system table (CASSANDRA-4906)
 * Move CompressionMetadata off-heap (CASSANDRA-4937)
 * allow CLI to GET cql3 columnfamily data (CASSANDRA-4924)
 * Fix rare race condition in getExpireTimeForEndpoint (CASSANDRA-4402)
 * acquire references to overlapping sstables during compaction so bloom filter
   doesn't get free'd prematurely (CASSANDRA-4934)
 * Don't share slice query filter in CQL3 SelectStatement (CASSANDRA-4928)
 * Separate tracing from Log4J (CASSANDRA-4861)
 * Exclude gcable tombstones from merkle-tree computation (CASSANDRA-4905)
 * Better printing of AbstractBounds for tracing (CASSANDRA-4931)
 * Optimize mostRecentTombstone check in CC.collectAllData (CASSANDRA-4883)
 * Change stream session ID to UUID to avoid collision from same node (CASSANDRA-4813)
 * Use Stats.db when bulk loading if present (CASSANDRA-4957)
 * Skip repair on system_trace and keyspaces with RF=1 (CASSANDRA-4956)
 * (cql3) Remove arbitrary SELECT limit (CASSANDRA-4918)
 * Correctly handle prepared operation on collections (CASSANDRA-4945)
 * Fix CQL3 LIMIT (CASSANDRA-4877)
 * Fix Stress for CQL3 (CASSANDRA-4979)
 * Remove cassandra specific exceptions from JMX interface (CASSANDRA-4893)
 * (CQL3) Force using ALLOW FILTERING on potentially inefficient queries (CASSANDRA-4915)
 * (cql3) Fix adding column when the table has collections (CASSANDRA-4982)
 * (cql3) Fix allowing collections with compact storage (CASSANDRA-4990)
 * (cql3) Refuse ttl/writetime function on collections (CASSANDRA-4992)
 * Replace IAuthority with new IAuthorizer (CASSANDRA-4874)
 * clqsh: fix KEY pseudocolumn escaping when describing Thrift tables
   in CQL3 mode (CASSANDRA-4955)
 * add basic authentication support for Pig CassandraStorage (CASSANDRA-3042)
 * fix CQL2 ALTER TABLE compaction_strategy_class altering (CASSANDRA-4965)
Merged from 1.1:
 * Fall back to old describe_splits if d_s_ex is not available (CASSANDRA-4803)
 * Improve error reporting when streaming ranges fail (CASSANDRA-5009)
 * Fix cqlsh timestamp formatting of timezone info (CASSANDRA-4746)
 * Fix assertion failure with leveled compaction (CASSANDRA-4799)
 * Check for null end_token in get_range_slice (CASSANDRA-4804)
 * Remove all remnants of removed nodes (CASSANDRA-4840)
 * Add aut-reloading of the log4j file in debian package (CASSANDRA-4855)
 * Fix estimated row cache entry size (CASSANDRA-4860)
 * reset getRangeSlice filter after finishing a row for get_paged_slice
   (CASSANDRA-4919)
 * expunge row cache post-truncate (CASSANDRA-4940)
 * Allow static CF definition with compact storage (CASSANDRA-4910)
 * Fix endless loop/compaction of schema_* CFs due to broken timestamps (CASSANDRA-4880)
 * Fix 'wrong class type' assertion in CounterColumn (CASSANDRA-4976)


1.2-beta2
 * fp rate of 1.0 disables BF entirely; LCS defaults to 1.0 (CASSANDRA-4876)
 * off-heap bloom filters for row keys (CASSANDRA_4865)
 * add extension point for sstable components (CASSANDRA-4049)
 * improve tracing output (CASSANDRA-4852, 4862)
 * make TRACE verb droppable (CASSANDRA-4672)
 * fix BulkLoader recognition of CQL3 columnfamilies (CASSANDRA-4755)
 * Sort commitlog segments for replay by id instead of mtime (CASSANDRA-4793)
 * Make hint delivery asynchronous (CASSANDRA-4761)
 * Pluggable Thrift transport factories for CLI and cqlsh (CASSANDRA-4609, 4610)
 * cassandra-cli: allow Double value type to be inserted to a column (CASSANDRA-4661)
 * Add ability to use custom TServerFactory implementations (CASSANDRA-4608)
 * optimize batchlog flushing to skip successful batches (CASSANDRA-4667)
 * include metadata for system keyspace itself in schema tables (CASSANDRA-4416)
 * add check to PropertyFileSnitch to verify presence of location for
   local node (CASSANDRA-4728)
 * add PBSPredictor consistency modeler (CASSANDRA-4261)
 * remove vestiges of Thrift unframed mode (CASSANDRA-4729)
 * optimize single-row PK lookups (CASSANDRA-4710)
 * adjust blockFor calculation to account for pending ranges due to node 
   movement (CASSANDRA-833)
 * Change CQL version to 3.0.0 and stop accepting 3.0.0-beta1 (CASSANDRA-4649)
 * (CQL3) Make prepared statement global instead of per connection 
   (CASSANDRA-4449)
 * Fix scrubbing of CQL3 created tables (CASSANDRA-4685)
 * (CQL3) Fix validation when using counter and regular columns in the same 
   table (CASSANDRA-4706)
 * Fix bug starting Cassandra with simple authentication (CASSANDRA-4648)
 * Add support for batchlog in CQL3 (CASSANDRA-4545, 4738)
 * Add support for multiple column family outputs in CFOF (CASSANDRA-4208)
 * Support repairing only the local DC nodes (CASSANDRA-4747)
 * Use rpc_address for binary protocol and change default port (CASSANDRA-4751)
 * Fix use of collections in prepared statements (CASSANDRA-4739)
 * Store more information into peers table (CASSANDRA-4351, 4814)
 * Configurable bucket size for size tiered compaction (CASSANDRA-4704)
 * Run leveled compaction in parallel (CASSANDRA-4310)
 * Fix potential NPE during CFS reload (CASSANDRA-4786)
 * Composite indexes may miss results (CASSANDRA-4796)
 * Move consistency level to the protocol level (CASSANDRA-4734, 4824)
 * Fix Subcolumn slice ends not respected (CASSANDRA-4826)
 * Fix Assertion error in cql3 select (CASSANDRA-4783)
 * Fix list prepend logic (CQL3) (CASSANDRA-4835)
 * Add booleans as literals in CQL3 (CASSANDRA-4776)
 * Allow renaming PK columns in CQL3 (CASSANDRA-4822)
 * Fix binary protocol NEW_NODE event (CASSANDRA-4679)
 * Fix potential infinite loop in tombstone compaction (CASSANDRA-4781)
 * Remove system tables accounting from schema (CASSANDRA-4850)
 * (cql3) Force provided columns in clustering key order in 
   'CLUSTERING ORDER BY' (CASSANDRA-4881)
 * Fix composite index bug (CASSANDRA-4884)
 * Fix short read protection for CQL3 (CASSANDRA-4882)
 * Add tracing support to the binary protocol (CASSANDRA-4699)
 * (cql3) Don't allow prepared marker inside collections (CASSANDRA-4890)
 * Re-allow order by on non-selected columns (CASSANDRA-4645)
 * Bug when composite index is created in a table having collections (CASSANDRA-4909)
 * log index scan subject in CompositesSearcher (CASSANDRA-4904)
Merged from 1.1:
 * add get[Row|Key]CacheEntries to CacheServiceMBean (CASSANDRA-4859)
 * fix get_paged_slice to wrap to next row correctly (CASSANDRA-4816)
 * fix indexing empty column values (CASSANDRA-4832)
 * allow JdbcDate to compose null Date objects (CASSANDRA-4830)
 * fix possible stackoverflow when compacting 1000s of sstables
   (CASSANDRA-4765)
 * fix wrong leveled compaction progress calculation (CASSANDRA-4807)
 * add a close() method to CRAR to prevent leaking file descriptors (CASSANDRA-4820)
 * fix potential infinite loop in get_count (CASSANDRA-4833)
 * fix compositeType.{get/from}String methods (CASSANDRA-4842)
 * (CQL) fix CREATE COLUMNFAMILY permissions check (CASSANDRA-4864)
 * Fix DynamicCompositeType same type comparison (CASSANDRA-4711)
 * Fix duplicate SSTable reference when stream session failed (CASSANDRA-3306)
 * Allow static CF definition with compact storage (CASSANDRA-4910)
 * Fix endless loop/compaction of schema_* CFs due to broken timestamps (CASSANDRA-4880)
 * Fix 'wrong class type' assertion in CounterColumn (CASSANDRA-4976)


1.2-beta1
 * add atomic_batch_mutate (CASSANDRA-4542, -4635)
 * increase default max_hint_window_in_ms to 3h (CASSANDRA-4632)
 * include message initiation time to replicas so they can more
   accurately drop timed-out requests (CASSANDRA-2858)
 * fix clientutil.jar dependencies (CASSANDRA-4566)
 * optimize WriteResponse (CASSANDRA-4548)
 * new metrics (CASSANDRA-4009)
 * redesign KEYS indexes to avoid read-before-write (CASSANDRA-2897)
 * debug tracing (CASSANDRA-1123)
 * parallelize row cache loading (CASSANDRA-4282)
 * Make compaction, flush JBOD-aware (CASSANDRA-4292)
 * run local range scans on the read stage (CASSANDRA-3687)
 * clean up ioexceptions (CASSANDRA-2116)
 * add disk_failure_policy (CASSANDRA-2118)
 * Introduce new json format with row level deletion (CASSANDRA-4054)
 * remove redundant "name" column from schema_keyspaces (CASSANDRA-4433)
 * improve "nodetool ring" handling of multi-dc clusters (CASSANDRA-3047)
 * update NTS calculateNaturalEndpoints to be O(N log N) (CASSANDRA-3881)
 * split up rpc timeout by operation type (CASSANDRA-2819)
 * rewrite key cache save/load to use only sequential i/o (CASSANDRA-3762)
 * update MS protocol with a version handshake + broadcast address id
   (CASSANDRA-4311)
 * multithreaded hint replay (CASSANDRA-4189)
 * add inter-node message compression (CASSANDRA-3127)
 * remove COPP (CASSANDRA-2479)
 * Track tombstone expiration and compact when tombstone content is
   higher than a configurable threshold, default 20% (CASSANDRA-3442, 4234)
 * update MurmurHash to version 3 (CASSANDRA-2975)
 * (CLI) track elapsed time for `delete' operation (CASSANDRA-4060)
 * (CLI) jline version is bumped to 1.0 to properly  support
   'delete' key function (CASSANDRA-4132)
 * Save IndexSummary into new SSTable 'Summary' component (CASSANDRA-2392, 4289)
 * Add support for range tombstones (CASSANDRA-3708)
 * Improve MessagingService efficiency (CASSANDRA-3617)
 * Avoid ID conflicts from concurrent schema changes (CASSANDRA-3794)
 * Set thrift HSHA server thread limit to unlimited by default (CASSANDRA-4277)
 * Avoids double serialization of CF id in RowMutation messages
   (CASSANDRA-4293)
 * stream compressed sstables directly with java nio (CASSANDRA-4297)
 * Support multiple ranges in SliceQueryFilter (CASSANDRA-3885)
 * Add column metadata to system column families (CASSANDRA-4018)
 * (cql3) Always use composite types by default (CASSANDRA-4329)
 * (cql3) Add support for set, map and list (CASSANDRA-3647)
 * Validate date type correctly (CASSANDRA-4441)
 * (cql3) Allow definitions with only a PK (CASSANDRA-4361)
 * (cql3) Add support for row key composites (CASSANDRA-4179)
 * improve DynamicEndpointSnitch by using reservoir sampling (CASSANDRA-4038)
 * (cql3) Add support for 2ndary indexes (CASSANDRA-3680)
 * (cql3) fix defining more than one PK to be invalid (CASSANDRA-4477)
 * remove schema agreement checking from all external APIs (Thrift, CQL and CQL3) (CASSANDRA-4487)
 * add Murmur3Partitioner and make it default for new installations (CASSANDRA-3772, 4621)
 * (cql3) update pseudo-map syntax to use map syntax (CASSANDRA-4497)
 * Finer grained exceptions hierarchy and provides error code with exceptions (CASSANDRA-3979)
 * Adds events push to binary protocol (CASSANDRA-4480)
 * Rewrite nodetool help (CASSANDRA-2293)
 * Make CQL3 the default for CQL (CASSANDRA-4640)
 * update stress tool to be able to use CQL3 (CASSANDRA-4406)
 * Accept all thrift update on CQL3 cf but don't expose their metadata (CASSANDRA-4377)
 * Replace Throttle with Guava's RateLimiter for HintedHandOff (CASSANDRA-4541)
 * fix counter add/get using CQL2 and CQL3 in stress tool (CASSANDRA-4633)
 * Add sstable count per level to cfstats (CASSANDRA-4537)
 * (cql3) Add ALTER KEYSPACE statement (CASSANDRA-4611)
 * (cql3) Allow defining default consistency levels (CASSANDRA-4448)
 * (cql3) Fix queries using LIMIT missing results (CASSANDRA-4579)
 * fix cross-version gossip messaging (CASSANDRA-4576)
 * added inet data type (CASSANDRA-4627)


1.1.6
 * Wait for writes on synchronous read digest mismatch (CASSANDRA-4792)
 * fix commitlog replay for nanotime-infected sstables (CASSANDRA-4782)
 * preflight check ttl for maximum of 20 years (CASSANDRA-4771)
 * (Pig) fix widerow input with single column rows (CASSANDRA-4789)
 * Fix HH to compact with correct gcBefore, which avoids wiping out
   undelivered hints (CASSANDRA-4772)
 * LCS will merge up to 32 L0 sstables as intended (CASSANDRA-4778)
 * NTS will default unconfigured DC replicas to zero (CASSANDRA-4675)
 * use default consistency level in counter validation if none is
   explicitly provide (CASSANDRA-4700)
 * Improve IAuthority interface by introducing fine-grained
   access permissions and grant/revoke commands (CASSANDRA-4490, 4644)
 * fix assumption error in CLI when updating/describing keyspace 
   (CASSANDRA-4322)
 * Adds offline sstablescrub to debian packaging (CASSANDRA-4642)
 * Automatic fixing of overlapping leveled sstables (CASSANDRA-4644)
 * fix error when using ORDER BY with extended selections (CASSANDRA-4689)
 * (CQL3) Fix validation for IN queries for non-PK cols (CASSANDRA-4709)
 * fix re-created keyspace disappering after 1.1.5 upgrade 
   (CASSANDRA-4698, 4752)
 * (CLI) display elapsed time in 2 fraction digits (CASSANDRA-3460)
 * add authentication support to sstableloader (CASSANDRA-4712)
 * Fix CQL3 'is reversed' logic (CASSANDRA-4716, 4759)
 * (CQL3) Don't return ReversedType in result set metadata (CASSANDRA-4717)
 * Backport adding AlterKeyspace statement (CASSANDRA-4611)
 * (CQL3) Correcty accept upper-case data types (CASSANDRA-4770)
 * Add binary protocol events for schema changes (CASSANDRA-4684)
Merged from 1.0:
 * Switch from NBHM to CHM in MessagingService's callback map, which
   prevents OOM in long-running instances (CASSANDRA-4708)


1.1.5
 * add SecondaryIndex.reload API (CASSANDRA-4581)
 * use millis + atomicint for commitlog segment creation instead of
   nanotime, which has issues under some hypervisors (CASSANDRA-4601)
 * fix FD leak in slice queries (CASSANDRA-4571)
 * avoid recursion in leveled compaction (CASSANDRA-4587)
 * increase stack size under Java7 to 180K
 * Log(info) schema changes (CASSANDRA-4547)
 * Change nodetool setcachecapcity to manipulate global caches (CASSANDRA-4563)
 * (cql3) fix setting compaction strategy (CASSANDRA-4597)
 * fix broken system.schema_* timestamps on system startup (CASSANDRA-4561)
 * fix wrong skip of cache saving (CASSANDRA-4533)
 * Avoid NPE when lost+found is in data dir (CASSANDRA-4572)
 * Respect five-minute flush moratorium after initial CL replay (CASSANDRA-4474)
 * Adds ntp as recommended in debian packaging (CASSANDRA-4606)
 * Configurable transport in CF Record{Reader|Writer} (CASSANDRA-4558)
 * (cql3) fix potential NPE with both equal and unequal restriction (CASSANDRA-4532)
 * (cql3) improves ORDER BY validation (CASSANDRA-4624)
 * Fix potential deadlock during counter writes (CASSANDRA-4578)
 * Fix cql error with ORDER BY when using IN (CASSANDRA-4612)
Merged from 1.0:
 * increase Xss to 160k to accomodate latest 1.6 JVMs (CASSANDRA-4602)
 * fix toString of hint destination tokens (CASSANDRA-4568)
 * Fix multiple values for CurrentLocal NodeID (CASSANDRA-4626)


1.1.4
 * fix offline scrub to catch >= out of order rows (CASSANDRA-4411)
 * fix cassandra-env.sh on RHEL and other non-dash-based systems 
   (CASSANDRA-4494)
Merged from 1.0:
 * (Hadoop) fix setting key length for old-style mapred api (CASSANDRA-4534)
 * (Hadoop) fix iterating through a resultset consisting entirely
   of tombstoned rows (CASSANDRA-4466)


1.1.3
 * (cqlsh) add COPY TO (CASSANDRA-4434)
 * munmap commitlog segments before rename (CASSANDRA-4337)
 * (JMX) rename getRangeKeySample to sampleKeyRange to avoid returning
   multi-MB results as an attribute (CASSANDRA-4452)
 * flush based on data size, not throughput; overwritten columns no 
   longer artificially inflate liveRatio (CASSANDRA-4399)
 * update default commitlog segment size to 32MB and total commitlog
   size to 32/1024 MB for 32/64 bit JVMs, respectively (CASSANDRA-4422)
 * avoid using global partitioner to estimate ranges in index sstables
   (CASSANDRA-4403)
 * restore pre-CASSANDRA-3862 approach to removing expired tombstones
   from row cache during compaction (CASSANDRA-4364)
 * (stress) support for CQL prepared statements (CASSANDRA-3633)
 * Correctly catch exception when Snappy cannot be loaded (CASSANDRA-4400)
 * (cql3) Support ORDER BY when IN condition is given in WHERE clause (CASSANDRA-4327)
 * (cql3) delete "component_index" column on DROP TABLE call (CASSANDRA-4420)
 * change nanoTime() to currentTimeInMillis() in schema related code (CASSANDRA-4432)
 * add a token generation tool (CASSANDRA-3709)
 * Fix LCS bug with sstable containing only 1 row (CASSANDRA-4411)
 * fix "Can't Modify Index Name" problem on CF update (CASSANDRA-4439)
 * Fix assertion error in getOverlappingSSTables during repair (CASSANDRA-4456)
 * fix nodetool's setcompactionthreshold command (CASSANDRA-4455)
 * Ensure compacted files are never used, to avoid counter overcount (CASSANDRA-4436)
Merged from 1.0:
 * Push the validation of secondary index values to the SecondaryIndexManager (CASSANDRA-4240)
 * allow dropping columns shadowed by not-yet-expired supercolumn or row
   tombstones in PrecompactedRow (CASSANDRA-4396)


1.1.2
 * Fix cleanup not deleting index entries (CASSANDRA-4379)
 * Use correct partitioner when saving + loading caches (CASSANDRA-4331)
 * Check schema before trying to export sstable (CASSANDRA-2760)
 * Raise a meaningful exception instead of NPE when PFS encounters
   an unconfigured node + no default (CASSANDRA-4349)
 * fix bug in sstable blacklisting with LCS (CASSANDRA-4343)
 * LCS no longer promotes tiny sstables out of L0 (CASSANDRA-4341)
 * skip tombstones during hint replay (CASSANDRA-4320)
 * fix NPE in compactionstats (CASSANDRA-4318)
 * enforce 1m min keycache for auto (CASSANDRA-4306)
 * Have DeletedColumn.isMFD always return true (CASSANDRA-4307)
 * (cql3) exeption message for ORDER BY constraints said primary filter can be
    an IN clause, which is misleading (CASSANDRA-4319)
 * (cql3) Reject (not yet supported) creation of 2ndardy indexes on tables with
   composite primary keys (CASSANDRA-4328)
 * Set JVM stack size to 160k for java 7 (CASSANDRA-4275)
 * cqlsh: add COPY command to load data from CSV flat files (CASSANDRA-4012)
 * CFMetaData.fromThrift to throw ConfigurationException upon error (CASSANDRA-4353)
 * Use CF comparator to sort indexed columns in SecondaryIndexManager
   (CASSANDRA-4365)
 * add strategy_options to the KSMetaData.toString() output (CASSANDRA-4248)
 * (cql3) fix range queries containing unqueried results (CASSANDRA-4372)
 * (cql3) allow updating column_alias types (CASSANDRA-4041)
 * (cql3) Fix deletion bug (CASSANDRA-4193)
 * Fix computation of overlapping sstable for leveled compaction (CASSANDRA-4321)
 * Improve scrub and allow to run it offline (CASSANDRA-4321)
 * Fix assertionError in StorageService.bulkLoad (CASSANDRA-4368)
 * (cqlsh) add option to authenticate to a keyspace at startup (CASSANDRA-4108)
 * (cqlsh) fix ASSUME functionality (CASSANDRA-4352)
 * Fix ColumnFamilyRecordReader to not return progress > 100% (CASSANDRA-3942)
Merged from 1.0:
 * Set gc_grace on index CF to 0 (CASSANDRA-4314)


1.1.1
 * add populate_io_cache_on_flush option (CASSANDRA-2635)
 * allow larger cache capacities than 2GB (CASSANDRA-4150)
 * add getsstables command to nodetool (CASSANDRA-4199)
 * apply parent CF compaction settings to secondary index CFs (CASSANDRA-4280)
 * preserve commitlog size cap when recycling segments at startup
   (CASSANDRA-4201)
 * (Hadoop) fix split generation regression (CASSANDRA-4259)
 * ignore min/max compactions settings in LCS, while preserving
   behavior that min=max=0 disables autocompaction (CASSANDRA-4233)
 * log number of rows read from saved cache (CASSANDRA-4249)
 * calculate exact size required for cleanup operations (CASSANDRA-1404)
 * avoid blocking additional writes during flush when the commitlog
   gets behind temporarily (CASSANDRA-1991)
 * enable caching on index CFs based on data CF cache setting (CASSANDRA-4197)
 * warn on invalid replication strategy creation options (CASSANDRA-4046)
 * remove [Freeable]Memory finalizers (CASSANDRA-4222)
 * include tombstone size in ColumnFamily.size, which can prevent OOM
   during sudden mass delete operations by yielding a nonzero liveRatio
   (CASSANDRA-3741)
 * Open 1 sstableScanner per level for leveled compaction (CASSANDRA-4142)
 * Optimize reads when row deletion timestamps allow us to restrict
   the set of sstables we check (CASSANDRA-4116)
 * add support for commitlog archiving and point-in-time recovery
   (CASSANDRA-3690)
 * avoid generating redundant compaction tasks during streaming
   (CASSANDRA-4174)
 * add -cf option to nodetool snapshot, and takeColumnFamilySnapshot to
   StorageService mbean (CASSANDRA-556)
 * optimize cleanup to drop entire sstables where possible (CASSANDRA-4079)
 * optimize truncate when autosnapshot is disabled (CASSANDRA-4153)
 * update caches to use byte[] keys to reduce memory overhead (CASSANDRA-3966)
 * add column limit to cli (CASSANDRA-3012, 4098)
 * clean up and optimize DataOutputBuffer, used by CQL compression and
   CompositeType (CASSANDRA-4072)
 * optimize commitlog checksumming (CASSANDRA-3610)
 * identify and blacklist corrupted SSTables from future compactions 
   (CASSANDRA-2261)
 * Move CfDef and KsDef validation out of thrift (CASSANDRA-4037)
 * Expose API to repair a user provided range (CASSANDRA-3912)
 * Add way to force the cassandra-cli to refresh its schema (CASSANDRA-4052)
 * Avoid having replicate on write tasks stacking up at CL.ONE (CASSANDRA-2889)
 * (cql3) Backwards compatibility for composite comparators in non-cql3-aware
   clients (CASSANDRA-4093)
 * (cql3) Fix order by for reversed queries (CASSANDRA-4160)
 * (cql3) Add ReversedType support (CASSANDRA-4004)
 * (cql3) Add timeuuid type (CASSANDRA-4194)
 * (cql3) Minor fixes (CASSANDRA-4185)
 * (cql3) Fix prepared statement in BATCH (CASSANDRA-4202)
 * (cql3) Reduce the list of reserved keywords (CASSANDRA-4186)
 * (cql3) Move max/min compaction thresholds to compaction strategy options
   (CASSANDRA-4187)
 * Fix exception during move when localhost is the only source (CASSANDRA-4200)
 * (cql3) Allow paging through non-ordered partitioner results (CASSANDRA-3771)
 * (cql3) Fix drop index (CASSANDRA-4192)
 * (cql3) Don't return range ghosts anymore (CASSANDRA-3982)
 * fix re-creating Keyspaces/ColumnFamilies with the same name as dropped
   ones (CASSANDRA-4219)
 * fix SecondaryIndex LeveledManifest save upon snapshot (CASSANDRA-4230)
 * fix missing arrayOffset in FBUtilities.hash (CASSANDRA-4250)
 * (cql3) Add name of parameters in CqlResultSet (CASSANDRA-4242)
 * (cql3) Correctly validate order by queries (CASSANDRA-4246)
 * rename stress to cassandra-stress for saner packaging (CASSANDRA-4256)
 * Fix exception on colum metadata with non-string comparator (CASSANDRA-4269)
 * Check for unknown/invalid compression options (CASSANDRA-4266)
 * (cql3) Adds simple access to column timestamp and ttl (CASSANDRA-4217)
 * (cql3) Fix range queries with secondary indexes (CASSANDRA-4257)
 * Better error messages from improper input in cli (CASSANDRA-3865)
 * Try to stop all compaction upon Keyspace or ColumnFamily drop (CASSANDRA-4221)
 * (cql3) Allow keyspace properties to contain hyphens (CASSANDRA-4278)
 * (cql3) Correctly validate keyspace access in create table (CASSANDRA-4296)
 * Avoid deadlock in migration stage (CASSANDRA-3882)
 * Take supercolumn names and deletion info into account in memtable throughput
   (CASSANDRA-4264)
 * Add back backward compatibility for old style replication factor (CASSANDRA-4294)
 * Preserve compatibility with pre-1.1 index queries (CASSANDRA-4262)
Merged from 1.0:
 * Fix super columns bug where cache is not updated (CASSANDRA-4190)
 * fix maxTimestamp to include row tombstones (CASSANDRA-4116)
 * (CLI) properly handle quotes in create/update keyspace commands (CASSANDRA-4129)
 * Avoids possible deadlock during bootstrap (CASSANDRA-4159)
 * fix stress tool that hangs forever on timeout or error (CASSANDRA-4128)
 * stress tool to return appropriate exit code on failure (CASSANDRA-4188)
 * fix compaction NPE when out of disk space and assertions disabled
   (CASSANDRA-3985)
 * synchronize LCS getEstimatedTasks to avoid CME (CASSANDRA-4255)
 * ensure unique streaming session id's (CASSANDRA-4223)
 * kick off background compaction when min/max thresholds change 
   (CASSANDRA-4279)
 * improve ability of STCS.getBuckets to deal with 100s of 1000s of
   sstables, such as when convertinb back from LCS (CASSANDRA-4287)
 * Oversize integer in CQL throws NumberFormatException (CASSANDRA-4291)
 * fix 1.0.x node join to mixed version cluster, other nodes >= 1.1 (CASSANDRA-4195)
 * Fix LCS splitting sstable base on uncompressed size (CASSANDRA-4419)
 * Push the validation of secondary index values to the SecondaryIndexManager (CASSANDRA-4240)
 * Don't purge columns during upgradesstables (CASSANDRA-4462)
 * Make cqlsh work with piping (CASSANDRA-4113)
 * Validate arguments for nodetool decommission (CASSANDRA-4061)
 * Report thrift status in nodetool info (CASSANDRA-4010)


1.1.0-final
 * average a reduced liveRatio estimate with the previous one (CASSANDRA-4065)
 * Allow KS and CF names up to 48 characters (CASSANDRA-4157)
 * fix stress build (CASSANDRA-4140)
 * add time remaining estimate to nodetool compactionstats (CASSANDRA-4167)
 * (cql) fix NPE in cql3 ALTER TABLE (CASSANDRA-4163)
 * (cql) Add support for CL.TWO and CL.THREE in CQL (CASSANDRA-4156)
 * (cql) Fix type in CQL3 ALTER TABLE preventing update (CASSANDRA-4170)
 * (cql) Throw invalid exception from CQL3 on obsolete options (CASSANDRA-4171)
 * (cqlsh) fix recognizing uppercase SELECT keyword (CASSANDRA-4161)
 * Pig: wide row support (CASSANDRA-3909)
Merged from 1.0:
 * avoid streaming empty files with bulk loader if sstablewriter errors out
   (CASSANDRA-3946)


1.1-rc1
 * Include stress tool in binary builds (CASSANDRA-4103)
 * (Hadoop) fix wide row iteration when last row read was deleted
   (CASSANDRA-4154)
 * fix read_repair_chance to really default to 0.1 in the cli (CASSANDRA-4114)
 * Adds caching and bloomFilterFpChange to CQL options (CASSANDRA-4042)
 * Adds posibility to autoconfigure size of the KeyCache (CASSANDRA-4087)
 * fix KEYS index from skipping results (CASSANDRA-3996)
 * Remove sliced_buffer_size_in_kb dead option (CASSANDRA-4076)
 * make loadNewSStable preserve sstable version (CASSANDRA-4077)
 * Respect 1.0 cache settings as much as possible when upgrading 
   (CASSANDRA-4088)
 * relax path length requirement for sstable files when upgrading on 
   non-Windows platforms (CASSANDRA-4110)
 * fix terminination of the stress.java when errors were encountered
   (CASSANDRA-4128)
 * Move CfDef and KsDef validation out of thrift (CASSANDRA-4037)
 * Fix get_paged_slice (CASSANDRA-4136)
 * CQL3: Support slice with exclusive start and stop (CASSANDRA-3785)
Merged from 1.0:
 * support PropertyFileSnitch in bulk loader (CASSANDRA-4145)
 * add auto_snapshot option allowing disabling snapshot before drop/truncate
   (CASSANDRA-3710)
 * allow short snitch names (CASSANDRA-4130)


1.1-beta2
 * rename loaded sstables to avoid conflicts with local snapshots
   (CASSANDRA-3967)
 * start hint replay as soon as FD notifies that the target is back up
   (CASSANDRA-3958)
 * avoid unproductive deserializing of cached rows during compaction
   (CASSANDRA-3921)
 * fix concurrency issues with CQL keyspace creation (CASSANDRA-3903)
 * Show Effective Owership via Nodetool ring <keyspace> (CASSANDRA-3412)
 * Update ORDER BY syntax for CQL3 (CASSANDRA-3925)
 * Fix BulkRecordWriter to not throw NPE if reducer gets no map data from Hadoop (CASSANDRA-3944)
 * Fix bug with counters in super columns (CASSANDRA-3821)
 * Remove deprecated merge_shard_chance (CASSANDRA-3940)
 * add a convenient way to reset a node's schema (CASSANDRA-2963)
 * fix for intermittent SchemaDisagreementException (CASSANDRA-3884)
 * CLI `list <CF>` to limit number of columns and their order (CASSANDRA-3012)
 * ignore deprecated KsDef/CfDef/ColumnDef fields in native schema (CASSANDRA-3963)
 * CLI to report when unsupported column_metadata pair was given (CASSANDRA-3959)
 * reincarnate removed and deprecated KsDef/CfDef attributes (CASSANDRA-3953)
 * Fix race between writes and read for cache (CASSANDRA-3862)
 * perform static initialization of StorageProxy on start-up (CASSANDRA-3797)
 * support trickling fsync() on writes (CASSANDRA-3950)
 * expose counters for unavailable/timeout exceptions given to thrift clients (CASSANDRA-3671)
 * avoid quadratic startup time in LeveledManifest (CASSANDRA-3952)
 * Add type information to new schema_ columnfamilies and remove thrift
   serialization for schema (CASSANDRA-3792)
 * add missing column validator options to the CLI help (CASSANDRA-3926)
 * skip reading saved key cache if CF's caching strategy is NONE or ROWS_ONLY (CASSANDRA-3954)
 * Unify migration code (CASSANDRA-4017)
Merged from 1.0:
 * cqlsh: guess correct version of Python for Arch Linux (CASSANDRA-4090)
 * (CLI) properly handle quotes in create/update keyspace commands (CASSANDRA-4129)
 * Avoids possible deadlock during bootstrap (CASSANDRA-4159)
 * fix stress tool that hangs forever on timeout or error (CASSANDRA-4128)
 * Fix super columns bug where cache is not updated (CASSANDRA-4190)
 * stress tool to return appropriate exit code on failure (CASSANDRA-4188)


1.0.9
 * improve index sampling performance (CASSANDRA-4023)
 * always compact away deleted hints immediately after handoff (CASSANDRA-3955)
 * delete hints from dropped ColumnFamilies on handoff instead of
   erroring out (CASSANDRA-3975)
 * add CompositeType ref to the CLI doc for create/update column family (CASSANDRA-3980)
 * Pig: support Counter ColumnFamilies (CASSANDRA-3973)
 * Pig: Composite column support (CASSANDRA-3684)
 * Avoid NPE during repair when a keyspace has no CFs (CASSANDRA-3988)
 * Fix division-by-zero error on get_slice (CASSANDRA-4000)
 * don't change manifest level for cleanup, scrub, and upgradesstables
   operations under LeveledCompactionStrategy (CASSANDRA-3989, 4112)
 * fix race leading to super columns assertion failure (CASSANDRA-3957)
 * fix NPE on invalid CQL delete command (CASSANDRA-3755)
 * allow custom types in CLI's assume command (CASSANDRA-4081)
 * fix totalBytes count for parallel compactions (CASSANDRA-3758)
 * fix intermittent NPE in get_slice (CASSANDRA-4095)
 * remove unnecessary asserts in native code interfaces (CASSANDRA-4096)
 * Validate blank keys in CQL to avoid assertion errors (CASSANDRA-3612)
 * cqlsh: fix bad decoding of some column names (CASSANDRA-4003)
 * cqlsh: fix incorrect padding with unicode chars (CASSANDRA-4033)
 * Fix EC2 snitch incorrectly reporting region (CASSANDRA-4026)
 * Shut down thrift during decommission (CASSANDRA-4086)
 * Expose nodetool cfhistograms for 2ndary indexes (CASSANDRA-4063)
Merged from 0.8:
 * Fix ConcurrentModificationException in gossiper (CASSANDRA-4019)


1.1-beta1
 * (cqlsh)
   + add SOURCE and CAPTURE commands, and --file option (CASSANDRA-3479)
   + add ALTER COLUMNFAMILY WITH (CASSANDRA-3523)
   + bundle Python dependencies with Cassandra (CASSANDRA-3507)
   + added to Debian package (CASSANDRA-3458)
   + display byte data instead of erroring out on decode failure 
     (CASSANDRA-3874)
 * add nodetool rebuild_index (CASSANDRA-3583)
 * add nodetool rangekeysample (CASSANDRA-2917)
 * Fix streaming too much data during move operations (CASSANDRA-3639)
 * Nodetool and CLI connect to localhost by default (CASSANDRA-3568)
 * Reduce memory used by primary index sample (CASSANDRA-3743)
 * (Hadoop) separate input/output configurations (CASSANDRA-3197, 3765)
 * avoid returning internal Cassandra classes over JMX (CASSANDRA-2805)
 * add row-level isolation via SnapTree (CASSANDRA-2893)
 * Optimize key count estimation when opening sstable on startup
   (CASSANDRA-2988)
 * multi-dc replication optimization supporting CL > ONE (CASSANDRA-3577)
 * add command to stop compactions (CASSANDRA-1740, 3566, 3582)
 * multithreaded streaming (CASSANDRA-3494)
 * removed in-tree redhat spec (CASSANDRA-3567)
 * "defragment" rows for name-based queries under STCS, again (CASSANDRA-2503)
 * Recycle commitlog segments for improved performance 
   (CASSANDRA-3411, 3543, 3557, 3615)
 * update size-tiered compaction to prioritize small tiers (CASSANDRA-2407)
 * add message expiration logic to OutboundTcpConnection (CASSANDRA-3005)
 * off-heap cache to use sun.misc.Unsafe instead of JNA (CASSANDRA-3271)
 * EACH_QUORUM is only supported for writes (CASSANDRA-3272)
 * replace compactionlock use in schema migration by checking CFS.isValid
   (CASSANDRA-3116)
 * recognize that "SELECT first ... *" isn't really "SELECT *" (CASSANDRA-3445)
 * Use faster bytes comparison (CASSANDRA-3434)
 * Bulk loader is no longer a fat client, (HADOOP) bulk load output format
   (CASSANDRA-3045)
 * (Hadoop) add support for KeyRange.filter
 * remove assumption that keys and token are in bijection
   (CASSANDRA-1034, 3574, 3604)
 * always remove endpoints from delevery queue in HH (CASSANDRA-3546)
 * fix race between cf flush and its 2ndary indexes flush (CASSANDRA-3547)
 * fix potential race in AES when a repair fails (CASSANDRA-3548)
 * Remove columns shadowed by a deleted container even when we cannot purge
   (CASSANDRA-3538)
 * Improve memtable slice iteration performance (CASSANDRA-3545)
 * more efficient allocation of small bloom filters (CASSANDRA-3618)
 * Use separate writer thread in SSTableSimpleUnsortedWriter (CASSANDRA-3619)
 * fsync the directory after new sstable or commitlog segment are created (CASSANDRA-3250)
 * fix minor issues reported by FindBugs (CASSANDRA-3658)
 * global key/row caches (CASSANDRA-3143, 3849)
 * optimize memtable iteration during range scan (CASSANDRA-3638)
 * introduce 'crc_check_chance' in CompressionParameters to support
   a checksum percentage checking chance similarly to read-repair (CASSANDRA-3611)
 * a way to deactivate global key/row cache on per-CF basis (CASSANDRA-3667)
 * fix LeveledCompactionStrategy broken because of generation pre-allocation
   in LeveledManifest (CASSANDRA-3691)
 * finer-grained control over data directories (CASSANDRA-2749)
 * Fix ClassCastException during hinted handoff (CASSANDRA-3694)
 * Upgrade Thrift to 0.7 (CASSANDRA-3213)
 * Make stress.java insert operation to use microseconds (CASSANDRA-3725)
 * Allows (internally) doing a range query with a limit of columns instead of
   rows (CASSANDRA-3742)
 * Allow rangeSlice queries to be start/end inclusive/exclusive (CASSANDRA-3749)
 * Fix BulkLoader to support new SSTable layout and add stream
   throttling to prevent an NPE when there is no yaml config (CASSANDRA-3752)
 * Allow concurrent schema migrations (CASSANDRA-1391, 3832)
 * Add SnapshotCommand to trigger snapshot on remote node (CASSANDRA-3721)
 * Make CFMetaData conversions to/from thrift/native schema inverses
   (CASSANDRA_3559)
 * Add initial code for CQL 3.0-beta (CASSANDRA-2474, 3781, 3753)
 * Add wide row support for ColumnFamilyInputFormat (CASSANDRA-3264)
 * Allow extending CompositeType comparator (CASSANDRA-3657)
 * Avoids over-paging during get_count (CASSANDRA-3798)
 * Add new command to rebuild a node without (repair) merkle tree calculations
   (CASSANDRA-3483, 3922)
 * respect not only row cache capacity but caching mode when
   trying to read data (CASSANDRA-3812)
 * fix system tests (CASSANDRA-3827)
 * CQL support for altering row key type in ALTER TABLE (CASSANDRA-3781)
 * turn compression on by default (CASSANDRA-3871)
 * make hexToBytes refuse invalid input (CASSANDRA-2851)
 * Make secondary indexes CF inherit compression and compaction from their
   parent CF (CASSANDRA-3877)
 * Finish cleanup up tombstone purge code (CASSANDRA-3872)
 * Avoid NPE on aboarted stream-out sessions (CASSANDRA-3904)
 * BulkRecordWriter throws NPE for counter columns (CASSANDRA-3906)
 * Support compression using BulkWriter (CASSANDRA-3907)


1.0.8
 * fix race between cleanup and flush on secondary index CFSes (CASSANDRA-3712)
 * avoid including non-queried nodes in rangeslice read repair
   (CASSANDRA-3843)
 * Only snapshot CF being compacted for snapshot_before_compaction 
   (CASSANDRA-3803)
 * Log active compactions in StatusLogger (CASSANDRA-3703)
 * Compute more accurate compaction score per level (CASSANDRA-3790)
 * Return InvalidRequest when using a keyspace that doesn't exist
   (CASSANDRA-3764)
 * disallow user modification of System keyspace (CASSANDRA-3738)
 * allow using sstable2json on secondary index data (CASSANDRA-3738)
 * (cqlsh) add DESCRIBE COLUMNFAMILIES (CASSANDRA-3586)
 * (cqlsh) format blobs correctly and use colors to improve output
   readability (CASSANDRA-3726)
 * synchronize BiMap of bootstrapping tokens (CASSANDRA-3417)
 * show index options in CLI (CASSANDRA-3809)
 * add optional socket timeout for streaming (CASSANDRA-3838)
 * fix truncate not to leave behind non-CFS backed secondary indexes
   (CASSANDRA-3844)
 * make CLI `show schema` to use output stream directly instead
   of StringBuilder (CASSANDRA-3842)
 * remove the wait on hint future during write (CASSANDRA-3870)
 * (cqlsh) ignore missing CfDef opts (CASSANDRA-3933)
 * (cqlsh) look for cqlshlib relative to realpath (CASSANDRA-3767)
 * Fix short read protection (CASSANDRA-3934)
 * Make sure infered and actual schema match (CASSANDRA-3371)
 * Fix NPE during HH delivery (CASSANDRA-3677)
 * Don't put boostrapping node in 'hibernate' status (CASSANDRA-3737)
 * Fix double quotes in windows bat files (CASSANDRA-3744)
 * Fix bad validator lookup (CASSANDRA-3789)
 * Fix soft reset in EC2MultiRegionSnitch (CASSANDRA-3835)
 * Don't leave zombie connections with THSHA thrift server (CASSANDRA-3867)
 * (cqlsh) fix deserialization of data (CASSANDRA-3874)
 * Fix removetoken force causing an inconsistent state (CASSANDRA-3876)
 * Fix ahndling of some types with Pig (CASSANDRA-3886)
 * Don't allow to drop the system keyspace (CASSANDRA-3759)
 * Make Pig deletes disabled by default and configurable (CASSANDRA-3628)
Merged from 0.8:
 * (Pig) fix CassandraStorage to use correct comparator in Super ColumnFamily
   case (CASSANDRA-3251)
 * fix thread safety issues in commitlog replay, primarily affecting
   systems with many (100s) of CF definitions (CASSANDRA-3751)
 * Fix relevant tombstone ignored with super columns (CASSANDRA-3875)


1.0.7
 * fix regression in HH page size calculation (CASSANDRA-3624)
 * retry failed stream on IOException (CASSANDRA-3686)
 * allow configuring bloom_filter_fp_chance (CASSANDRA-3497)
 * attempt hint delivery every ten minutes, or when failure detector
   notifies us that a node is back up, whichever comes first.  hint
   handoff throttle delay default changed to 1ms, from 50 (CASSANDRA-3554)
 * add nodetool setstreamthroughput (CASSANDRA-3571)
 * fix assertion when dropping a columnfamily with no sstables (CASSANDRA-3614)
 * more efficient allocation of small bloom filters (CASSANDRA-3618)
 * CLibrary.createHardLinkWithExec() to check for errors (CASSANDRA-3101)
 * Avoid creating empty and non cleaned writer during compaction (CASSANDRA-3616)
 * stop thrift service in shutdown hook so we can quiesce MessagingService
   (CASSANDRA-3335)
 * (CQL) compaction_strategy_options and compression_parameters for
   CREATE COLUMNFAMILY statement (CASSANDRA-3374)
 * Reset min/max compaction threshold when creating size tiered compaction
   strategy (CASSANDRA-3666)
 * Don't ignore IOException during compaction (CASSANDRA-3655)
 * Fix assertion error for CF with gc_grace=0 (CASSANDRA-3579)
 * Shutdown ParallelCompaction reducer executor after use (CASSANDRA-3711)
 * Avoid < 0 value for pending tasks in leveled compaction (CASSANDRA-3693)
 * (Hadoop) Support TimeUUID in Pig CassandraStorage (CASSANDRA-3327)
 * Check schema is ready before continuing boostrapping (CASSANDRA-3629)
 * Catch overflows during parsing of chunk_length_kb (CASSANDRA-3644)
 * Improve stream protocol mismatch errors (CASSANDRA-3652)
 * Avoid multiple thread doing HH to the same target (CASSANDRA-3681)
 * Add JMX property for rp_timeout_in_ms (CASSANDRA-2940)
 * Allow DynamicCompositeType to compare component of different types
   (CASSANDRA-3625)
 * Flush non-cfs backed secondary indexes (CASSANDRA-3659)
 * Secondary Indexes should report memory consumption (CASSANDRA-3155)
 * fix for SelectStatement start/end key are not set correctly
   when a key alias is involved (CASSANDRA-3700)
 * fix CLI `show schema` command insert of an extra comma in
   column_metadata (CASSANDRA-3714)
Merged from 0.8:
 * avoid logging (harmless) exception when GC takes < 1ms (CASSANDRA-3656)
 * prevent new nodes from thinking down nodes are up forever (CASSANDRA-3626)
 * use correct list of replicas for LOCAL_QUORUM reads when read repair
   is disabled (CASSANDRA-3696)
 * block on flush before compacting hints (may prevent OOM) (CASSANDRA-3733)


1.0.6
 * (CQL) fix cqlsh support for replicate_on_write (CASSANDRA-3596)
 * fix adding to leveled manifest after streaming (CASSANDRA-3536)
 * filter out unavailable cipher suites when using encryption (CASSANDRA-3178)
 * (HADOOP) add old-style api support for CFIF and CFRR (CASSANDRA-2799)
 * Support TimeUUIDType column names in Stress.java tool (CASSANDRA-3541)
 * (CQL) INSERT/UPDATE/DELETE/TRUNCATE commands should allow CF names to
   be qualified by keyspace (CASSANDRA-3419)
 * always remove endpoints from delevery queue in HH (CASSANDRA-3546)
 * fix race between cf flush and its 2ndary indexes flush (CASSANDRA-3547)
 * fix potential race in AES when a repair fails (CASSANDRA-3548)
 * fix default value validation usage in CLI SET command (CASSANDRA-3553)
 * Optimize componentsFor method for compaction and startup time
   (CASSANDRA-3532)
 * (CQL) Proper ColumnFamily metadata validation on CREATE COLUMNFAMILY 
   (CASSANDRA-3565)
 * fix compression "chunk_length_kb" option to set correct kb value for 
   thrift/avro (CASSANDRA-3558)
 * fix missing response during range slice repair (CASSANDRA-3551)
 * 'describe ring' moved from CLI to nodetool and available through JMX (CASSANDRA-3220)
 * add back partitioner to sstable metadata (CASSANDRA-3540)
 * fix NPE in get_count for counters (CASSANDRA-3601)
Merged from 0.8:
 * remove invalid assertion that table was opened before dropping it
   (CASSANDRA-3580)
 * range and index scans now only send requests to enough replicas to
   satisfy requested CL + RR (CASSANDRA-3598)
 * use cannonical host for local node in nodetool info (CASSANDRA-3556)
 * remove nonlocal DC write optimization since it only worked with
   CL.ONE or CL.LOCAL_QUORUM (CASSANDRA-3577, 3585)
 * detect misuses of CounterColumnType (CASSANDRA-3422)
 * turn off string interning in json2sstable, take 2 (CASSANDRA-2189)
 * validate compression parameters on add/update of the ColumnFamily 
   (CASSANDRA-3573)
 * Check for 0.0.0.0 is incorrect in CFIF (CASSANDRA-3584)
 * Increase vm.max_map_count in debian packaging (CASSANDRA-3563)
 * gossiper will never add itself to saved endpoints (CASSANDRA-3485)


1.0.5
 * revert CASSANDRA-3407 (see CASSANDRA-3540)
 * fix assertion error while forwarding writes to local nodes (CASSANDRA-3539)


1.0.4
 * fix self-hinting of timed out read repair updates and make hinted handoff
   less prone to OOMing a coordinator (CASSANDRA-3440)
 * expose bloom filter sizes via JMX (CASSANDRA-3495)
 * enforce RP tokens 0..2**127 (CASSANDRA-3501)
 * canonicalize paths exposed through JMX (CASSANDRA-3504)
 * fix "liveSize" stat when sstables are removed (CASSANDRA-3496)
 * add bloom filter FP rates to nodetool cfstats (CASSANDRA-3347)
 * record partitioner in sstable metadata component (CASSANDRA-3407)
 * add new upgradesstables nodetool command (CASSANDRA-3406)
 * skip --debug requirement to see common exceptions in CLI (CASSANDRA-3508)
 * fix incorrect query results due to invalid max timestamp (CASSANDRA-3510)
 * make sstableloader recognize compressed sstables (CASSANDRA-3521)
 * avoids race in OutboundTcpConnection in multi-DC setups (CASSANDRA-3530)
 * use SETLOCAL in cassandra.bat (CASSANDRA-3506)
 * fix ConcurrentModificationException in Table.all() (CASSANDRA-3529)
Merged from 0.8:
 * fix concurrence issue in the FailureDetector (CASSANDRA-3519)
 * fix array out of bounds error in counter shard removal (CASSANDRA-3514)
 * avoid dropping tombstones when they might still be needed to shadow
   data in a different sstable (CASSANDRA-2786)


1.0.3
 * revert name-based query defragmentation aka CASSANDRA-2503 (CASSANDRA-3491)
 * fix invalidate-related test failures (CASSANDRA-3437)
 * add next-gen cqlsh to bin/ (CASSANDRA-3188, 3131, 3493)
 * (CQL) fix handling of rows with no columns (CASSANDRA-3424, 3473)
 * fix querying supercolumns by name returning only a subset of
   subcolumns or old subcolumn versions (CASSANDRA-3446)
 * automatically compute sha1 sum for uncompressed data files (CASSANDRA-3456)
 * fix reading metadata/statistics component for version < h (CASSANDRA-3474)
 * add sstable forward-compatibility (CASSANDRA-3478)
 * report compression ratio in CFSMBean (CASSANDRA-3393)
 * fix incorrect size exception during streaming of counters (CASSANDRA-3481)
 * (CQL) fix for counter decrement syntax (CASSANDRA-3418)
 * Fix race introduced by CASSANDRA-2503 (CASSANDRA-3482)
 * Fix incomplete deletion of delivered hints (CASSANDRA-3466)
 * Avoid rescheduling compactions when no compaction was executed 
   (CASSANDRA-3484)
 * fix handling of the chunk_length_kb compression options (CASSANDRA-3492)
Merged from 0.8:
 * fix updating CF row_cache_provider (CASSANDRA-3414)
 * CFMetaData.convertToThrift method to set RowCacheProvider (CASSANDRA-3405)
 * acquire compactionlock during truncate (CASSANDRA-3399)
 * fix displaying cfdef entries for super columnfamilies (CASSANDRA-3415)
 * Make counter shard merging thread safe (CASSANDRA-3178)
 * Revert CASSANDRA-2855
 * Fix bug preventing the use of efficient cross-DC writes (CASSANDRA-3472)
 * `describe ring` command for CLI (CASSANDRA-3220)
 * (Hadoop) skip empty rows when entire row is requested, redux (CASSANDRA-2855)


1.0.2
 * "defragment" rows for name-based queries under STCS (CASSANDRA-2503)
 * Add timing information to cassandra-cli GET/SET/LIST queries (CASSANDRA-3326)
 * Only create one CompressionMetadata object per sstable (CASSANDRA-3427)
 * cleanup usage of StorageService.setMode() (CASSANDRA-3388)
 * Avoid large array allocation for compressed chunk offsets (CASSANDRA-3432)
 * fix DecimalType bytebuffer marshalling (CASSANDRA-3421)
 * fix bug that caused first column in per row indexes to be ignored 
   (CASSANDRA-3441)
 * add JMX call to clean (failed) repair sessions (CASSANDRA-3316)
 * fix sstableloader reference acquisition bug (CASSANDRA-3438)
 * fix estimated row size regression (CASSANDRA-3451)
 * make sure we don't return more columns than asked (CASSANDRA-3303, 3395)
Merged from 0.8:
 * acquire compactionlock during truncate (CASSANDRA-3399)
 * fix displaying cfdef entries for super columnfamilies (CASSANDRA-3415)


1.0.1
 * acquire references during index build to prevent delete problems
   on Windows (CASSANDRA-3314)
 * describe_ring should include datacenter/topology information (CASSANDRA-2882)
 * Thrift sockets are not properly buffered (CASSANDRA-3261)
 * performance improvement for bytebufferutil compare function (CASSANDRA-3286)
 * add system.versions ColumnFamily (CASSANDRA-3140)
 * reduce network copies (CASSANDRA-3333, 3373)
 * limit nodetool to 32MB of heap (CASSANDRA-3124)
 * (CQL) update parser to accept "timestamp" instead of "date" (CASSANDRA-3149)
 * Fix CLI `show schema` to include "compression_options" (CASSANDRA-3368)
 * Snapshot to include manifest under LeveledCompactionStrategy (CASSANDRA-3359)
 * (CQL) SELECT query should allow CF name to be qualified by keyspace (CASSANDRA-3130)
 * (CQL) Fix internal application error specifying 'using consistency ...'
   in lower case (CASSANDRA-3366)
 * fix Deflate compression when compression actually makes the data bigger
   (CASSANDRA-3370)
 * optimize UUIDGen to avoid lock contention on InetAddress.getLocalHost 
   (CASSANDRA-3387)
 * tolerate index being dropped mid-mutation (CASSANDRA-3334, 3313)
 * CompactionManager is now responsible for checking for new candidates
   post-task execution, enabling more consistent leveled compaction 
   (CASSANDRA-3391)
 * Cache HSHA threads (CASSANDRA-3372)
 * use CF/KS names as snapshot prefix for drop + truncate operations
   (CASSANDRA-2997)
 * Break bloom filters up to avoid heap fragmentation (CASSANDRA-2466)
 * fix cassandra hanging on jsvc stop (CASSANDRA-3302)
 * Avoid leveled compaction getting blocked on errors (CASSANDRA-3408)
 * Make reloading the compaction strategy safe (CASSANDRA-3409)
 * ignore 0.8 hints even if compaction begins before we try to purge
   them (CASSANDRA-3385)
 * remove procrun (bin\daemon) from Cassandra source tree and 
   artifacts (CASSANDRA-3331)
 * make cassandra compile under JDK7 (CASSANDRA-3275)
 * remove dependency of clientutil.jar to FBUtilities (CASSANDRA-3299)
 * avoid truncation errors by using long math on long values (CASSANDRA-3364)
 * avoid clock drift on some Windows machine (CASSANDRA-3375)
 * display cache provider in cli 'describe keyspace' command (CASSANDRA-3384)
 * fix incomplete topology information in describe_ring (CASSANDRA-3403)
 * expire dead gossip states based on time (CASSANDRA-2961)
 * improve CompactionTask extensibility (CASSANDRA-3330)
 * Allow one leveled compaction task to kick off another (CASSANDRA-3363)
 * allow encryption only between datacenters (CASSANDRA-2802)
Merged from 0.8:
 * fix truncate allowing data to be replayed post-restart (CASSANDRA-3297)
 * make iwriter final in IndexWriter to avoid NPE (CASSANDRA-2863)
 * (CQL) update grammar to require key clause in DELETE statement
   (CASSANDRA-3349)
 * (CQL) allow numeric keyspace names in USE statement (CASSANDRA-3350)
 * (Hadoop) skip empty rows when slicing the entire row (CASSANDRA-2855)
 * Fix handling of tombstone by SSTableExport/Import (CASSANDRA-3357)
 * fix ColumnIndexer to use long offsets (CASSANDRA-3358)
 * Improved CLI exceptions (CASSANDRA-3312)
 * Fix handling of tombstone by SSTableExport/Import (CASSANDRA-3357)
 * Only count compaction as active (for throttling) when they have
   successfully acquired the compaction lock (CASSANDRA-3344)
 * Display CLI version string on startup (CASSANDRA-3196)
 * (Hadoop) make CFIF try rpc_address or fallback to listen_address
   (CASSANDRA-3214)
 * (Hadoop) accept comma delimited lists of initial thrift connections
   (CASSANDRA-3185)
 * ColumnFamily min_compaction_threshold should be >= 2 (CASSANDRA-3342)
 * (Pig) add 0.8+ types and key validation type in schema (CASSANDRA-3280)
 * Fix completely removing column metadata using CLI (CASSANDRA-3126)
 * CLI `describe cluster;` output should be on separate lines for separate versions
   (CASSANDRA-3170)
 * fix changing durable_writes keyspace option during CF creation
   (CASSANDRA-3292)
 * avoid locking on update when no indexes are involved (CASSANDRA-3386)
 * fix assertionError during repair with ordered partitioners (CASSANDRA-3369)
 * correctly serialize key_validation_class for avro (CASSANDRA-3391)
 * don't expire counter tombstone after streaming (CASSANDRA-3394)
 * prevent nodes that failed to join from hanging around forever 
   (CASSANDRA-3351)
 * remove incorrect optimization from slice read path (CASSANDRA-3390)
 * Fix race in AntiEntropyService (CASSANDRA-3400)


1.0.0-final
 * close scrubbed sstable fd before deleting it (CASSANDRA-3318)
 * fix bug preventing obsolete commitlog segments from being removed
   (CASSANDRA-3269)
 * tolerate whitespace in seed CDL (CASSANDRA-3263)
 * Change default heap thresholds to max(min(1/2 ram, 1G), min(1/4 ram, 8GB))
   (CASSANDRA-3295)
 * Fix broken CompressedRandomAccessReaderTest (CASSANDRA-3298)
 * (CQL) fix type information returned for wildcard queries (CASSANDRA-3311)
 * add estimated tasks to LeveledCompactionStrategy (CASSANDRA-3322)
 * avoid including compaction cache-warming in keycache stats (CASSANDRA-3325)
 * run compaction and hinted handoff threads at MIN_PRIORITY (CASSANDRA-3308)
 * default hsha thrift server to cpu core count in rpc pool (CASSANDRA-3329)
 * add bin\daemon to binary tarball for Windows service (CASSANDRA-3331)
 * Fix places where uncompressed size of sstables was use in place of the
   compressed one (CASSANDRA-3338)
 * Fix hsha thrift server (CASSANDRA-3346)
 * Make sure repair only stream needed sstables (CASSANDRA-3345)


1.0.0-rc2
 * Log a meaningful warning when a node receives a message for a repair session
   that doesn't exist anymore (CASSANDRA-3256)
 * test for NUMA policy support as well as numactl presence (CASSANDRA-3245)
 * Fix FD leak when internode encryption is enabled (CASSANDRA-3257)
 * Remove incorrect assertion in mergeIterator (CASSANDRA-3260)
 * FBUtilities.hexToBytes(String) to throw NumberFormatException when string
   contains non-hex characters (CASSANDRA-3231)
 * Keep SimpleSnitch proximity ordering unchanged from what the Strategy
   generates, as intended (CASSANDRA-3262)
 * remove Scrub from compactionstats when finished (CASSANDRA-3255)
 * fix counter entry in jdbc TypesMap (CASSANDRA-3268)
 * fix full queue scenario for ParallelCompactionIterator (CASSANDRA-3270)
 * fix bootstrap process (CASSANDRA-3285)
 * don't try delivering hints if when there isn't any (CASSANDRA-3176)
 * CLI documentation change for ColumnFamily `compression_options` (CASSANDRA-3282)
 * ignore any CF ids sent by client for adding CF/KS (CASSANDRA-3288)
 * remove obsolete hints on first startup (CASSANDRA-3291)
 * use correct ISortedColumns for time-optimized reads (CASSANDRA-3289)
 * Evict gossip state immediately when a token is taken over by a new IP 
   (CASSANDRA-3259)


1.0.0-rc1
 * Update CQL to generate microsecond timestamps by default (CASSANDRA-3227)
 * Fix counting CFMetadata towards Memtable liveRatio (CASSANDRA-3023)
 * Kill server on wrapped OOME such as from FileChannel.map (CASSANDRA-3201)
 * remove unnecessary copy when adding to row cache (CASSANDRA-3223)
 * Log message when a full repair operation completes (CASSANDRA-3207)
 * Fix streamOutSession keeping sstables references forever if the remote end
   dies (CASSANDRA-3216)
 * Remove dynamic_snitch boolean from example configuration (defaulting to 
   true) and set default badness threshold to 0.1 (CASSANDRA-3229)
 * Base choice of random or "balanced" token on bootstrap on whether
   schema definitions were found (CASSANDRA-3219)
 * Fixes for LeveledCompactionStrategy score computation, prioritization,
   scheduling, and performance (CASSANDRA-3224, 3234)
 * parallelize sstable open at server startup (CASSANDRA-2988)
 * fix handling of exceptions writing to OutboundTcpConnection (CASSANDRA-3235)
 * Allow using quotes in "USE <keyspace>;" CLI command (CASSANDRA-3208)
 * Don't allow any cache loading exceptions to halt startup (CASSANDRA-3218)
 * Fix sstableloader --ignores option (CASSANDRA-3247)
 * File descriptor limit increased in packaging (CASSANDRA-3206)
 * Fix deadlock in commit log during flush (CASSANDRA-3253) 


1.0.0-beta1
 * removed binarymemtable (CASSANDRA-2692)
 * add commitlog_total_space_in_mb to prevent fragmented logs (CASSANDRA-2427)
 * removed commitlog_rotation_threshold_in_mb configuration (CASSANDRA-2771)
 * make AbstractBounds.normalize de-overlapp overlapping ranges (CASSANDRA-2641)
 * replace CollatingIterator, ReducingIterator with MergeIterator 
   (CASSANDRA-2062)
 * Fixed the ability to set compaction strategy in cli using create column 
   family command (CASSANDRA-2778)
 * clean up tmp files after failed compaction (CASSANDRA-2468)
 * restrict repair streaming to specific columnfamilies (CASSANDRA-2280)
 * don't bother persisting columns shadowed by a row tombstone (CASSANDRA-2589)
 * reset CF and SC deletion times after gc_grace (CASSANDRA-2317)
 * optimize away seek when compacting wide rows (CASSANDRA-2879)
 * single-pass streaming (CASSANDRA-2677, 2906, 2916, 3003)
 * use reference counting for deleting sstables instead of relying on GC
   (CASSANDRA-2521, 3179)
 * store hints as serialized mutations instead of pointers to data row
   (CASSANDRA-2045)
 * store hints in the coordinator node instead of in the closest replica 
   (CASSANDRA-2914)
 * add row_cache_keys_to_save CF option (CASSANDRA-1966)
 * check column family validity in nodetool repair (CASSANDRA-2933)
 * use lazy initialization instead of class initialization in NodeId
   (CASSANDRA-2953)
 * add paging to get_count (CASSANDRA-2894)
 * fix "short reads" in [multi]get (CASSANDRA-2643, 3157, 3192)
 * add optional compression for sstables (CASSANDRA-47, 2994, 3001, 3128)
 * add scheduler JMX metrics (CASSANDRA-2962)
 * add block level checksum for compressed data (CASSANDRA-1717)
 * make column family backed column map pluggable and introduce unsynchronized
   ArrayList backed one to speedup reads (CASSANDRA-2843, 3165, 3205)
 * refactoring of the secondary index api (CASSANDRA-2982)
 * make CL > ONE reads wait for digest reconciliation before returning
   (CASSANDRA-2494)
 * fix missing logging for some exceptions (CASSANDRA-2061)
 * refactor and optimize ColumnFamilyStore.files(...) and Descriptor.fromFilename(String)
   and few other places responsible for work with SSTable files (CASSANDRA-3040)
 * Stop reading from sstables once we know we have the most recent columns,
   for query-by-name requests (CASSANDRA-2498)
 * Add query-by-column mode to stress.java (CASSANDRA-3064)
 * Add "install" command to cassandra.bat (CASSANDRA-292)
 * clean up KSMetadata, CFMetadata from unnecessary
   Thrift<->Avro conversion methods (CASSANDRA-3032)
 * Add timeouts to client request schedulers (CASSANDRA-3079, 3096)
 * Cli to use hashes rather than array of hashes for strategy options (CASSANDRA-3081)
 * LeveledCompactionStrategy (CASSANDRA-1608, 3085, 3110, 3087, 3145, 3154, 3182)
 * Improvements of the CLI `describe` command (CASSANDRA-2630)
 * reduce window where dropped CF sstables may not be deleted (CASSANDRA-2942)
 * Expose gossip/FD info to JMX (CASSANDRA-2806)
 * Fix streaming over SSL when compressed SSTable involved (CASSANDRA-3051)
 * Add support for pluggable secondary index implementations (CASSANDRA-3078)
 * remove compaction_thread_priority setting (CASSANDRA-3104)
 * generate hints for replicas that timeout, not just replicas that are known
   to be down before starting (CASSANDRA-2034)
 * Add throttling for internode streaming (CASSANDRA-3080)
 * make the repair of a range repair all replica (CASSANDRA-2610, 3194)
 * expose the ability to repair the first range (as returned by the
   partitioner) of a node (CASSANDRA-2606)
 * Streams Compression (CASSANDRA-3015)
 * add ability to use multiple threads during a single compaction
   (CASSANDRA-2901)
 * make AbstractBounds.normalize support overlapping ranges (CASSANDRA-2641)
 * fix of the CQL count() behavior (CASSANDRA-3068)
 * use TreeMap backed column families for the SSTable simple writers
   (CASSANDRA-3148)
 * fix inconsistency of the CLI syntax when {} should be used instead of [{}]
   (CASSANDRA-3119)
 * rename CQL type names to match expected SQL behavior (CASSANDRA-3149, 3031)
 * Arena-based allocation for memtables (CASSANDRA-2252, 3162, 3163, 3168)
 * Default RR chance to 0.1 (CASSANDRA-3169)
 * Add RowLevel support to secondary index API (CASSANDRA-3147)
 * Make SerializingCacheProvider the default if JNA is available (CASSANDRA-3183)
 * Fix backwards compatibilty for CQL memtable properties (CASSANDRA-3190)
 * Add five-minute delay before starting compactions on a restarted server
   (CASSANDRA-3181)
 * Reduce copies done for intra-host messages (CASSANDRA-1788, 3144)
 * support of compaction strategy option for stress.java (CASSANDRA-3204)
 * make memtable throughput and column count thresholds no-ops (CASSANDRA-2449)
 * Return schema information along with the resultSet in CQL (CASSANDRA-2734)
 * Add new DecimalType (CASSANDRA-2883)
 * Fix assertion error in RowRepairResolver (CASSANDRA-3156)
 * Reduce unnecessary high buffer sizes (CASSANDRA-3171)
 * Pluggable compaction strategy (CASSANDRA-1610)
 * Add new broadcast_address config option (CASSANDRA-2491)


0.8.7
 * Kill server on wrapped OOME such as from FileChannel.map (CASSANDRA-3201)
 * Allow using quotes in "USE <keyspace>;" CLI command (CASSANDRA-3208)
 * Log message when a full repair operation completes (CASSANDRA-3207)
 * Don't allow any cache loading exceptions to halt startup (CASSANDRA-3218)
 * Fix sstableloader --ignores option (CASSANDRA-3247)
 * File descriptor limit increased in packaging (CASSANDRA-3206)
 * Log a meaningfull warning when a node receive a message for a repair session
   that doesn't exist anymore (CASSANDRA-3256)
 * Fix FD leak when internode encryption is enabled (CASSANDRA-3257)
 * FBUtilities.hexToBytes(String) to throw NumberFormatException when string
   contains non-hex characters (CASSANDRA-3231)
 * Keep SimpleSnitch proximity ordering unchanged from what the Strategy
   generates, as intended (CASSANDRA-3262)
 * remove Scrub from compactionstats when finished (CASSANDRA-3255)
 * Fix tool .bat files when CASSANDRA_HOME contains spaces (CASSANDRA-3258)
 * Force flush of status table when removing/updating token (CASSANDRA-3243)
 * Evict gossip state immediately when a token is taken over by a new IP (CASSANDRA-3259)
 * Fix bug where the failure detector can take too long to mark a host
   down (CASSANDRA-3273)
 * (Hadoop) allow wrapping ranges in queries (CASSANDRA-3137)
 * (Hadoop) check all interfaces for a match with split location
   before falling back to random replica (CASSANDRA-3211)
 * (Hadoop) Make Pig storage handle implements LoadMetadata (CASSANDRA-2777)
 * (Hadoop) Fix exception during PIG 'dump' (CASSANDRA-2810)
 * Fix stress COUNTER_GET option (CASSANDRA-3301)
 * Fix missing fields in CLI `show schema` output (CASSANDRA-3304)
 * Nodetool no longer leaks threads and closes JMX connections (CASSANDRA-3309)
 * fix truncate allowing data to be replayed post-restart (CASSANDRA-3297)
 * Move SimpleAuthority and SimpleAuthenticator to examples (CASSANDRA-2922)
 * Fix handling of tombstone by SSTableExport/Import (CASSANDRA-3357)
 * Fix transposition in cfHistograms (CASSANDRA-3222)
 * Allow using number as DC name when creating keyspace in CQL (CASSANDRA-3239)
 * Force flush of system table after updating/removing a token (CASSANDRA-3243)


0.8.6
 * revert CASSANDRA-2388
 * change TokenRange.endpoints back to listen/broadcast address to match
   pre-1777 behavior, and add TokenRange.rpc_endpoints instead (CASSANDRA-3187)
 * avoid trying to watch cassandra-topology.properties when loaded from jar
   (CASSANDRA-3138)
 * prevent users from creating keyspaces with LocalStrategy replication
   (CASSANDRA-3139)
 * fix CLI `show schema;` to output correct keyspace definition statement
   (CASSANDRA-3129)
 * CustomTThreadPoolServer to log TTransportException at DEBUG level
   (CASSANDRA-3142)
 * allow topology sort to work with non-unique rack names between 
   datacenters (CASSANDRA-3152)
 * Improve caching of same-version Messages on digest and repair paths
   (CASSANDRA-3158)
 * Randomize choice of first replica for counter increment (CASSANDRA-2890)
 * Fix using read_repair_chance instead of merge_shard_change (CASSANDRA-3202)
 * Avoid streaming data to nodes that already have it, on move as well as
   decommission (CASSANDRA-3041)
 * Fix divide by zero error in GCInspector (CASSANDRA-3164)
 * allow quoting of the ColumnFamily name in CLI `create column family`
   statement (CASSANDRA-3195)
 * Fix rolling upgrade from 0.7 to 0.8 problem (CASSANDRA-3166)
 * Accomodate missing encryption_options in IncomingTcpConnection.stream
   (CASSANDRA-3212)


0.8.5
 * fix NPE when encryption_options is unspecified (CASSANDRA-3007)
 * include column name in validation failure exceptions (CASSANDRA-2849)
 * make sure truncate clears out the commitlog so replay won't re-
   populate with truncated data (CASSANDRA-2950)
 * fix NPE when debug logging is enabled and dropped CF is present
   in a commitlog segment (CASSANDRA-3021)
 * fix cassandra.bat when CASSANDRA_HOME contains spaces (CASSANDRA-2952)
 * fix to SSTableSimpleUnsortedWriter bufferSize calculation (CASSANDRA-3027)
 * make cleanup and normal compaction able to skip empty rows
   (rows containing nothing but expired tombstones) (CASSANDRA-3039)
 * work around native memory leak in com.sun.management.GarbageCollectorMXBean
   (CASSANDRA-2868)
 * validate that column names in column_metadata are not equal to key_alias
   on create/update of the ColumnFamily and CQL 'ALTER' statement (CASSANDRA-3036)
 * return an InvalidRequestException if an indexed column is assigned
   a value larger than 64KB (CASSANDRA-3057)
 * fix of numeric-only and string column names handling in CLI "drop index" 
   (CASSANDRA-3054)
 * prune index scan resultset back to original request for lazy
   resultset expansion case (CASSANDRA-2964)
 * (Hadoop) fail jobs when Cassandra node has failed but TaskTracker
   has not (CASSANDRA-2388)
 * fix dynamic snitch ignoring nodes when read_repair_chance is zero
   (CASSANDRA-2662)
 * avoid retaining references to dropped CFS objects in 
   CompactionManager.estimatedCompactions (CASSANDRA-2708)
 * expose rpc timeouts per host in MessagingServiceMBean (CASSANDRA-2941)
 * avoid including cwd in classpath for deb and rpm packages (CASSANDRA-2881)
 * remove gossip state when a new IP takes over a token (CASSANDRA-3071)
 * allow sstable2json to work on index sstable files (CASSANDRA-3059)
 * always hint counters (CASSANDRA-3099)
 * fix log4j initialization in EmbeddedCassandraService (CASSANDRA-2857)
 * remove gossip state when a new IP takes over a token (CASSANDRA-3071)
 * work around native memory leak in com.sun.management.GarbageCollectorMXBean
    (CASSANDRA-2868)
 * fix UnavailableException with writes at CL.EACH_QUORM (CASSANDRA-3084)
 * fix parsing of the Keyspace and ColumnFamily names in numeric
   and string representations in CLI (CASSANDRA-3075)
 * fix corner cases in Range.differenceToFetch (CASSANDRA-3084)
 * fix ip address String representation in the ring cache (CASSANDRA-3044)
 * fix ring cache compatibility when mixing pre-0.8.4 nodes with post-
   in the same cluster (CASSANDRA-3023)
 * make repair report failure when a node participating dies (instead of
   hanging forever) (CASSANDRA-2433)
 * fix handling of the empty byte buffer by ReversedType (CASSANDRA-3111)
 * Add validation that Keyspace names are case-insensitively unique (CASSANDRA-3066)
 * catch invalid key_validation_class before instantiating UpdateColumnFamily (CASSANDRA-3102)
 * make Range and Bounds objects client-safe (CASSANDRA-3108)
 * optionally skip log4j configuration (CASSANDRA-3061)
 * bundle sstableloader with the debian package (CASSANDRA-3113)
 * don't try to build secondary indexes when there is none (CASSANDRA-3123)
 * improve SSTableSimpleUnsortedWriter speed for large rows (CASSANDRA-3122)
 * handle keyspace arguments correctly in nodetool snapshot (CASSANDRA-3038)
 * Fix SSTableImportTest on windows (CASSANDRA-3043)
 * expose compactionThroughputMbPerSec through JMX (CASSANDRA-3117)
 * log keyspace and CF of large rows being compacted


0.8.4
 * change TokenRing.endpoints to be a list of rpc addresses instead of 
   listen/broadcast addresses (CASSANDRA-1777)
 * include files-to-be-streamed in StreamInSession.getSources (CASSANDRA-2972)
 * use JAVA env var in cassandra-env.sh (CASSANDRA-2785, 2992)
 * avoid doing read for no-op replicate-on-write at CL=1 (CASSANDRA-2892)
 * refuse counter write for CL.ANY (CASSANDRA-2990)
 * switch back to only logging recent dropped messages (CASSANDRA-3004)
 * always deserialize RowMutation for counters (CASSANDRA-3006)
 * ignore saved replication_factor strategy_option for NTS (CASSANDRA-3011)
 * make sure pre-truncate CL segments are discarded (CASSANDRA-2950)


0.8.3
 * add ability to drop local reads/writes that are going to timeout
   (CASSANDRA-2943)
 * revamp token removal process, keep gossip states for 3 days (CASSANDRA-2496)
 * don't accept extra args for 0-arg nodetool commands (CASSANDRA-2740)
 * log unavailableexception details at debug level (CASSANDRA-2856)
 * expose data_dir though jmx (CASSANDRA-2770)
 * don't include tmp files as sstable when create cfs (CASSANDRA-2929)
 * log Java classpath on startup (CASSANDRA-2895)
 * keep gossipped version in sync with actual on migration coordinator 
   (CASSANDRA-2946)
 * use lazy initialization instead of class initialization in NodeId
   (CASSANDRA-2953)
 * check column family validity in nodetool repair (CASSANDRA-2933)
 * speedup bytes to hex conversions dramatically (CASSANDRA-2850)
 * Flush memtables on shutdown when durable writes are disabled 
   (CASSANDRA-2958)
 * improved POSIX compatibility of start scripts (CASsANDRA-2965)
 * add counter support to Hadoop InputFormat (CASSANDRA-2981)
 * fix bug where dirty commitlog segments were removed (and avoid keeping 
   segments with no post-flush activity permanently dirty) (CASSANDRA-2829)
 * fix throwing exception with batch mutation of counter super columns
   (CASSANDRA-2949)
 * ignore system tables during repair (CASSANDRA-2979)
 * throw exception when NTS is given replication_factor as an option
   (CASSANDRA-2960)
 * fix assertion error during compaction of counter CFs (CASSANDRA-2968)
 * avoid trying to create index names, when no index exists (CASSANDRA-2867)
 * don't sample the system table when choosing a bootstrap token
   (CASSANDRA-2825)
 * gossiper notifies of local state changes (CASSANDRA-2948)
 * add asynchronous and half-sync/half-async (hsha) thrift servers 
   (CASSANDRA-1405)
 * fix potential use of free'd native memory in SerializingCache 
   (CASSANDRA-2951)
 * prune index scan resultset back to original request for lazy
   resultset expansion case (CASSANDRA-2964)
 * (Hadoop) fail jobs when Cassandra node has failed but TaskTracker
    has not (CASSANDRA-2388)


0.8.2
 * CQL: 
   - include only one row per unique key for IN queries (CASSANDRA-2717)
   - respect client timestamp on full row deletions (CASSANDRA-2912)
 * improve thread-safety in StreamOutSession (CASSANDRA-2792)
 * allow deleting a row and updating indexed columns in it in the
   same mutation (CASSANDRA-2773)
 * Expose number of threads blocked on submitting memtable to flush
   in JMX (CASSANDRA-2817)
 * add ability to return "endpoints" to nodetool (CASSANDRA-2776)
 * Add support for multiple (comma-delimited) coordinator addresses
   to ColumnFamilyInputFormat (CASSANDRA-2807)
 * fix potential NPE while scheduling read repair for range slice
   (CASSANDRA-2823)
 * Fix race in SystemTable.getCurrentLocalNodeId (CASSANDRA-2824)
 * Correctly set default for replicate_on_write (CASSANDRA-2835)
 * improve nodetool compactionstats formatting (CASSANDRA-2844)
 * fix index-building status display (CASSANDRA-2853)
 * fix CLI perpetuating obsolete KsDef.replication_factor (CASSANDRA-2846)
 * improve cli treatment of multiline comments (CASSANDRA-2852)
 * handle row tombstones correctly in EchoedRow (CASSANDRA-2786)
 * add MessagingService.get[Recently]DroppedMessages and
   StorageService.getExceptionCount (CASSANDRA-2804)
 * fix possibility of spurious UnavailableException for LOCAL_QUORUM
   reads with dynamic snitch + read repair disabled (CASSANDRA-2870)
 * add ant-optional as dependence for the debian package (CASSANDRA-2164)
 * add option to specify limit for get_slice in the CLI (CASSANDRA-2646)
 * decrease HH page size (CASSANDRA-2832)
 * reset cli keyspace after dropping the current one (CASSANDRA-2763)
 * add KeyRange option to Hadoop inputformat (CASSANDRA-1125)
 * fix protocol versioning (CASSANDRA-2818, 2860)
 * support spaces in path to log4j configuration (CASSANDRA-2383)
 * avoid including inferred types in CF update (CASSANDRA-2809)
 * fix JMX bulkload call (CASSANDRA-2908)
 * fix updating KS with durable_writes=false (CASSANDRA-2907)
 * add simplified facade to SSTableWriter for bulk loading use
   (CASSANDRA-2911)
 * fix re-using index CF sstable names after drop/recreate (CASSANDRA-2872)
 * prepend CF to default index names (CASSANDRA-2903)
 * fix hint replay (CASSANDRA-2928)
 * Properly synchronize repair's merkle tree computation (CASSANDRA-2816)


0.8.1
 * CQL:
   - support for insert, delete in BATCH (CASSANDRA-2537)
   - support for IN to SELECT, UPDATE (CASSANDRA-2553)
   - timestamp support for INSERT, UPDATE, and BATCH (CASSANDRA-2555)
   - TTL support (CASSANDRA-2476)
   - counter support (CASSANDRA-2473)
   - ALTER COLUMNFAMILY (CASSANDRA-1709)
   - DROP INDEX (CASSANDRA-2617)
   - add SCHEMA/TABLE as aliases for KS/CF (CASSANDRA-2743)
   - server handles wait-for-schema-agreement (CASSANDRA-2756)
   - key alias support (CASSANDRA-2480)
 * add support for comparator parameters and a generic ReverseType
   (CASSANDRA-2355)
 * add CompositeType and DynamicCompositeType (CASSANDRA-2231)
 * optimize batches containing multiple updates to the same row
   (CASSANDRA-2583)
 * adjust hinted handoff page size to avoid OOM with large columns 
   (CASSANDRA-2652)
 * mark BRAF buffer invalid post-flush so we don't re-flush partial
   buffers again, especially on CL writes (CASSANDRA-2660)
 * add DROP INDEX support to CLI (CASSANDRA-2616)
 * don't perform HH to client-mode [storageproxy] nodes (CASSANDRA-2668)
 * Improve forceDeserialize/getCompactedRow encapsulation (CASSANDRA-2659)
 * Don't write CounterUpdateColumn to disk in tests (CASSANDRA-2650)
 * Add sstable bulk loading utility (CASSANDRA-1278)
 * avoid replaying hints to dropped columnfamilies (CASSANDRA-2685)
 * add placeholders for missing rows in range query pseudo-RR (CASSANDRA-2680)
 * remove no-op HHOM.renameHints (CASSANDRA-2693)
 * clone super columns to avoid modifying them during flush (CASSANDRA-2675)
 * allow writes to bypass the commitlog for certain keyspaces (CASSANDRA-2683)
 * avoid NPE when bypassing commitlog during memtable flush (CASSANDRA-2781)
 * Added support for making bootstrap retry if nodes flap (CASSANDRA-2644)
 * Added statusthrift to nodetool to report if thrift server is running (CASSANDRA-2722)
 * Fixed rows being cached if they do not exist (CASSANDRA-2723)
 * Support passing tableName and cfName to RowCacheProviders (CASSANDRA-2702)
 * close scrub file handles (CASSANDRA-2669)
 * throttle migration replay (CASSANDRA-2714)
 * optimize column serializer creation (CASSANDRA-2716)
 * Added support for making bootstrap retry if nodes flap (CASSANDRA-2644)
 * Added statusthrift to nodetool to report if thrift server is running
   (CASSANDRA-2722)
 * Fixed rows being cached if they do not exist (CASSANDRA-2723)
 * fix truncate/compaction race (CASSANDRA-2673)
 * workaround large resultsets causing large allocation retention
   by nio sockets (CASSANDRA-2654)
 * fix nodetool ring use with Ec2Snitch (CASSANDRA-2733)
 * fix removing columns and subcolumns that are supressed by a row or
   supercolumn tombstone during replica resolution (CASSANDRA-2590)
 * support sstable2json against snapshot sstables (CASSANDRA-2386)
 * remove active-pull schema requests (CASSANDRA-2715)
 * avoid marking entire list of sstables as actively being compacted
   in multithreaded compaction (CASSANDRA-2765)
 * seek back after deserializing a row to update cache with (CASSANDRA-2752)
 * avoid skipping rows in scrub for counter column family (CASSANDRA-2759)
 * fix ConcurrentModificationException in repair when dealing with 0.7 node
   (CASSANDRA-2767)
 * use threadsafe collections for StreamInSession (CASSANDRA-2766)
 * avoid infinite loop when creating merkle tree (CASSANDRA-2758)
 * avoids unmarking compacting sstable prematurely in cleanup (CASSANDRA-2769)
 * fix NPE when the commit log is bypassed (CASSANDRA-2718)
 * don't throw an exception in SS.isRPCServerRunning (CASSANDRA-2721)
 * make stress.jar executable (CASSANDRA-2744)
 * add daemon mode to java stress (CASSANDRA-2267)
 * expose the DC and rack of a node through JMX and nodetool ring (CASSANDRA-2531)
 * fix cache mbean getSize (CASSANDRA-2781)
 * Add Date, Float, Double, and Boolean types (CASSANDRA-2530)
 * Add startup flag to renew counter node id (CASSANDRA-2788)
 * add jamm agent to cassandra.bat (CASSANDRA-2787)
 * fix repair hanging if a neighbor has nothing to send (CASSANDRA-2797)
 * purge tombstone even if row is in only one sstable (CASSANDRA-2801)
 * Fix wrong purge of deleted cf during compaction (CASSANDRA-2786)
 * fix race that could result in Hadoop writer failing to throw an
   exception encountered after close() (CASSANDRA-2755)
 * fix scan wrongly throwing assertion error (CASSANDRA-2653)
 * Always use even distribution for merkle tree with RandomPartitionner
   (CASSANDRA-2841)
 * fix describeOwnership for OPP (CASSANDRA-2800)
 * ensure that string tokens do not contain commas (CASSANDRA-2762)


0.8.0-final
 * fix CQL grammar warning and cqlsh regression from CASSANDRA-2622
 * add ant generate-cql-html target (CASSANDRA-2526)
 * update CQL consistency levels (CASSANDRA-2566)
 * debian packaging fixes (CASSANDRA-2481, 2647)
 * fix UUIDType, IntegerType for direct buffers (CASSANDRA-2682, 2684)
 * switch to native Thrift for Hadoop map/reduce (CASSANDRA-2667)
 * fix StackOverflowError when building from eclipse (CASSANDRA-2687)
 * only provide replication_factor to strategy_options "help" for
   SimpleStrategy, OldNetworkTopologyStrategy (CASSANDRA-2678, 2713)
 * fix exception adding validators to non-string columns (CASSANDRA-2696)
 * avoid instantiating DatabaseDescriptor in JDBC (CASSANDRA-2694)
 * fix potential stack overflow during compaction (CASSANDRA-2626)
 * clone super columns to avoid modifying them during flush (CASSANDRA-2675)
 * reset underlying iterator in EchoedRow constructor (CASSANDRA-2653)


0.8.0-rc1
 * faster flushes and compaction from fixing excessively pessimistic 
   rebuffering in BRAF (CASSANDRA-2581)
 * fix returning null column values in the python cql driver (CASSANDRA-2593)
 * fix merkle tree splitting exiting early (CASSANDRA-2605)
 * snapshot_before_compaction directory name fix (CASSANDRA-2598)
 * Disable compaction throttling during bootstrap (CASSANDRA-2612) 
 * fix CQL treatment of > and < operators in range slices (CASSANDRA-2592)
 * fix potential double-application of counter updates on commitlog replay
   by moving replay position from header to sstable metadata (CASSANDRA-2419)
 * JDBC CQL driver exposes getColumn for access to timestamp
 * JDBC ResultSetMetadata properties added to AbstractType
 * r/m clustertool (CASSANDRA-2607)
 * add support for presenting row key as a column in CQL result sets 
   (CASSANDRA-2622)
 * Don't allow {LOCAL|EACH}_QUORUM unless strategy is NTS (CASSANDRA-2627)
 * validate keyspace strategy_options during CQL create (CASSANDRA-2624)
 * fix empty Result with secondary index when limit=1 (CASSANDRA-2628)
 * Fix regression where bootstrapping a node with no schema fails
   (CASSANDRA-2625)
 * Allow removing LocationInfo sstables (CASSANDRA-2632)
 * avoid attempting to replay mutations from dropped keyspaces (CASSANDRA-2631)
 * avoid using cached position of a key when GT is requested (CASSANDRA-2633)
 * fix counting bloom filter true positives (CASSANDRA-2637)
 * initialize local ep state prior to gossip startup if needed (CASSANDRA-2638)
 * fix counter increment lost after restart (CASSANDRA-2642)
 * add quote-escaping via backslash to CLI (CASSANDRA-2623)
 * fix pig example script (CASSANDRA-2487)
 * fix dynamic snitch race in adding latencies (CASSANDRA-2618)
 * Start/stop cassandra after more important services such as mdadm in
   debian packaging (CASSANDRA-2481)


0.8.0-beta2
 * fix NPE compacting index CFs (CASSANDRA-2528)
 * Remove checking all column families on startup for compaction candidates 
   (CASSANDRA-2444)
 * validate CQL create keyspace options (CASSANDRA-2525)
 * fix nodetool setcompactionthroughput (CASSANDRA-2550)
 * move	gossip heartbeat back to its own thread (CASSANDRA-2554)
 * validate cql TRUNCATE columnfamily before truncating (CASSANDRA-2570)
 * fix batch_mutate for mixed standard-counter mutations (CASSANDRA-2457)
 * disallow making schema changes to system keyspace (CASSANDRA-2563)
 * fix sending mutation messages multiple times (CASSANDRA-2557)
 * fix incorrect use of NBHM.size in ReadCallback that could cause
   reads to time out even when responses were received (CASSANDRA-2552)
 * trigger read repair correctly for LOCAL_QUORUM reads (CASSANDRA-2556)
 * Allow configuring the number of compaction thread (CASSANDRA-2558)
 * forceUserDefinedCompaction will attempt to compact what it is given
   even if the pessimistic estimate is that there is not enough disk space;
   automatic compactions will only compact 2 or more sstables (CASSANDRA-2575)
 * refuse to apply migrations with older timestamps than the current 
   schema (CASSANDRA-2536)
 * remove unframed Thrift transport option
 * include indexes in snapshots (CASSANDRA-2596)
 * improve ignoring of obsolete mutations in index maintenance (CASSANDRA-2401)
 * recognize attempt to drop just the index while leaving the column
   definition alone (CASSANDRA-2619)
  

0.8.0-beta1
 * remove Avro RPC support (CASSANDRA-926)
 * support for columns that act as incr/decr counters 
   (CASSANDRA-1072, 1937, 1944, 1936, 2101, 2093, 2288, 2105, 2384, 2236, 2342,
   2454)
 * CQL (CASSANDRA-1703, 1704, 1705, 1706, 1707, 1708, 1710, 1711, 1940, 
   2124, 2302, 2277, 2493)
 * avoid double RowMutation serialization on write path (CASSANDRA-1800)
 * make NetworkTopologyStrategy the default (CASSANDRA-1960)
 * configurable internode encryption (CASSANDRA-1567, 2152)
 * human readable column names in sstable2json output (CASSANDRA-1933)
 * change default JMX port to 7199 (CASSANDRA-2027)
 * backwards compatible internal messaging (CASSANDRA-1015)
 * atomic switch of memtables and sstables (CASSANDRA-2284)
 * add pluggable SeedProvider (CASSANDRA-1669)
 * Fix clustertool to not throw exception when calling get_endpoints (CASSANDRA-2437)
 * upgrade to thrift 0.6 (CASSANDRA-2412) 
 * repair works on a token range instead of full ring (CASSANDRA-2324)
 * purge tombstones from row cache (CASSANDRA-2305)
 * push replication_factor into strategy_options (CASSANDRA-1263)
 * give snapshots the same name on each node (CASSANDRA-1791)
 * remove "nodetool loadbalance" (CASSANDRA-2448)
 * multithreaded compaction (CASSANDRA-2191)
 * compaction throttling (CASSANDRA-2156)
 * add key type information and alias (CASSANDRA-2311, 2396)
 * cli no longer divides read_repair_chance by 100 (CASSANDRA-2458)
 * made CompactionInfo.getTaskType return an enum (CASSANDRA-2482)
 * add a server-wide cap on measured memtable memory usage and aggressively
   flush to keep under that threshold (CASSANDRA-2006)
 * add unified UUIDType (CASSANDRA-2233)
 * add off-heap row cache support (CASSANDRA-1969)


0.7.5
 * improvements/fixes to PIG driver (CASSANDRA-1618, CASSANDRA-2387,
   CASSANDRA-2465, CASSANDRA-2484)
 * validate index names (CASSANDRA-1761)
 * reduce contention on Table.flusherLock (CASSANDRA-1954)
 * try harder to detect failures during streaming, cleaning up temporary
   files more reliably (CASSANDRA-2088)
 * shut down server for OOM on a Thrift thread (CASSANDRA-2269)
 * fix tombstone handling in repair and sstable2json (CASSANDRA-2279)
 * preserve version when streaming data from old sstables (CASSANDRA-2283)
 * don't start repair if a neighboring node is marked as dead (CASSANDRA-2290)
 * purge tombstones from row cache (CASSANDRA-2305)
 * Avoid seeking when sstable2json exports the entire file (CASSANDRA-2318)
 * clear Built flag in system table when dropping an index (CASSANDRA-2320)
 * don't allow arbitrary argument for stress.java (CASSANDRA-2323)
 * validate values for index predicates in get_indexed_slice (CASSANDRA-2328)
 * queue secondary indexes for flush before the parent (CASSANDRA-2330)
 * allow job configuration to set the CL used in Hadoop jobs (CASSANDRA-2331)
 * add memtable_flush_queue_size defaulting to 4 (CASSANDRA-2333)
 * Allow overriding of initial_token, storage_port and rpc_port from system
   properties (CASSANDRA-2343)
 * fix comparator used for non-indexed secondary expressions in index scan
   (CASSANDRA-2347)
 * ensure size calculation and write phase of large-row compaction use
   the same threshold for TTL expiration (CASSANDRA-2349)
 * fix race when iterating CFs during add/drop (CASSANDRA-2350)
 * add ConsistencyLevel command to CLI (CASSANDRA-2354)
 * allow negative numbers in the cli (CASSANDRA-2358)
 * hard code serialVersionUID for tokens class (CASSANDRA-2361)
 * fix potential infinite loop in ByteBufferUtil.inputStream (CASSANDRA-2365)
 * fix encoding bugs in HintedHandoffManager, SystemTable when default
   charset is not UTF8 (CASSANDRA-2367)
 * avoids having removed node reappearing in Gossip (CASSANDRA-2371)
 * fix incorrect truncation of long to int when reading columns via block
   index (CASSANDRA-2376)
 * fix NPE during stream session (CASSANDRA-2377)
 * fix race condition that could leave orphaned data files when dropping CF or
   KS (CASSANDRA-2381)
 * fsync statistics component on write (CASSANDRA-2382)
 * fix duplicate results from CFS.scan (CASSANDRA-2406)
 * add IntegerType to CLI help (CASSANDRA-2414)
 * avoid caching token-only decoratedkeys (CASSANDRA-2416)
 * convert mmap assertion to if/throw so scrub can catch it (CASSANDRA-2417)
 * don't overwrite gc log (CASSANDR-2418)
 * invalidate row cache for streamed row to avoid inconsitencies
   (CASSANDRA-2420)
 * avoid copies in range/index scans (CASSANDRA-2425)
 * make sure we don't wipe data during cleanup if the node has not join
   the ring (CASSANDRA-2428)
 * Try harder to close files after compaction (CASSANDRA-2431)
 * re-set bootstrapped flag after move finishes (CASSANDRA-2435)
 * display validation_class in CLI 'describe keyspace' (CASSANDRA-2442)
 * make cleanup compactions cleanup the row cache (CASSANDRA-2451)
 * add column fields validation to scrub (CASSANDRA-2460)
 * use 64KB flush buffer instead of in_memory_compaction_limit (CASSANDRA-2463)
 * fix backslash substitutions in CLI (CASSANDRA-2492)
 * disable cache saving for system CFS (CASSANDRA-2502)
 * fixes for verifying destination availability under hinted conditions
   so UE can be thrown intead of timing out (CASSANDRA-2514)
 * fix update of validation class in column metadata (CASSANDRA-2512)
 * support LOCAL_QUORUM, EACH_QUORUM CLs outside of NTS (CASSANDRA-2516)
 * preserve version when streaming data from old sstables (CASSANDRA-2283)
 * fix backslash substitutions in CLI (CASSANDRA-2492)
 * count a row deletion as one operation towards memtable threshold 
   (CASSANDRA-2519)
 * support LOCAL_QUORUM, EACH_QUORUM CLs outside of NTS (CASSANDRA-2516)


0.7.4
 * add nodetool join command (CASSANDRA-2160)
 * fix secondary indexes on pre-existing or streamed data (CASSANDRA-2244)
 * initialize endpoint in gossiper earlier (CASSANDRA-2228)
 * add ability to write to Cassandra from Pig (CASSANDRA-1828)
 * add rpc_[min|max]_threads (CASSANDRA-2176)
 * add CL.TWO, CL.THREE (CASSANDRA-2013)
 * avoid exporting an un-requested row in sstable2json, when exporting 
   a key that does not exist (CASSANDRA-2168)
 * add incremental_backups option (CASSANDRA-1872)
 * add configurable row limit to Pig loadfunc (CASSANDRA-2276)
 * validate column values in batches as well as single-Column inserts
   (CASSANDRA-2259)
 * move sample schema from cassandra.yaml to schema-sample.txt,
   a cli scripts (CASSANDRA-2007)
 * avoid writing empty rows when scrubbing tombstoned rows (CASSANDRA-2296)
 * fix assertion error in range and index scans for CL < ALL
   (CASSANDRA-2282)
 * fix commitlog replay when flush position refers to data that didn't
   get synced before server died (CASSANDRA-2285)
 * fix fd leak in sstable2json with non-mmap'd i/o (CASSANDRA-2304)
 * reduce memory use during streaming of multiple sstables (CASSANDRA-2301)
 * purge tombstoned rows from cache after GCGraceSeconds (CASSANDRA-2305)
 * allow zero replicas in a NTS datacenter (CASSANDRA-1924)
 * make range queries respect snitch for local replicas (CASSANDRA-2286)
 * fix HH delivery when column index is larger than 2GB (CASSANDRA-2297)
 * make 2ary indexes use parent CF flush thresholds during initial build
   (CASSANDRA-2294)
 * update memtable_throughput to be a long (CASSANDRA-2158)


0.7.3
 * Keep endpoint state until aVeryLongTime (CASSANDRA-2115)
 * lower-latency read repair (CASSANDRA-2069)
 * add hinted_handoff_throttle_delay_in_ms option (CASSANDRA-2161)
 * fixes for cache save/load (CASSANDRA-2172, -2174)
 * Handle whole-row deletions in CFOutputFormat (CASSANDRA-2014)
 * Make memtable_flush_writers flush in parallel (CASSANDRA-2178)
 * Add compaction_preheat_key_cache option (CASSANDRA-2175)
 * refactor stress.py to have only one copy of the format string 
   used for creating row keys (CASSANDRA-2108)
 * validate index names for \w+ (CASSANDRA-2196)
 * Fix Cassandra cli to respect timeout if schema does not settle 
   (CASSANDRA-2187)
 * fix for compaction and cleanup writing old-format data into new-version 
   sstable (CASSANDRA-2211, -2216)
 * add nodetool scrub (CASSANDRA-2217, -2240)
 * fix sstable2json large-row pagination (CASSANDRA-2188)
 * fix EOFing on requests for the last bytes in a file (CASSANDRA-2213)
 * fix BufferedRandomAccessFile bugs (CASSANDRA-2218, -2241)
 * check for memtable flush_after_mins exceeded every 10s (CASSANDRA-2183)
 * fix cache saving on Windows (CASSANDRA-2207)
 * add validateSchemaAgreement call + synchronization to schema
   modification operations (CASSANDRA-2222)
 * fix for reversed slice queries on large rows (CASSANDRA-2212)
 * fat clients were writing local data (CASSANDRA-2223)
 * set DEFAULT_MEMTABLE_LIFETIME_IN_MINS to 24h
 * improve detection and cleanup of partially-written sstables 
   (CASSANDRA-2206)
 * fix supercolumn de/serialization when subcolumn comparator is different
   from supercolumn's (CASSANDRA-2104)
 * fix starting up on Windows when CASSANDRA_HOME contains whitespace
   (CASSANDRA-2237)
 * add [get|set][row|key]cacheSavePeriod to JMX (CASSANDRA-2100)
 * fix Hadoop ColumnFamilyOutputFormat dropping of mutations
   when batch fills up (CASSANDRA-2255)
 * move file deletions off of scheduledtasks executor (CASSANDRA-2253)


0.7.2
 * copy DecoratedKey.key when inserting into caches to avoid retaining
   a reference to the underlying buffer (CASSANDRA-2102)
 * format subcolumn names with subcomparator (CASSANDRA-2136)
 * fix column bloom filter deserialization (CASSANDRA-2165)


0.7.1
 * refactor MessageDigest creation code. (CASSANDRA-2107)
 * buffer network stack to avoid inefficient small TCP messages while avoiding
   the nagle/delayed ack problem (CASSANDRA-1896)
 * check log4j configuration for changes every 10s (CASSANDRA-1525, 1907)
 * more-efficient cross-DC replication (CASSANDRA-1530, -2051, -2138)
 * avoid polluting page cache with commitlog or sstable writes
   and seq scan operations (CASSANDRA-1470)
 * add RMI authentication options to nodetool (CASSANDRA-1921)
 * make snitches configurable at runtime (CASSANDRA-1374)
 * retry hadoop split requests on connection failure (CASSANDRA-1927)
 * implement describeOwnership for BOP, COPP (CASSANDRA-1928)
 * make read repair behave as expected for ConsistencyLevel > ONE
   (CASSANDRA-982, 2038)
 * distributed test harness (CASSANDRA-1859, 1964)
 * reduce flush lock contention (CASSANDRA-1930)
 * optimize supercolumn deserialization (CASSANDRA-1891)
 * fix CFMetaData.apply to only compare objects of the same class 
   (CASSANDRA-1962)
 * allow specifying specific SSTables to compact from JMX (CASSANDRA-1963)
 * fix race condition in MessagingService.targets (CASSANDRA-1959, 2094, 2081)
 * refuse to open sstables from a future version (CASSANDRA-1935)
 * zero-copy reads (CASSANDRA-1714)
 * fix copy bounds for word Text in wordcount demo (CASSANDRA-1993)
 * fixes for contrib/javautils (CASSANDRA-1979)
 * check more frequently for memtable expiration (CASSANDRA-2000)
 * fix writing SSTable column count statistics (CASSANDRA-1976)
 * fix streaming of multiple CFs during bootstrap (CASSANDRA-1992)
 * explicitly set JVM GC new generation size with -Xmn (CASSANDRA-1968)
 * add short options for CLI flags (CASSANDRA-1565)
 * make keyspace argument to "describe keyspace" in CLI optional
   when authenticated to keyspace already (CASSANDRA-2029)
 * added option to specify -Dcassandra.join_ring=false on startup
   to allow "warm spare" nodes or performing JMX maintenance before
   joining the ring (CASSANDRA-526)
 * log migrations at INFO (CASSANDRA-2028)
 * add CLI verbose option in file mode (CASSANDRA-2030)
 * add single-line "--" comments to CLI (CASSANDRA-2032)
 * message serialization tests (CASSANDRA-1923)
 * switch from ivy to maven-ant-tasks (CASSANDRA-2017)
 * CLI attempts to block for new schema to propagate (CASSANDRA-2044)
 * fix potential overflow in nodetool cfstats (CASSANDRA-2057)
 * add JVM shutdownhook to sync commitlog (CASSANDRA-1919)
 * allow nodes to be up without being part of  normal traffic (CASSANDRA-1951)
 * fix CLI "show keyspaces" with null options on NTS (CASSANDRA-2049)
 * fix possible ByteBuffer race conditions (CASSANDRA-2066)
 * reduce garbage generated by MessagingService to prevent load spikes
   (CASSANDRA-2058)
 * fix math in RandomPartitioner.describeOwnership (CASSANDRA-2071)
 * fix deletion of sstable non-data components (CASSANDRA-2059)
 * avoid blocking gossip while deleting handoff hints (CASSANDRA-2073)
 * ignore messages from newer versions, keep track of nodes in gossip 
   regardless of version (CASSANDRA-1970)
 * cache writing moved to CompactionManager to reduce i/o contention and
   updated to use non-cache-polluting writes (CASSANDRA-2053)
 * page through large rows when exporting to JSON (CASSANDRA-2041)
 * add flush_largest_memtables_at and reduce_cache_sizes_at options
   (CASSANDRA-2142)
 * add cli 'describe cluster' command (CASSANDRA-2127)
 * add cli support for setting username/password at 'connect' command 
   (CASSANDRA-2111)
 * add -D option to Stress.java to allow reading hosts from a file 
   (CASSANDRA-2149)
 * bound hints CF throughput between 32M and 256M (CASSANDRA-2148)
 * continue starting when invalid saved cache entries are encountered
   (CASSANDRA-2076)
 * add max_hint_window_in_ms option (CASSANDRA-1459)


0.7.0-final
 * fix offsets to ByteBuffer.get (CASSANDRA-1939)


0.7.0-rc4
 * fix cli crash after backgrounding (CASSANDRA-1875)
 * count timeouts in storageproxy latencies, and include latency 
   histograms in StorageProxyMBean (CASSANDRA-1893)
 * fix CLI get recognition of supercolumns (CASSANDRA-1899)
 * enable keepalive on intra-cluster sockets (CASSANDRA-1766)
 * count timeouts towards dynamicsnitch latencies (CASSANDRA-1905)
 * Expose index-building status in JMX + cli schema description
   (CASSANDRA-1871)
 * allow [LOCAL|EACH]_QUORUM to be used with non-NetworkTopology 
   replication Strategies
 * increased amount of index locks for faster commitlog replay
 * collect secondary index tombstones immediately (CASSANDRA-1914)
 * revert commitlog changes from #1780 (CASSANDRA-1917)
 * change RandomPartitioner min token to -1 to avoid collision w/
   tokens on actual nodes (CASSANDRA-1901)
 * examine the right nibble when validating TimeUUID (CASSANDRA-1910)
 * include secondary indexes in cleanup (CASSANDRA-1916)
 * CFS.scrubDataDirectories should also cleanup invalid secondary indexes
   (CASSANDRA-1904)
 * ability to disable/enable gossip on nodes to force them down
   (CASSANDRA-1108)


0.7.0-rc3
 * expose getNaturalEndpoints in StorageServiceMBean taking byte[]
   key; RMI cannot serialize ByteBuffer (CASSANDRA-1833)
 * infer org.apache.cassandra.locator for replication strategy classes
   when not otherwise specified
 * validation that generates less garbage (CASSANDRA-1814)
 * add TTL support to CLI (CASSANDRA-1838)
 * cli defaults to bytestype for subcomparator when creating
   column families (CASSANDRA-1835)
 * unregister index MBeans when index is dropped (CASSANDRA-1843)
 * make ByteBufferUtil.clone thread-safe (CASSANDRA-1847)
 * change exception for read requests during bootstrap from 
   InvalidRequest to Unavailable (CASSANDRA-1862)
 * respect row-level tombstones post-flush in range scans
   (CASSANDRA-1837)
 * ReadResponseResolver check digests against each other (CASSANDRA-1830)
 * return InvalidRequest when remove of subcolumn without supercolumn
   is requested (CASSANDRA-1866)
 * flush before repair (CASSANDRA-1748)
 * SSTableExport validates key order (CASSANDRA-1884)
 * large row support for SSTableExport (CASSANDRA-1867)
 * Re-cache hot keys post-compaction without hitting disk (CASSANDRA-1878)
 * manage read repair in coordinator instead of data source, to
   provide latency information to dynamic snitch (CASSANDRA-1873)


0.7.0-rc2
 * fix live-column-count of slice ranges including tombstoned supercolumn 
   with live subcolumn (CASSANDRA-1591)
 * rename o.a.c.internal.AntientropyStage -> AntiEntropyStage,
   o.a.c.request.Request_responseStage -> RequestResponseStage,
   o.a.c.internal.Internal_responseStage -> InternalResponseStage
 * add AbstractType.fromString (CASSANDRA-1767)
 * require index_type to be present when specifying index_name
   on ColumnDef (CASSANDRA-1759)
 * fix add/remove index bugs in CFMetadata (CASSANDRA-1768)
 * rebuild Strategy during system_update_keyspace (CASSANDRA-1762)
 * cli updates prompt to ... in continuation lines (CASSANDRA-1770)
 * support multiple Mutations per key in hadoop ColumnFamilyOutputFormat
   (CASSANDRA-1774)
 * improvements to Debian init script (CASSANDRA-1772)
 * use local classloader to check for version.properties (CASSANDRA-1778)
 * Validate that column names in column_metadata are valid for the
   defined comparator, and decode properly in cli (CASSANDRA-1773)
 * use cross-platform newlines in cli (CASSANDRA-1786)
 * add ExpiringColumn support to sstable import/export (CASSANDRA-1754)
 * add flush for each append to periodic commitlog mode; added
   periodic_without_flush option to disable this (CASSANDRA-1780)
 * close file handle used for post-flush truncate (CASSANDRA-1790)
 * various code cleanup (CASSANDRA-1793, -1794, -1795)
 * fix range queries against wrapped range (CASSANDRA-1781)
 * fix consistencylevel calculations for NetworkTopologyStrategy
   (CASSANDRA-1804)
 * cli support index type enum names (CASSANDRA-1810)
 * improved validation of column_metadata (CASSANDRA-1813)
 * reads at ConsistencyLevel > 1 throw UnavailableException
   immediately if insufficient live nodes exist (CASSANDRA-1803)
 * copy bytebuffers for local writes to avoid retaining the entire
   Thrift frame (CASSANDRA-1801)
 * fix NPE adding index to column w/o prior metadata (CASSANDRA-1764)
 * reduce fat client timeout (CASSANDRA-1730)
 * fix botched merge of CASSANDRA-1316


0.7.0-rc1
 * fix compaction and flush races with schema updates (CASSANDRA-1715)
 * add clustertool, config-converter, sstablekeys, and schematool 
   Windows .bat files (CASSANDRA-1723)
 * reject range queries received during bootstrap (CASSANDRA-1739)
 * fix wrapping-range queries on non-minimum token (CASSANDRA-1700)
 * add nodetool cfhistogram (CASSANDRA-1698)
 * limit repaired ranges to what the nodes have in common (CASSANDRA-1674)
 * index scan treats missing columns as not matching secondary
   expressions (CASSANDRA-1745)
 * Fix misuse of DataOutputBuffer.getData in AntiEntropyService
   (CASSANDRA-1729)
 * detect and warn when obsolete version of JNA is present (CASSANDRA-1760)
 * reduce fat client timeout (CASSANDRA-1730)
 * cleanup smallest CFs first to increase free temp space for larger ones
   (CASSANDRA-1811)
 * Update windows .bat files to work outside of main Cassandra
   directory (CASSANDRA-1713)
 * fix read repair regression from 0.6.7 (CASSANDRA-1727)
 * more-efficient read repair (CASSANDRA-1719)
 * fix hinted handoff replay (CASSANDRA-1656)
 * log type of dropped messages (CASSANDRA-1677)
 * upgrade to SLF4J 1.6.1
 * fix ByteBuffer bug in ExpiringColumn.updateDigest (CASSANDRA-1679)
 * fix IntegerType.getString (CASSANDRA-1681)
 * make -Djava.net.preferIPv4Stack=true the default (CASSANDRA-628)
 * add INTERNAL_RESPONSE verb to differentiate from responses related
   to client requests (CASSANDRA-1685)
 * log tpstats when dropping messages (CASSANDRA-1660)
 * include unreachable nodes in describeSchemaVersions (CASSANDRA-1678)
 * Avoid dropping messages off the client request path (CASSANDRA-1676)
 * fix jna errno reporting (CASSANDRA-1694)
 * add friendlier error for UnknownHostException on startup (CASSANDRA-1697)
 * include jna dependency in RPM package (CASSANDRA-1690)
 * add --skip-keys option to stress.py (CASSANDRA-1696)
 * improve cli handling of non-string keys and column names 
   (CASSANDRA-1701, -1693)
 * r/m extra subcomparator line in cli keyspaces output (CASSANDRA-1712)
 * add read repair chance to cli "show keyspaces"
 * upgrade to ConcurrentLinkedHashMap 1.1 (CASSANDRA-975)
 * fix index scan routing (CASSANDRA-1722)
 * fix tombstoning of supercolumns in range queries (CASSANDRA-1734)
 * clear endpoint cache after updating keyspace metadata (CASSANDRA-1741)
 * fix wrapping-range queries on non-minimum token (CASSANDRA-1700)
 * truncate includes secondary indexes (CASSANDRA-1747)
 * retain reference to PendingFile sstables (CASSANDRA-1749)
 * fix sstableimport regression (CASSANDRA-1753)
 * fix for bootstrap when no non-system tables are defined (CASSANDRA-1732)
 * handle replica unavailability in index scan (CASSANDRA-1755)
 * fix service initialization order deadlock (CASSANDRA-1756)
 * multi-line cli commands (CASSANDRA-1742)
 * fix race between snapshot and compaction (CASSANDRA-1736)
 * add listEndpointsPendingHints, deleteHintsForEndpoint JMX methods 
   (CASSANDRA-1551)


0.7.0-beta3
 * add strategy options to describe_keyspace output (CASSANDRA-1560)
 * log warning when using randomly generated token (CASSANDRA-1552)
 * re-organize JMX into .db, .net, .internal, .request (CASSANDRA-1217)
 * allow nodes to change IPs between restarts (CASSANDRA-1518)
 * remember ring state between restarts by default (CASSANDRA-1518)
 * flush index built flag so we can read it before log replay (CASSANDRA-1541)
 * lock row cache updates to prevent race condition (CASSANDRA-1293)
 * remove assertion causing rare (and harmless) error messages in
   commitlog (CASSANDRA-1330)
 * fix moving nodes with no keyspaces defined (CASSANDRA-1574)
 * fix unbootstrap when no data is present in a transfer range (CASSANDRA-1573)
 * take advantage of AVRO-495 to simplify our avro IDL (CASSANDRA-1436)
 * extend authorization hierarchy to column family (CASSANDRA-1554)
 * deletion support in secondary indexes (CASSANDRA-1571)
 * meaningful error message for invalid replication strategy class 
   (CASSANDRA-1566)
 * allow keyspace creation with RF > N (CASSANDRA-1428)
 * improve cli error handling (CASSANDRA-1580)
 * add cache save/load ability (CASSANDRA-1417, 1606, 1647)
 * add StorageService.getDrainProgress (CASSANDRA-1588)
 * Disallow bootstrap to an in-use token (CASSANDRA-1561)
 * Allow dynamic secondary index creation and destruction (CASSANDRA-1532)
 * log auto-guessed memtable thresholds (CASSANDRA-1595)
 * add ColumnDef support to cli (CASSANDRA-1583)
 * reduce index sample time by 75% (CASSANDRA-1572)
 * add cli support for column, strategy metadata (CASSANDRA-1578, 1612)
 * add cli support for schema modification (CASSANDRA-1584)
 * delete temp files on failed compactions (CASSANDRA-1596)
 * avoid blocking for dead nodes during removetoken (CASSANDRA-1605)
 * remove ConsistencyLevel.ZERO (CASSANDRA-1607)
 * expose in-progress compaction type in jmx (CASSANDRA-1586)
 * removed IClock & related classes from internals (CASSANDRA-1502)
 * fix removing tokens from SystemTable on decommission and removetoken
   (CASSANDRA-1609)
 * include CF metadata in cli 'show keyspaces' (CASSANDRA-1613)
 * switch from Properties to HashMap in PropertyFileSnitch to
   avoid synchronization bottleneck (CASSANDRA-1481)
 * PropertyFileSnitch configuration file renamed to 
   cassandra-topology.properties
 * add cli support for get_range_slices (CASSANDRA-1088, CASSANDRA-1619)
 * Make memtable flush thresholds per-CF instead of global 
   (CASSANDRA-1007, 1637)
 * add cli support for binary data without CfDef hints (CASSANDRA-1603)
 * fix building SSTable statistics post-stream (CASSANDRA-1620)
 * fix potential infinite loop in 2ary index queries (CASSANDRA-1623)
 * allow creating NTS keyspaces with no replicas configured (CASSANDRA-1626)
 * add jmx histogram of sstables accessed per read (CASSANDRA-1624)
 * remove system_rename_column_family and system_rename_keyspace from the
   client API until races can be fixed (CASSANDRA-1630, CASSANDRA-1585)
 * add cli sanity tests (CASSANDRA-1582)
 * update GC settings in cassandra.bat (CASSANDRA-1636)
 * cli support for index queries (CASSANDRA-1635)
 * cli support for updating schema memtable settings (CASSANDRA-1634)
 * cli --file option (CASSANDRA-1616)
 * reduce automatically chosen memtable sizes by 50% (CASSANDRA-1641)
 * move endpoint cache from snitch to strategy (CASSANDRA-1643)
 * fix commitlog recovery deleting the newly-created segment as well as
   the old ones (CASSANDRA-1644)
 * upgrade to Thrift 0.5 (CASSANDRA-1367)
 * renamed CL.DCQUORUM to LOCAL_QUORUM and DCQUORUMSYNC to EACH_QUORUM
 * cli truncate support (CASSANDRA-1653)
 * update GC settings in cassandra.bat (CASSANDRA-1636)
 * avoid logging when a node's ip/token is gossipped back to it (CASSANDRA-1666)


0.7-beta2
 * always use UTF-8 for hint keys (CASSANDRA-1439)
 * remove cassandra.yaml dependency from Hadoop and Pig (CASSADRA-1322)
 * expose CfDef metadata in describe_keyspaces (CASSANDRA-1363)
 * restore use of mmap_index_only option (CASSANDRA-1241)
 * dropping a keyspace with no column families generated an error 
   (CASSANDRA-1378)
 * rename RackAwareStrategy to OldNetworkTopologyStrategy, RackUnawareStrategy 
   to SimpleStrategy, DatacenterShardStrategy to NetworkTopologyStrategy,
   AbstractRackAwareSnitch to AbstractNetworkTopologySnitch (CASSANDRA-1392)
 * merge StorageProxy.mutate, mutateBlocking (CASSANDRA-1396)
 * faster UUIDType, LongType comparisons (CASSANDRA-1386, 1393)
 * fix setting read_repair_chance from CLI addColumnFamily (CASSANDRA-1399)
 * fix updates to indexed columns (CASSANDRA-1373)
 * fix race condition leaving to FileNotFoundException (CASSANDRA-1382)
 * fix sharded lock hash on index write path (CASSANDRA-1402)
 * add support for GT/E, LT/E in subordinate index clauses (CASSANDRA-1401)
 * cfId counter got out of sync when CFs were added (CASSANDRA-1403)
 * less chatty schema updates (CASSANDRA-1389)
 * rename column family mbeans. 'type' will now include either 
   'IndexColumnFamilies' or 'ColumnFamilies' depending on the CFS type.
   (CASSANDRA-1385)
 * disallow invalid keyspace and column family names. This includes name that
   matches a '^\w+' regex. (CASSANDRA-1377)
 * use JNA, if present, to take snapshots (CASSANDRA-1371)
 * truncate hints if starting 0.7 for the first time (CASSANDRA-1414)
 * fix FD leak in single-row slicepredicate queries (CASSANDRA-1416)
 * allow index expressions against columns that are not part of the 
   SlicePredicate (CASSANDRA-1410)
 * config-converter properly handles snitches and framed support 
   (CASSANDRA-1420)
 * remove keyspace argument from multiget_count (CASSANDRA-1422)
 * allow specifying cassandra.yaml location as (local or remote) URL
   (CASSANDRA-1126)
 * fix using DynamicEndpointSnitch with NetworkTopologyStrategy
   (CASSANDRA-1429)
 * Add CfDef.default_validation_class (CASSANDRA-891)
 * fix EstimatedHistogram.max (CASSANDRA-1413)
 * quorum read optimization (CASSANDRA-1622)
 * handle zero-length (or missing) rows during HH paging (CASSANDRA-1432)
 * include secondary indexes during schema migrations (CASSANDRA-1406)
 * fix commitlog header race during schema change (CASSANDRA-1435)
 * fix ColumnFamilyStoreMBeanIterator to use new type name (CASSANDRA-1433)
 * correct filename generated by xml->yaml converter (CASSANDRA-1419)
 * add CMSInitiatingOccupancyFraction=75 and UseCMSInitiatingOccupancyOnly
   to default JVM options
 * decrease jvm heap for cassandra-cli (CASSANDRA-1446)
 * ability to modify keyspaces and column family definitions on a live cluster
   (CASSANDRA-1285)
 * support for Hadoop Streaming [non-jvm map/reduce via stdin/out]
   (CASSANDRA-1368)
 * Move persistent sstable stats from the system table to an sstable component
   (CASSANDRA-1430)
 * remove failed bootstrap attempt from pending ranges when gossip times
   it out after 1h (CASSANDRA-1463)
 * eager-create tcp connections to other cluster members (CASSANDRA-1465)
 * enumerate stages and derive stage from message type instead of 
   transmitting separately (CASSANDRA-1465)
 * apply reversed flag during collation from different data sources
   (CASSANDRA-1450)
 * make failure to remove commitlog segment non-fatal (CASSANDRA-1348)
 * correct ordering of drain operations so CL.recover is no longer 
   necessary (CASSANDRA-1408)
 * removed keyspace from describe_splits method (CASSANDRA-1425)
 * rename check_schema_agreement to describe_schema_versions
   (CASSANDRA-1478)
 * fix QUORUM calculation for RF > 3 (CASSANDRA-1487)
 * remove tombstones during non-major compactions when bloom filter
   verifies that row does not exist in other sstables (CASSANDRA-1074)
 * nodes that coordinated a loadbalance in the past could not be seen by
   newly added nodes (CASSANDRA-1467)
 * exposed endpoint states (gossip details) via jmx (CASSANDRA-1467)
 * ensure that compacted sstables are not included when new readers are
   instantiated (CASSANDRA-1477)
 * by default, calculate heap size and memtable thresholds at runtime (CASSANDRA-1469)
 * fix races dealing with adding/dropping keyspaces and column families in
   rapid succession (CASSANDRA-1477)
 * clean up of Streaming system (CASSANDRA-1503, 1504, 1506)
 * add options to configure Thrift socket keepalive and buffer sizes (CASSANDRA-1426)
 * make contrib CassandraServiceDataCleaner recursive (CASSANDRA-1509)
 * min, max compaction threshold are configurable and persistent 
   per-ColumnFamily (CASSANDRA-1468)
 * fix replaying the last mutation in a commitlog unnecessarily 
   (CASSANDRA-1512)
 * invoke getDefaultUncaughtExceptionHandler from DTPE with the original
   exception rather than the ExecutionException wrapper (CASSANDRA-1226)
 * remove Clock from the Thrift (and Avro) API (CASSANDRA-1501)
 * Close intra-node sockets when connection is broken (CASSANDRA-1528)
 * RPM packaging spec file (CASSANDRA-786)
 * weighted request scheduler (CASSANDRA-1485)
 * treat expired columns as deleted (CASSANDRA-1539)
 * make IndexInterval configurable (CASSANDRA-1488)
 * add describe_snitch to Thrift API (CASSANDRA-1490)
 * MD5 authenticator compares plain text submitted password with MD5'd
   saved property, instead of vice versa (CASSANDRA-1447)
 * JMX MessagingService pending and completed counts (CASSANDRA-1533)
 * fix race condition processing repair responses (CASSANDRA-1511)
 * make repair blocking (CASSANDRA-1511)
 * create EndpointSnitchInfo and MBean to expose rack and DC (CASSANDRA-1491)
 * added option to contrib/word_count to output results back to Cassandra
   (CASSANDRA-1342)
 * rewrite Hadoop ColumnFamilyRecordWriter to pool connections, retry to
   multiple Cassandra nodes, and smooth impact on the Cassandra cluster
   by using smaller batch sizes (CASSANDRA-1434)
 * fix setting gc_grace_seconds via CLI (CASSANDRA-1549)
 * support TTL'd index values (CASSANDRA-1536)
 * make removetoken work like decommission (CASSANDRA-1216)
 * make cli comparator-aware and improve quote rules (CASSANDRA-1523,-1524)
 * make nodetool compact and cleanup blocking (CASSANDRA-1449)
 * add memtable, cache information to GCInspector logs (CASSANDRA-1558)
 * enable/disable HintedHandoff via JMX (CASSANDRA-1550)
 * Ignore stray files in the commit log directory (CASSANDRA-1547)
 * Disallow bootstrap to an in-use token (CASSANDRA-1561)


0.7-beta1
 * sstable versioning (CASSANDRA-389)
 * switched to slf4j logging (CASSANDRA-625)
 * add (optional) expiration time for column (CASSANDRA-699)
 * access levels for authentication/authorization (CASSANDRA-900)
 * add ReadRepairChance to CF definition (CASSANDRA-930)
 * fix heisenbug in system tests, especially common on OS X (CASSANDRA-944)
 * convert to byte[] keys internally and all public APIs (CASSANDRA-767)
 * ability to alter schema definitions on a live cluster (CASSANDRA-44)
 * renamed configuration file to cassandra.xml, and log4j.properties to
   log4j-server.properties, which must now be loaded from
   the classpath (which is how our scripts in bin/ have always done it)
   (CASSANDRA-971)
 * change get_count to require a SlicePredicate. create multi_get_count
   (CASSANDRA-744)
 * re-organized endpointsnitch implementations and added SimpleSnitch
   (CASSANDRA-994)
 * Added preload_row_cache option (CASSANDRA-946)
 * add CRC to commitlog header (CASSANDRA-999)
 * removed deprecated batch_insert and get_range_slice methods (CASSANDRA-1065)
 * add truncate thrift method (CASSANDRA-531)
 * http mini-interface using mx4j (CASSANDRA-1068)
 * optimize away copy of sliced row on memtable read path (CASSANDRA-1046)
 * replace constant-size 2GB mmaped segments and special casing for index 
   entries spanning segment boundaries, with SegmentedFile that computes 
   segments that always contain entire entries/rows (CASSANDRA-1117)
 * avoid reading large rows into memory during compaction (CASSANDRA-16)
 * added hadoop OutputFormat (CASSANDRA-1101)
 * efficient Streaming (no more anticompaction) (CASSANDRA-579)
 * split commitlog header into separate file and add size checksum to
   mutations (CASSANDRA-1179)
 * avoid allocating a new byte[] for each mutation on replay (CASSANDRA-1219)
 * revise HH schema to be per-endpoint (CASSANDRA-1142)
 * add joining/leaving status to nodetool ring (CASSANDRA-1115)
 * allow multiple repair sessions per node (CASSANDRA-1190)
 * optimize away MessagingService for local range queries (CASSANDRA-1261)
 * make framed transport the default so malformed requests can't OOM the 
   server (CASSANDRA-475)
 * significantly faster reads from row cache (CASSANDRA-1267)
 * take advantage of row cache during range queries (CASSANDRA-1302)
 * make GCGraceSeconds a per-ColumnFamily value (CASSANDRA-1276)
 * keep persistent row size and column count statistics (CASSANDRA-1155)
 * add IntegerType (CASSANDRA-1282)
 * page within a single row during hinted handoff (CASSANDRA-1327)
 * push DatacenterShardStrategy configuration into keyspace definition,
   eliminating datacenter.properties. (CASSANDRA-1066)
 * optimize forward slices starting with '' and single-index-block name 
   queries by skipping the column index (CASSANDRA-1338)
 * streaming refactor (CASSANDRA-1189)
 * faster comparison for UUID types (CASSANDRA-1043)
 * secondary index support (CASSANDRA-749 and subtasks)
 * make compaction buckets deterministic (CASSANDRA-1265)


0.6.6
 * Allow using DynamicEndpointSnitch with RackAwareStrategy (CASSANDRA-1429)
 * remove the remaining vestiges of the unfinished DatacenterShardStrategy 
   (replaced by NetworkTopologyStrategy in 0.7)
   

0.6.5
 * fix key ordering in range query results with RandomPartitioner
   and ConsistencyLevel > ONE (CASSANDRA-1145)
 * fix for range query starting with the wrong token range (CASSANDRA-1042)
 * page within a single row during hinted handoff (CASSANDRA-1327)
 * fix compilation on non-sun JDKs (CASSANDRA-1061)
 * remove String.trim() call on row keys in batch mutations (CASSANDRA-1235)
 * Log summary of dropped messages instead of spamming log (CASSANDRA-1284)
 * add dynamic endpoint snitch (CASSANDRA-981)
 * fix streaming for keyspaces with hyphens in their name (CASSANDRA-1377)
 * fix errors in hard-coded bloom filter optKPerBucket by computing it
   algorithmically (CASSANDRA-1220
 * remove message deserialization stage, and uncap read/write stages
   so slow reads/writes don't block gossip processing (CASSANDRA-1358)
 * add jmx port configuration to Debian package (CASSANDRA-1202)
 * use mlockall via JNA, if present, to prevent Linux from swapping
   out parts of the JVM (CASSANDRA-1214)


0.6.4
 * avoid queuing multiple hint deliveries for the same endpoint
   (CASSANDRA-1229)
 * better performance for and stricter checking of UTF8 column names
   (CASSANDRA-1232)
 * extend option to lower compaction priority to hinted handoff
   as well (CASSANDRA-1260)
 * log errors in gossip instead of re-throwing (CASSANDRA-1289)
 * avoid aborting commitlog replay prematurely if a flushed-but-
   not-removed commitlog segment is encountered (CASSANDRA-1297)
 * fix duplicate rows being read during mapreduce (CASSANDRA-1142)
 * failure detection wasn't closing command sockets (CASSANDRA-1221)
 * cassandra-cli.bat works on windows (CASSANDRA-1236)
 * pre-emptively drop requests that cannot be processed within RPCTimeout
   (CASSANDRA-685)
 * add ack to Binary write verb and update CassandraBulkLoader
   to wait for acks for each row (CASSANDRA-1093)
 * added describe_partitioner Thrift method (CASSANDRA-1047)
 * Hadoop jobs no longer require the Cassandra storage-conf.xml
   (CASSANDRA-1280, CASSANDRA-1047)
 * log thread pool stats when GC is excessive (CASSANDRA-1275)
 * remove gossip message size limit (CASSANDRA-1138)
 * parallelize local and remote reads during multiget, and respect snitch 
   when determining whether to do local read for CL.ONE (CASSANDRA-1317)
 * fix read repair to use requested consistency level on digest mismatch,
   rather than assuming QUORUM (CASSANDRA-1316)
 * process digest mismatch re-reads in parallel (CASSANDRA-1323)
 * switch hints CF comparator to BytesType (CASSANDRA-1274)


0.6.3
 * retry to make streaming connections up to 8 times. (CASSANDRA-1019)
 * reject describe_ring() calls on invalid keyspaces (CASSANDRA-1111)
 * fix cache size calculation for size of 100% (CASSANDRA-1129)
 * fix cache capacity only being recalculated once (CASSANDRA-1129)
 * remove hourly scan of all hints on the off chance that the gossiper
   missed a status change; instead, expose deliverHintsToEndpoint to JMX
   so it can be done manually, if necessary (CASSANDRA-1141)
 * don't reject reads at CL.ALL (CASSANDRA-1152)
 * reject deletions to supercolumns in CFs containing only standard
   columns (CASSANDRA-1139)
 * avoid preserving login information after client disconnects
   (CASSANDRA-1057)
 * prefer sun jdk to openjdk in debian init script (CASSANDRA-1174)
 * detect partioner config changes between restarts and fail fast 
   (CASSANDRA-1146)
 * use generation time to resolve node token reassignment disagreements
   (CASSANDRA-1118)
 * restructure the startup ordering of Gossiper and MessageService to avoid
   timing anomalies (CASSANDRA-1160)
 * detect incomplete commit log hearders (CASSANDRA-1119)
 * force anti-entropy service to stream files on the stream stage to avoid
   sending streams out of order (CASSANDRA-1169)
 * remove inactive stream managers after AES streams files (CASSANDRA-1169)
 * allow removing entire row through batch_mutate Deletion (CASSANDRA-1027)
 * add JMX metrics for row-level bloom filter false positives (CASSANDRA-1212)
 * added a redhat init script to contrib (CASSANDRA-1201)
 * use midpoint when bootstrapping a new machine into range with not
   much data yet instead of random token (CASSANDRA-1112)
 * kill server on OOM in executor stage as well as Thrift (CASSANDRA-1226)
 * remove opportunistic repairs, when two machines with overlapping replica
   responsibilities happen to finish major compactions of the same CF near
   the same time.  repairs are now fully manual (CASSANDRA-1190)
 * add ability to lower compaction priority (default is no change from 0.6.2)
   (CASSANDRA-1181)


0.6.2
 * fix contrib/word_count build. (CASSANDRA-992)
 * split CommitLogExecutorService into BatchCommitLogExecutorService and 
   PeriodicCommitLogExecutorService (CASSANDRA-1014)
 * add latency histograms to CFSMBean (CASSANDRA-1024)
 * make resolving timestamp ties deterministic by using value bytes
   as a tiebreaker (CASSANDRA-1039)
 * Add option to turn off Hinted Handoff (CASSANDRA-894)
 * fix windows startup (CASSANDRA-948)
 * make concurrent_reads, concurrent_writes configurable at runtime via JMX
   (CASSANDRA-1060)
 * disable GCInspector on non-Sun JVMs (CASSANDRA-1061)
 * fix tombstone handling in sstable rows with no other data (CASSANDRA-1063)
 * fix size of row in spanned index entries (CASSANDRA-1056)
 * install json2sstable, sstable2json, and sstablekeys to Debian package
 * StreamingService.StreamDestinations wouldn't empty itself after streaming
   finished (CASSANDRA-1076)
 * added Collections.shuffle(splits) before returning the splits in 
   ColumnFamilyInputFormat (CASSANDRA-1096)
 * do not recalculate cache capacity post-compaction if it's been manually 
   modified (CASSANDRA-1079)
 * better defaults for flush sorter + writer executor queue sizes
   (CASSANDRA-1100)
 * windows scripts for SSTableImport/Export (CASSANDRA-1051)
 * windows script for nodetool (CASSANDRA-1113)
 * expose PhiConvictThreshold (CASSANDRA-1053)
 * make repair of RF==1 a no-op (CASSANDRA-1090)
 * improve default JVM GC options (CASSANDRA-1014)
 * fix SlicePredicate serialization inside Hadoop jobs (CASSANDRA-1049)
 * close Thrift sockets in Hadoop ColumnFamilyRecordReader (CASSANDRA-1081)


0.6.1
 * fix NPE in sstable2json when no excluded keys are given (CASSANDRA-934)
 * keep the replica set constant throughout the read repair process
   (CASSANDRA-937)
 * allow querying getAllRanges with empty token list (CASSANDRA-933)
 * fix command line arguments inversion in clustertool (CASSANDRA-942)
 * fix race condition that could trigger a false-positive assertion
   during post-flush discard of old commitlog segments (CASSANDRA-936)
 * fix neighbor calculation for anti-entropy repair (CASSANDRA-924)
 * perform repair even for small entropy differences (CASSANDRA-924)
 * Use hostnames in CFInputFormat to allow Hadoop's naive string-based
   locality comparisons to work (CASSANDRA-955)
 * cache read-only BufferedRandomAccessFile length to avoid
   3 system calls per invocation (CASSANDRA-950)
 * nodes with IPv6 (and no IPv4) addresses could not join cluster
   (CASSANDRA-969)
 * Retrieve the correct number of undeleted columns, if any, from
   a supercolumn in a row that had been deleted previously (CASSANDRA-920)
 * fix index scans that cross the 2GB mmap boundaries for both mmap
   and standard i/o modes (CASSANDRA-866)
 * expose drain via nodetool (CASSANDRA-978)


0.6.0-RC1
 * JMX drain to flush memtables and run through commit log (CASSANDRA-880)
 * Bootstrapping can skip ranges under the right conditions (CASSANDRA-902)
 * fix merging row versions in range_slice for CL > ONE (CASSANDRA-884)
 * default write ConsistencyLeven chaned from ZERO to ONE
 * fix for index entries spanning mmap buffer boundaries (CASSANDRA-857)
 * use lexical comparison if time part of TimeUUIDs are the same 
   (CASSANDRA-907)
 * bound read, mutation, and response stages to fix possible OOM
   during log replay (CASSANDRA-885)
 * Use microseconds-since-epoch (UTC) in cli, instead of milliseconds
 * Treat batch_mutate Deletion with null supercolumn as "apply this predicate 
   to top level supercolumns" (CASSANDRA-834)
 * Streaming destination nodes do not update their JMX status (CASSANDRA-916)
 * Fix internal RPC timeout calculation (CASSANDRA-911)
 * Added Pig loadfunc to contrib/pig (CASSANDRA-910)


0.6.0-beta3
 * fix compaction bucketing bug (CASSANDRA-814)
 * update windows batch file (CASSANDRA-824)
 * deprecate KeysCachedFraction configuration directive in favor
   of KeysCached; move to unified-per-CF key cache (CASSANDRA-801)
 * add invalidateRowCache to ColumnFamilyStoreMBean (CASSANDRA-761)
 * send Handoff hints to natural locations to reduce load on
   remaining nodes in a failure scenario (CASSANDRA-822)
 * Add RowWarningThresholdInMB configuration option to warn before very 
   large rows get big enough to threaten node stability, and -x option to
   be able to remove them with sstable2json if the warning is unheeded
   until it's too late (CASSANDRA-843)
 * Add logging of GC activity (CASSANDRA-813)
 * fix ConcurrentModificationException in commitlog discard (CASSANDRA-853)
 * Fix hardcoded row count in Hadoop RecordReader (CASSANDRA-837)
 * Add a jmx status to the streaming service and change several DEBUG
   messages to INFO (CASSANDRA-845)
 * fix classpath in cassandra-cli.bat for Windows (CASSANDRA-858)
 * allow re-specifying host, port to cassandra-cli if invalid ones
   are first tried (CASSANDRA-867)
 * fix race condition handling rpc timeout in the coordinator
   (CASSANDRA-864)
 * Remove CalloutLocation and StagingFileDirectory from storage-conf files 
   since those settings are no longer used (CASSANDRA-878)
 * Parse a long from RowWarningThresholdInMB instead of an int (CASSANDRA-882)
 * Remove obsolete ControlPort code from DatabaseDescriptor (CASSANDRA-886)
 * move skipBytes side effect out of assert (CASSANDRA-899)
 * add "double getLoad" to StorageServiceMBean (CASSANDRA-898)
 * track row stats per CF at compaction time (CASSANDRA-870)
 * disallow CommitLogDirectory matching a DataFileDirectory (CASSANDRA-888)
 * default key cache size is 200k entries, changed from 10% (CASSANDRA-863)
 * add -Dcassandra-foreground=yes to cassandra.bat
 * exit if cluster name is changed unexpectedly (CASSANDRA-769)


0.6.0-beta1/beta2
 * add batch_mutate thrift command, deprecating batch_insert (CASSANDRA-336)
 * remove get_key_range Thrift API, deprecated in 0.5 (CASSANDRA-710)
 * add optional login() Thrift call for authentication (CASSANDRA-547)
 * support fat clients using gossiper and StorageProxy to perform
   replication in-process [jvm-only] (CASSANDRA-535)
 * support mmapped I/O for reads, on by default on 64bit JVMs 
   (CASSANDRA-408, CASSANDRA-669)
 * improve insert concurrency, particularly during Hinted Handoff
   (CASSANDRA-658)
 * faster network code (CASSANDRA-675)
 * stress.py moved to contrib (CASSANDRA-635)
 * row caching [must be explicitly enabled per-CF in config] (CASSANDRA-678)
 * present a useful measure of compaction progress in JMX (CASSANDRA-599)
 * add bin/sstablekeys (CASSNADRA-679)
 * add ConsistencyLevel.ANY (CASSANDRA-687)
 * make removetoken remove nodes from gossip entirely (CASSANDRA-644)
 * add ability to set cache sizes at runtime (CASSANDRA-708)
 * report latency and cache hit rate statistics with lifetime totals
   instead of average over the last minute (CASSANDRA-702)
 * support get_range_slice for RandomPartitioner (CASSANDRA-745)
 * per-keyspace replication factory and replication strategy (CASSANDRA-620)
 * track latency in microseconds (CASSANDRA-733)
 * add describe_ Thrift methods, deprecating get_string_property and 
   get_string_list_property
 * jmx interface for tracking operation mode and streams in general.
   (CASSANDRA-709)
 * keep memtables in sorted order to improve range query performance
   (CASSANDRA-799)
 * use while loop instead of recursion when trimming sstables compaction list 
   to avoid blowing stack in pathological cases (CASSANDRA-804)
 * basic Hadoop map/reduce support (CASSANDRA-342)


0.5.1
 * ensure all files for an sstable are streamed to the same directory.
   (CASSANDRA-716)
 * more accurate load estimate for bootstrapping (CASSANDRA-762)
 * tolerate dead or unavailable bootstrap target on write (CASSANDRA-731)
 * allow larger numbers of keys (> 140M) in a sstable bloom filter
   (CASSANDRA-790)
 * include jvm argument improvements from CASSANDRA-504 in debian package
 * change streaming chunk size to 32MB to accomodate Windows XP limitations
   (was 64MB) (CASSANDRA-795)
 * fix get_range_slice returning results in the wrong order (CASSANDRA-781)
 

0.5.0 final
 * avoid attempting to delete temporary bootstrap files twice (CASSANDRA-681)
 * fix bogus NaN in nodeprobe cfstats output (CASSANDRA-646)
 * provide a policy for dealing with single thread executors w/ a full queue
   (CASSANDRA-694)
 * optimize inner read in MessagingService, vastly improving multiple-node
   performance (CASSANDRA-675)
 * wait for table flush before streaming data back to a bootstrapping node.
   (CASSANDRA-696)
 * keep track of bootstrapping sources by table so that bootstrapping doesn't 
   give the indication of finishing early (CASSANDRA-673)


0.5.0 RC3
 * commit the correct version of the patch for CASSANDRA-663


0.5.0 RC2 (unreleased)
 * fix bugs in converting get_range_slice results to Thrift 
   (CASSANDRA-647, CASSANDRA-649)
 * expose java.util.concurrent.TimeoutException in StorageProxy methods
   (CASSANDRA-600)
 * TcpConnectionManager was holding on to disconnected connections, 
   giving the false indication they were being used. (CASSANDRA-651)
 * Remove duplicated write. (CASSANDRA-662)
 * Abort bootstrap if IP is already in the token ring (CASSANDRA-663)
 * increase default commitlog sync period, and wait for last sync to 
   finish before submitting another (CASSANDRA-668)


0.5.0 RC1
 * Fix potential NPE in get_range_slice (CASSANDRA-623)
 * add CRC32 to commitlog entries (CASSANDRA-605)
 * fix data streaming on windows (CASSANDRA-630)
 * GC compacted sstables after cleanup and compaction (CASSANDRA-621)
 * Speed up anti-entropy validation (CASSANDRA-629)
 * Fix anti-entropy assertion error (CASSANDRA-639)
 * Fix pending range conflicts when bootstapping or moving
   multiple nodes at once (CASSANDRA-603)
 * Handle obsolete gossip related to node movement in the case where
   one or more nodes is down when the movement occurs (CASSANDRA-572)
 * Include dead nodes in gossip to avoid a variety of problems
   and fix HH to removed nodes (CASSANDRA-634)
 * return an InvalidRequestException for mal-formed SlicePredicates
   (CASSANDRA-643)
 * fix bug determining closest neighbor for use in multiple datacenters
   (CASSANDRA-648)
 * Vast improvements in anticompaction speed (CASSANDRA-607)
 * Speed up log replay and writes by avoiding redundant serializations
   (CASSANDRA-652)


0.5.0 beta 2
 * Bootstrap improvements (several tickets)
 * add nodeprobe repair anti-entropy feature (CASSANDRA-193, CASSANDRA-520)
 * fix possibility of partition when many nodes restart at once
   in clusters with multiple seeds (CASSANDRA-150)
 * fix NPE in get_range_slice when no data is found (CASSANDRA-578)
 * fix potential NPE in hinted handoff (CASSANDRA-585)
 * fix cleanup of local "system" keyspace (CASSANDRA-576)
 * improve computation of cluster load balance (CASSANDRA-554)
 * added super column read/write, column count, and column/row delete to
   cassandra-cli (CASSANDRA-567, CASSANDRA-594)
 * fix returning live subcolumns of deleted supercolumns (CASSANDRA-583)
 * respect JAVA_HOME in bin/ scripts (several tickets)
 * add StorageService.initClient for fat clients on the JVM (CASSANDRA-535)
   (see contrib/client_only for an example of use)
 * make consistency_level functional in get_range_slice (CASSANDRA-568)
 * optimize key deserialization for RandomPartitioner (CASSANDRA-581)
 * avoid GCing tombstones except on major compaction (CASSANDRA-604)
 * increase failure conviction threshold, resulting in less nodes
   incorrectly (and temporarily) marked as down (CASSANDRA-610)
 * respect memtable thresholds during log replay (CASSANDRA-609)
 * support ConsistencyLevel.ALL on read (CASSANDRA-584)
 * add nodeprobe removetoken command (CASSANDRA-564)


0.5.0 beta
 * Allow multiple simultaneous flushes, improving flush throughput 
   on multicore systems (CASSANDRA-401)
 * Split up locks to improve write and read throughput on multicore systems
   (CASSANDRA-444, CASSANDRA-414)
 * More efficient use of memory during compaction (CASSANDRA-436)
 * autobootstrap option: when enabled, all non-seed nodes will attempt
   to bootstrap when started, until bootstrap successfully
   completes. -b option is removed.  (CASSANDRA-438)
 * Unless a token is manually specified in the configuration xml,
   a bootstraping node will use a token that gives it half the
   keys from the most-heavily-loaded node in the cluster,
   instead of generating a random token. 
   (CASSANDRA-385, CASSANDRA-517)
 * Miscellaneous bootstrap fixes (several tickets)
 * Ability to change a node's token even after it has data on it
   (CASSANDRA-541)
 * Ability to decommission a live node from the ring (CASSANDRA-435)
 * Semi-automatic loadbalancing via nodeprobe (CASSANDRA-192)
 * Add ability to set compaction thresholds at runtime via
   JMX / nodeprobe.  (CASSANDRA-465)
 * Add "comment" field to ColumnFamily definition. (CASSANDRA-481)
 * Additional JMX metrics (CASSANDRA-482)
 * JSON based export and import tools (several tickets)
 * Hinted Handoff fixes (several tickets)
 * Add key cache to improve read performance (CASSANDRA-423)
 * Simplified construction of custom ReplicationStrategy classes
   (CASSANDRA-497)
 * Graphical application (Swing) for ring integrity verification and 
   visualization was added to contrib (CASSANDRA-252)
 * Add DCQUORUM, DCQUORUMSYNC consistency levels and corresponding
   ReplicationStrategy / EndpointSnitch classes.  Experimental.
   (CASSANDRA-492)
 * Web client interface added to contrib (CASSANDRA-457)
 * More-efficient flush for Random, CollatedOPP partitioners 
   for normal writes (CASSANDRA-446) and bulk load (CASSANDRA-420)
 * Add MemtableFlushAfterMinutes, a global replacement for the old 
   per-CF FlushPeriodInMinutes setting (CASSANDRA-463)
 * optimizations to slice reading (CASSANDRA-350) and supercolumn
   queries (CASSANDRA-510)
 * force binding to given listenaddress for nodes with multiple
   interfaces (CASSANDRA-546)
 * stress.py benchmarking tool improvements (several tickets)
 * optimized replica placement code (CASSANDRA-525)
 * faster log replay on restart (CASSANDRA-539, CASSANDRA-540)
 * optimized local-node writes (CASSANDRA-558)
 * added get_range_slice, deprecating get_key_range (CASSANDRA-344)
 * expose TimedOutException to thrift (CASSANDRA-563)
 

0.4.2
 * Add validation disallowing null keys (CASSANDRA-486)
 * Fix race conditions in TCPConnectionManager (CASSANDRA-487)
 * Fix using non-utf8-aware comparison as a sanity check.
   (CASSANDRA-493)
 * Improve default garbage collector options (CASSANDRA-504)
 * Add "nodeprobe flush" (CASSANDRA-505)
 * remove NotFoundException from get_slice throws list (CASSANDRA-518)
 * fix get (not get_slice) of entire supercolumn (CASSANDRA-508)
 * fix null token during bootstrap (CASSANDRA-501)


0.4.1
 * Fix FlushPeriod columnfamily configuration regression
   (CASSANDRA-455)
 * Fix long column name support (CASSANDRA-460)
 * Fix for serializing a row that only contains tombstones
   (CASSANDRA-458)
 * Fix for discarding unneeded commitlog segments (CASSANDRA-459)
 * Add SnapshotBeforeCompaction configuration option (CASSANDRA-426)
 * Fix compaction abort under insufficient disk space (CASSANDRA-473)
 * Fix reading subcolumn slice from tombstoned CF (CASSANDRA-484)
 * Fix race condition in RVH causing occasional NPE (CASSANDRA-478)


0.4.0
 * fix get_key_range problems when a node is down (CASSANDRA-440)
   and add UnavailableException to more Thrift methods
 * Add example EndPointSnitch contrib code (several tickets)


0.4.0 RC2
 * fix SSTable generation clash during compaction (CASSANDRA-418)
 * reject method calls with null parameters (CASSANDRA-308)
 * properly order ranges in nodeprobe output (CASSANDRA-421)
 * fix logging of certain errors on executor threads (CASSANDRA-425)


0.4.0 RC1
 * Bootstrap feature is live; use -b on startup (several tickets)
 * Added multiget api (CASSANDRA-70)
 * fix Deadlock with SelectorManager.doProcess and TcpConnection.write
   (CASSANDRA-392)
 * remove key cache b/c of concurrency bugs in third-party
   CLHM library (CASSANDRA-405)
 * update non-major compaction logic to use two threshold values
   (CASSANDRA-407)
 * add periodic / batch commitlog sync modes (several tickets)
 * inline BatchMutation into batch_insert params (CASSANDRA-403)
 * allow setting the logging level at runtime via mbean (CASSANDRA-402)
 * change default comparator to BytesType (CASSANDRA-400)
 * add forwards-compatible ConsistencyLevel parameter to get_key_range
   (CASSANDRA-322)
 * r/m special case of blocking for local destination when writing with 
   ConsistencyLevel.ZERO (CASSANDRA-399)
 * Fixes to make BinaryMemtable [bulk load interface] useful (CASSANDRA-337);
   see contrib/bmt_example for an example of using it.
 * More JMX properties added (several tickets)
 * Thrift changes (several tickets)
    - Merged _super get methods with the normal ones; return values
      are now of ColumnOrSuperColumn.
    - Similarly, merged batch_insert_super into batch_insert.



0.4.0 beta
 * On-disk data format has changed to allow billions of keys/rows per
   node instead of only millions
 * Multi-keyspace support
 * Scan all sstables for all queries to avoid situations where
   different types of operation on the same ColumnFamily could
   disagree on what data was present
 * Snapshot support via JMX
 * Thrift API has changed a _lot_:
    - removed time-sorted CFs; instead, user-defined comparators
      may be defined on the column names, which are now byte arrays.
      Default comparators are provided for UTF8, Bytes, Ascii, Long (i64),
      and UUID types.
    - removed colon-delimited strings in thrift api in favor of explicit
      structs such as ColumnPath, ColumnParent, etc.  Also normalized
      thrift struct and argument naming.
    - Added columnFamily argument to get_key_range.
    - Change signature of get_slice to accept starting and ending
      columns as well as an offset.  (This allows use of indexes.)
      Added "ascending" flag to allow reasonably-efficient reverse
      scans as well.  Removed get_slice_by_range as redundant.
    - get_key_range operates on one CF at a time
    - changed `block` boolean on insert methods to ConsistencyLevel enum,
      with options of NONE, ONE, QUORUM, and ALL.
    - added similar consistency_level parameter to read methods
    - column-name-set slice with no names given now returns zero columns
      instead of all of them.  ("all" can run your server out of memory.
      use a range-based slice with a high max column count instead.)
 * Removed the web interface. Node information can now be obtained by 
   using the newly introduced nodeprobe utility.
 * More JMX stats
 * Remove magic values from internals (e.g. special key to indicate
   when to flush memtables)
 * Rename configuration "table" to "keyspace"
 * Moved to crash-only design; no more shutdown (just kill the process)
 * Lots of bug fixes

Full list of issues resolved in 0.4 is at https://issues.apache.org/jira/secure/IssueNavigator.jspa?reset=true&&pid=12310865&fixfor=12313862&resolution=1&sorter/field=issuekey&sorter/order=DESC


0.3.0 RC3
 * Fix potential deadlock under load in TCPConnection.
   (CASSANDRA-220)


0.3.0 RC2
 * Fix possible data loss when server is stopped after replaying
   log but before new inserts force memtable flush.
   (CASSANDRA-204)
 * Added BUGS file


0.3.0 RC1
 * Range queries on keys, including user-defined key collation
 * Remove support
 * Workarounds for a weird bug in JDK select/register that seems
   particularly common on VM environments. Cassandra should deploy
   fine on EC2 now
 * Much improved infrastructure: the beginnings of a decent test suite
   ("ant test" for unit tests; "nosetests" for system tests), code
   coverage reporting, etc.
 * Expanded node status reporting via JMX
 * Improved error reporting/logging on both server and client
 * Reduced memory footprint in default configuration
 * Combined blocking and non-blocking versions of insert APIs
 * Added FlushPeriodInMinutes configuration parameter to force
   flushing of infrequently-updated ColumnFamilies<|MERGE_RESOLUTION|>--- conflicted
+++ resolved
@@ -1,4 +1,3 @@
-<<<<<<< HEAD
 3.0.14
  * Interned ColumnIdentifiers should use minimal ByteBuffers (CASSANDRA-13533)
  * ReverseIndexedReader may drop rows during 2.1 to 3.0 upgrade (CASSANDRA-13525)
@@ -37,11 +36,8 @@
  * Nodetool upgradesstables/scrub/compact ignores system tables (CASSANDRA-13410)
  * Fix NPE issue in StorageService (CASSANDRA-13060)
 Merged from 2.2:
-=======
-2.2.10
  * upgrade JNA version to 4.4.0 (CASSANDRA-13072)
  * nodetool upgradesstables should upgrade system tables (CASSANDRA-13119)
->>>>>>> 3c81aa82
  * Avoid starting gossiper in RemoveTest (CASSANDRA-13407)
  * Fix weightedSize() for row-cache reported by JMX and NodeTool (CASSANDRA-13393)
  * Honor truststore-password parameter in cassandra-stress (CASSANDRA-12773)
