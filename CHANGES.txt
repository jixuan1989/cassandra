<<<<<<< HEAD
3.0.7
 * Refactor Materialized View code (CASSANDRA-11475)
 * Update Java Driver (CASSANDRA-11615)
Merged from 2.2:
 * Prohibit Reversed Counter type as part of the PK (CASSANDRA-9395)

3.0.6
 * Disallow creating view with a static column (CASSANDRA-11602)
 * Reduce the amount of object allocations caused by the getFunctions methods (CASSANDRA-11593)
 * Potential error replaying commitlog with smallint/tinyint/date/time types (CASSANDRA-11618)
 * Fix queries with filtering on counter columns (CASSANDRA-11629)
 * Improve tombstone printing in sstabledump (CASSANDRA-11655)
 * Fix paging for range queries where all clustering columns are specified (CASSANDRA-11669)
 * Don't require HEAP_NEW_SIZE to be set when using G1 (CASSANDRA-11600)
 * Fix sstabledump not showing cells after tombstone marker (CASSANDRA-11654)
 * Ignore all LocalStrategy keyspaces for streaming and other related
   operations (CASSANDRA-11627)
 * Ensure columnfilter covers indexed columns for thrift 2i queries (CASSANDRA-11523)
 * Only open one sstable scanner per sstable (CASSANDRA-11412)
 * Option to specify ProtocolVersion in cassandra-stress (CASSANDRA-11410)
 * ArithmeticException in avgFunctionForDecimal (CASSANDRA-11485)
 * LogAwareFileLister should only use OLD sstable files in current folder to determine disk consistency (CASSANDRA-11470)
 * Notify indexers of expired rows during compaction (CASSANDRA-11329)
 * Properly respond with ProtocolError when a v1/v2 native protocol
   header is received (CASSANDRA-11464)
 * Validate that num_tokens and initial_token are consistent with one another (CASSANDRA-10120)
Merged from 2.2:
=======
 * Fix commit log replay after out-of-order flush completion (CASSANDRA-9669)

2.2.7
 * Prohibit Reverse Counter type as part of the PK (CASSANDRA-9395)
>>>>>>> 849a4386
 * cqlsh: correctly handle non-ascii chars in error messages (CASSANDRA-11626)
 * Exit JVM if JMX server fails to startup (CASSANDRA-11540)
 * Produce a heap dump when exiting on OOM (CASSANDRA-9861)
 * Restore ability to filter on clustering columns when using a 2i (CASSANDRA-11510)
 * JSON datetime formatting needs timezone (CASSANDRA-11137)
 * Fix is_dense recalculation for Thrift-updated tables (CASSANDRA-11502)
 * Remove unnescessary file existence check during anticompaction (CASSANDRA-11660)
 * Add missing files to debian packages (CASSANDRA-11642)
 * Avoid calling Iterables::concat in loops during ModificationStatement::getFunctions (CASSANDRA-11621)
 * cqlsh: COPY FROM should use regular inserts for single statement batches and
   report errors correctly if workers processes crash on initialization (CASSANDRA-11474)
 * Always close cluster with connection in CqlRecordWriter (CASSANDRA-11553)
 * Allow only DISTINCT queries with partition keys restrictions (CASSANDRA-11339)
 * CqlConfigHelper no longer requires both a keystore and truststore to work (CASSANDRA-11532)
 * Make deprecated repair methods backward-compatible with previous notification service (CASSANDRA-11430)
 * IncomingStreamingConnection version check message wrong (CASSANDRA-11462)
Merged from 2.1:
 * Add option to disable use of severity in DynamicEndpointSnitch (CASSANDRA-11737)
 * cqlsh COPY FROM fails for null values with non-prepared statements (CASSANDRA-11631)
 * Make cython optional in pylib/setup.py (CASSANDRA-11630)
 * Change order of directory searching for cassandra.in.sh to favor local one (CASSANDRA-11628)
 * cqlsh COPY FROM fails with []{} chars in UDT/tuple fields/values (CASSANDRA-11633)
 * clqsh: COPY FROM throws TypeError with Cython extensions enabled (CASSANDRA-11574)
 * cqlsh: COPY FROM ignores NULL values in conversion (CASSANDRA-11549)
 * Validate levels when building LeveledScanner to avoid overlaps with orphaned sstables (CASSANDRA-9935)


3.0.5
 * Fix rare NPE on schema upgrade from 2.x to 3.x (CASSANDRA-10943)
 * Improve backoff policy for cqlsh COPY FROM (CASSANDRA-11320)
 * Improve IF NOT EXISTS check in CREATE INDEX (CASSANDRA-11131)
 * Upgrade ohc to 0.4.3
 * Enable SO_REUSEADDR for JMX RMI server sockets (CASSANDRA-11093)
 * Allocate merkletrees with the correct size (CASSANDRA-11390)
 * Support streaming pre-3.0 sstables (CASSANDRA-10990)
 * Add backpressure to compressed commit log (CASSANDRA-10971)
 * SSTableExport supports secondary index tables (CASSANDRA-11330)
 * Fix sstabledump to include missing info in debug output (CASSANDRA-11321)
 * Establish and implement canonical bulk reading workload(s) (CASSANDRA-10331)
 * Fix paging for IN queries on tables without clustering columns (CASSANDRA-11208)
 * Remove recursive call from CompositesSearcher (CASSANDRA-11304)
 * Fix filtering on non-primary key columns for queries without index (CASSANDRA-6377)
 * Fix sstableloader fail when using materialized view (CASSANDRA-11275)
Merged from 2.2:
 * DatabaseDescriptor should log stacktrace in case of Eception during seed provider creation (CASSANDRA-11312)
 * Use canonical path for directory in SSTable descriptor (CASSANDRA-10587)
 * Add cassandra-stress keystore option (CASSANDRA-9325)
 * Dont mark sstables as repairing with sub range repairs (CASSANDRA-11451)
 * Notify when sstables change after cancelling compaction (CASSANDRA-11373)
 * cqlsh: COPY FROM should check that explicit column names are valid (CASSANDRA-11333)
 * Add -Dcassandra.start_gossip startup option (CASSANDRA-10809)
 * Fix UTF8Validator.validate() for modified UTF-8 (CASSANDRA-10748)
 * Clarify that now() function is calculated on the coordinator node in CQL documentation (CASSANDRA-10900)
 * Fix bloom filter sizing with LCS (CASSANDRA-11344)
 * (cqlsh) Fix error when result is 0 rows with EXPAND ON (CASSANDRA-11092)
 * Add missing newline at end of bin/cqlsh (CASSANDRA-11325)
 * Fix AE in nodetool cfstats (backport CASSANDRA-10859) (CASSANDRA-11297)
 * Unresolved hostname leads to replace being ignored (CASSANDRA-11210)
 * Only log yaml config once, at startup (CASSANDRA-11217)
 * Reference leak with parallel repairs on the same table (CASSANDRA-11215)
Merged from 2.1:
 * Add a -j parameter to scrub/cleanup/upgradesstables to state how
   many threads to use (CASSANDRA-11179)
 * Backport CASSANDRA-10679 (CASSANDRA-9598)
 * InvalidateKeys should have a weak ref to key cache (CASSANDRA-11176)
 * COPY FROM on large datasets: fix progress report and debug performance (CASSANDRA-11053)

3.0.4
 * Preserve order for preferred SSL cipher suites (CASSANDRA-11164)
 * MV should only query complex columns included in the view (CASSANDRA-11069)
 * Failed aggregate creation breaks server permanently (CASSANDRA-11064)
 * Add sstabledump tool (CASSANDRA-7464)
 * Introduce backpressure for hints (CASSANDRA-10972)
 * Fix ClusteringPrefix not being able to read tombstone range boundaries (CASSANDRA-11158)
 * Prevent logging in sandboxed state (CASSANDRA-11033)
 * Disallow drop/alter operations of UDTs used by UDAs (CASSANDRA-10721)
 * Add query time validation method on Index (CASSANDRA-11043)
 * Avoid potential AssertionError in mixed version cluster (CASSANDRA-11128)
 * Properly handle hinted handoff after topology changes (CASSANDRA-5902)
 * AssertionError when listing sstable files on inconsistent disk state (CASSANDRA-11156)
 * Fix wrong rack counting and invalid conditions check for TokenAllocation
   (CASSANDRA-11139)
 * Avoid creating empty hint files (CASSANDRA-11090)
 * Fix leak detection strong reference loop using weak reference (CASSANDRA-11120)
 * Configurie BatchlogManager to stop delayed tasks on shutdown (CASSANDRA-11062)
 * Hadoop integration is incompatible with Cassandra Driver 3.0.0 (CASSANDRA-11001)
 * Add dropped_columns to the list of schema table so it gets handled
   properly (CASSANDRA-11050)
 * Fix NPE when using forceRepairRangeAsync without DC (CASSANDRA-11239)
Merged from 2.2:
 * Range.compareTo() violates the contract of Comparable (CASSANDRA-11216)
 * Avoid NPE when serializing ErrorMessage with null message (CASSANDRA-11167)
 * Replacing an aggregate with a new version doesn't reset INITCOND (CASSANDRA-10840)
 * (cqlsh) cqlsh cannot be called through symlink (CASSANDRA-11037)
 * fix ohc and java-driver pom dependencies in build.xml (CASSANDRA-10793)
 * Protect from keyspace dropped during repair (CASSANDRA-11065)
 * Handle adding fields to a UDT in SELECT JSON and toJson() (CASSANDRA-11146)
 * Better error message for cleanup (CASSANDRA-10991)
 * cqlsh pg-style-strings broken if line ends with ';' (CASSANDRA-11123)
 * Always persist upsampled index summaries (CASSANDRA-10512)
 * (cqlsh) Fix inconsistent auto-complete (CASSANDRA-10733)
 * Make SELECT JSON and toJson() threadsafe (CASSANDRA-11048)
 * Fix SELECT on tuple relations for mixed ASC/DESC clustering order (CASSANDRA-7281)
 * Use cloned TokenMetadata in size estimates to avoid race against membership check
   (CASSANDRA-10736)
 * (cqlsh) Support utf-8/cp65001 encoding on Windows (CASSANDRA-11030)
 * Fix paging on DISTINCT queries repeats result when first row in partition changes
   (CASSANDRA-10010)
 * cqlsh: change default encoding to UTF-8 (CASSANDRA-11124)
Merged from 2.1:
 * Checking if an unlogged batch is local is inefficient (CASSANDRA-11529)
 * Fix out-of-space error treatment in memtable flushing (CASSANDRA-11448).
 * Don't do defragmentation if reading from repaired sstables (CASSANDRA-10342)
 * Fix streaming_socket_timeout_in_ms not enforced (CASSANDRA-11286)
 * Avoid dropping message too quickly due to missing unit conversion (CASSANDRA-11302)
 * Don't remove FailureDetector history on removeEndpoint (CASSANDRA-10371)
 * Only notify if repair status changed (CASSANDRA-11172)
 * Use logback setting for 'cassandra -v' command (CASSANDRA-10767)
 * Fix sstableloader to unthrottle streaming by default (CASSANDRA-9714)
 * Fix incorrect warning in 'nodetool status' (CASSANDRA-10176)
 * Properly release sstable ref when doing offline scrub (CASSANDRA-10697)
 * Improve nodetool status performance for large cluster (CASSANDRA-7238)
 * Gossiper#isEnabled is not thread safe (CASSANDRA-11116)
 * Avoid major compaction mixing repaired and unrepaired sstables in DTCS (CASSANDRA-11113)
 * Make it clear what DTCS timestamp_resolution is used for (CASSANDRA-11041)
 * (cqlsh) Support timezone conversion using pytz (CASSANDRA-10397)
 * (cqlsh) Display milliseconds when datetime overflows (CASSANDRA-10625)


3.0.3
 * Remove double initialization of newly added tables (CASSANDRA-11027)
 * Filter keys searcher results by target range (CASSANDRA-11104)
 * Fix deserialization of legacy read commands (CASSANDRA-11087)
 * Fix incorrect computation of deletion time in sstable metadata (CASSANDRA-11102)
 * Avoid memory leak when collecting sstable metadata (CASSANDRA-11026)
 * Mutations do not block for completion under view lock contention (CASSANDRA-10779)
 * Invalidate legacy schema tables when unloading them (CASSANDRA-11071)
 * (cqlsh) handle INSERT and UPDATE statements with LWT conditions correctly
   (CASSANDRA-11003)
 * Fix DISTINCT queries in mixed version clusters (CASSANDRA-10762)
 * Migrate build status for indexes along with legacy schema (CASSANDRA-11046)
 * Ensure SSTables for legacy KEYS indexes can be read (CASSANDRA-11045)
 * Added support for IBM zSystems architecture (CASSANDRA-11054)
 * Update CQL documentation (CASSANDRA-10899)
 * Check the column name, not cell name, for dropped columns when reading
   legacy sstables (CASSANDRA-11018)
 * Don't attempt to index clustering values of static rows (CASSANDRA-11021)
 * Remove checksum files after replaying hints (CASSANDRA-10947)
 * Support passing base table metadata to custom 2i validation (CASSANDRA-10924)
 * Ensure stale index entries are purged during reads (CASSANDRA-11013)
 * Fix AssertionError when removing from list using UPDATE (CASSANDRA-10954)
 * Fix UnsupportedOperationException when reading old sstable with range
   tombstone (CASSANDRA-10743)
 * MV should use the maximum timestamp of the primary key (CASSANDRA-10910)
 * Fix potential assertion error during compaction (CASSANDRA-10944)
 * Fix counting of received sstables in streaming (CASSANDRA-10949)
 * Implement hints compression (CASSANDRA-9428)
 * Fix potential assertion error when reading static columns (CASSANDRA-10903)
 * Avoid NoSuchElementException when executing empty batch (CASSANDRA-10711)
 * Avoid building PartitionUpdate in toString (CASSANDRA-10897)
 * Reduce heap spent when receiving many SSTables (CASSANDRA-10797)
 * Add back support for 3rd party auth providers to bulk loader (CASSANDRA-10873)
 * Eliminate the dependency on jgrapht for UDT resolution (CASSANDRA-10653)
 * (Hadoop) Close Clusters and Sessions in Hadoop Input/Output classes (CASSANDRA-10837)
 * Fix sstableloader not working with upper case keyspace name (CASSANDRA-10806)
Merged from 2.2:
 * maxPurgeableTimestamp needs to check memtables too (CASSANDRA-9949)
 * Apply change to compaction throughput in real time (CASSANDRA-10025)
 * Fix potential NPE on ORDER BY queries with IN (CASSANDRA-10955)
 * Start L0 STCS-compactions even if there is a L0 -> L1 compaction
   going (CASSANDRA-10979)
 * Make UUID LSB unique per process (CASSANDRA-7925)
 * Avoid NPE when performing sstable tasks (scrub etc.) (CASSANDRA-10980)
 * Make sure client gets tombstone overwhelmed warning (CASSANDRA-9465)
 * Fix error streaming section more than 2GB (CASSANDRA-10961)
 * (cqlsh) Also apply --connect-timeout to control connection
   timeout (CASSANDRA-10959)
 * Histogram buckets exposed in jmx are sorted incorrectly (CASSANDRA-10975)
 * Enable GC logging by default (CASSANDRA-10140)
 * Optimize pending range computation (CASSANDRA-9258)
 * Skip commit log and saved cache directories in SSTable version startup check (CASSANDRA-10902)
 * drop/alter user should be case sensitive (CASSANDRA-10817)
 * jemalloc detection fails due to quoting issues in regexv (CASSANDRA-10946)
 * (cqlsh) show correct column names for empty result sets (CASSANDRA-9813)
 * Add new types to Stress (CASSANDRA-9556)
 * Add property to allow listening on broadcast interface (CASSANDRA-9748)
 * Fix regression in split size on CqlInputFormat (CASSANDRA-10835)
 * Better handling of SSL connection errors inter-node (CASSANDRA-10816)
 * Disable reloading of GossipingPropertyFileSnitch (CASSANDRA-9474)
 * Verify tables in pseudo-system keyspaces at startup (CASSANDRA-10761)
 * (cqlsh) encode input correctly when saving history
Merged from 2.1:
 * test_bulk_round_trip_blogposts is failing occasionally (CASSANDRA-10938)
 * Fix isJoined return true only after becoming cluster member (CASANDRA-11007)
 * Fix bad gossip generation seen in long-running clusters (CASSANDRA-10969)
 * Avoid NPE when incremental repair fails (CASSANDRA-10909)
 * Unmark sstables compacting once they are done in cleanup/scrub/upgradesstables (CASSANDRA-10829)
 * Allow simultaneous bootstrapping with strict consistency when no vnodes are used (CASSANDRA-11005)
 * Log a message when major compaction does not result in a single file (CASSANDRA-10847)
 * (cqlsh) fix cqlsh_copy_tests when vnodes are disabled (CASSANDRA-10997)
 * (cqlsh) Add request timeout option to cqlsh (CASSANDRA-10686)
 * Avoid AssertionError while submitting hint with LWT (CASSANDRA-10477)
 * If CompactionMetadata is not in stats file, use index summary instead (CASSANDRA-10676)
 * Retry sending gossip syn multiple times during shadow round (CASSANDRA-8072)
 * Fix pending range calculation during moves (CASSANDRA-10887)
 * Sane default (200Mbps) for inter-DC streaming througput (CASSANDRA-8708)
 * Match cassandra-loader options in COPY FROM (CASSANDRA-9303)
 * Fix binding to any address in CqlBulkRecordWriter (CASSANDRA-9309)
 * cqlsh fails to decode utf-8 characters for text typed columns (CASSANDRA-10875)
 * Log error when stream session fails (CASSANDRA-9294)
 * Fix bugs in commit log archiving startup behavior (CASSANDRA-10593)
 * (cqlsh) further optimise COPY FROM (CASSANDRA-9302)
 * Allow CREATE TABLE WITH ID (CASSANDRA-9179)
 * Make Stress compiles within eclipse (CASSANDRA-10807)
 * Cassandra Daemon should print JVM arguments (CASSANDRA-10764)
 * Allow cancellation of index summary redistribution (CASSANDRA-8805)


3.0.2
 * Fix upgrade data loss due to range tombstone deleting more data than then should
   (CASSANDRA-10822)


3.0.1
 * Avoid MV race during node decommission (CASSANDRA-10674)
 * Disable reloading of GossipingPropertyFileSnitch (CASSANDRA-9474)
 * Handle single-column deletions correction in materialized views
   when the column is part of the view primary key (CASSANDRA-10796)
 * Fix issue with datadir migration on upgrade (CASSANDRA-10788)
 * Fix bug with range tombstones on reverse queries and test coverage for
   AbstractBTreePartition (CASSANDRA-10059)
 * Remove 64k limit on collection elements (CASSANDRA-10374)
 * Remove unclear Indexer.indexes() method (CASSANDRA-10690)
 * Fix NPE on stream read error (CASSANDRA-10771)
 * Normalize cqlsh DESC output (CASSANDRA-10431)
 * Rejects partition range deletions when columns are specified (CASSANDRA-10739)
 * Fix error when saving cached key for old format sstable (CASSANDRA-10778)
 * Invalidate prepared statements on DROP INDEX (CASSANDRA-10758)
 * Fix SELECT statement with IN restrictions on partition key,
   ORDER BY and LIMIT (CASSANDRA-10729)
 * Improve stress performance over 1k threads (CASSANDRA-7217)
 * Wait for migration responses to complete before bootstrapping (CASSANDRA-10731)
 * Unable to create a function with argument of type Inet (CASSANDRA-10741)
 * Fix backward incompatibiliy in CqlInputFormat (CASSANDRA-10717)
 * Correctly preserve deletion info on updated rows when notifying indexers
   of single-row deletions (CASSANDRA-10694)
 * Notify indexers of partition delete during cleanup (CASSANDRA-10685)
 * Keep the file open in trySkipCache (CASSANDRA-10669)
 * Updated trigger example (CASSANDRA-10257)
Merged from 2.2:
 * Verify tables in pseudo-system keyspaces at startup (CASSANDRA-10761)
 * Fix IllegalArgumentException in DataOutputBuffer.reallocate for large buffers (CASSANDRA-10592)
 * Show CQL help in cqlsh in web browser (CASSANDRA-7225)
 * Serialize on disk the proper SSTable compression ratio (CASSANDRA-10775)
 * Reject index queries while the index is building (CASSANDRA-8505)
 * CQL.textile syntax incorrectly includes optional keyspace for aggregate SFUNC and FINALFUNC (CASSANDRA-10747)
 * Fix JSON update with prepared statements (CASSANDRA-10631)
 * Don't do anticompaction after subrange repair (CASSANDRA-10422)
 * Fix SimpleDateType type compatibility (CASSANDRA-10027)
 * (Hadoop) fix splits calculation (CASSANDRA-10640)
 * (Hadoop) ensure that Cluster instances are always closed (CASSANDRA-10058)
Merged from 2.1:
 * Fix Stress profile parsing on Windows (CASSANDRA-10808)
 * Fix incremental repair hang when replica is down (CASSANDRA-10288)
 * Optimize the way we check if a token is repaired in anticompaction (CASSANDRA-10768)
 * Add proper error handling to stream receiver (CASSANDRA-10774)
 * Warn or fail when changing cluster topology live (CASSANDRA-10243)
 * Status command in debian/ubuntu init script doesn't work (CASSANDRA-10213)
 * Some DROP ... IF EXISTS incorrectly result in exceptions on non-existing KS (CASSANDRA-10658)
 * DeletionTime.compareTo wrong in rare cases (CASSANDRA-10749)
 * Force encoding when computing statement ids (CASSANDRA-10755)
 * Properly reject counters as map keys (CASSANDRA-10760)
 * Fix the sstable-needs-cleanup check (CASSANDRA-10740)
 * (cqlsh) Print column names before COPY operation (CASSANDRA-8935)
 * Fix CompressedInputStream for proper cleanup (CASSANDRA-10012)
 * (cqlsh) Support counters in COPY commands (CASSANDRA-9043)
 * Try next replica if not possible to connect to primary replica on
   ColumnFamilyRecordReader (CASSANDRA-2388)
 * Limit window size in DTCS (CASSANDRA-10280)
 * sstableloader does not use MAX_HEAP_SIZE env parameter (CASSANDRA-10188)
 * (cqlsh) Improve COPY TO performance and error handling (CASSANDRA-9304)
 * Create compression chunk for sending file only (CASSANDRA-10680)
 * Forbid compact clustering column type changes in ALTER TABLE (CASSANDRA-8879)
 * Reject incremental repair with subrange repair (CASSANDRA-10422)
 * Add a nodetool command to refresh size_estimates (CASSANDRA-9579)
 * Invalidate cache after stream receive task is completed (CASSANDRA-10341)
 * Reject counter writes in CQLSSTableWriter (CASSANDRA-10258)
 * Remove superfluous COUNTER_MUTATION stage mapping (CASSANDRA-10605)


3.0
 * Fix AssertionError while flushing memtable due to materialized views
   incorrectly inserting empty rows (CASSANDRA-10614)
 * Store UDA initcond as CQL literal in the schema table, instead of a blob (CASSANDRA-10650)
 * Don't use -1 for the position of partition key in schema (CASSANDRA-10491)
 * Fix distinct queries in mixed version cluster (CASSANDRA-10573)
 * Skip sstable on clustering in names query (CASSANDRA-10571)
 * Remove value skipping as it breaks read-repair (CASSANDRA-10655)
 * Fix bootstrapping with MVs (CASSANDRA-10621)
 * Make sure EACH_QUORUM reads are using NTS (CASSANDRA-10584)
 * Fix MV replica filtering for non-NetworkTopologyStrategy (CASSANDRA-10634)
 * (Hadoop) fix CIF describeSplits() not handling 0 size estimates (CASSANDRA-10600)
 * Fix reading of legacy sstables (CASSANDRA-10590)
 * Use CQL type names in schema metadata tables (CASSANDRA-10365)
 * Guard batchlog replay against integer division by zero (CASSANDRA-9223)
 * Fix bug when adding a column to thrift with the same name than a primary key (CASSANDRA-10608)
 * Add client address argument to IAuthenticator::newSaslNegotiator (CASSANDRA-8068)
 * Fix implementation of LegacyLayout.LegacyBoundComparator (CASSANDRA-10602)
 * Don't use 'names query' read path for counters (CASSANDRA-10572)
 * Fix backward compatibility for counters (CASSANDRA-10470)
 * Remove memory_allocator paramter from cassandra.yaml (CASSANDRA-10581,10628)
 * Execute the metadata reload task of all registered indexes on CFS::reload (CASSANDRA-10604)
 * Fix thrift cas operations with defined columns (CASSANDRA-10576)
 * Fix PartitionUpdate.operationCount()for updates with static column operations (CASSANDRA-10606)
 * Fix thrift get() queries with defined columns (CASSANDRA-10586)
 * Fix marking of indexes as built and removed (CASSANDRA-10601)
 * Skip initialization of non-registered 2i instances, remove Index::getIndexName (CASSANDRA-10595)
 * Fix batches on multiple tables (CASSANDRA-10554)
 * Ensure compaction options are validated when updating KeyspaceMetadata (CASSANDRA-10569)
 * Flatten Iterator Transformation Hierarchy (CASSANDRA-9975)
 * Remove token generator (CASSANDRA-5261)
 * RolesCache should not be created for any authenticator that does not requireAuthentication (CASSANDRA-10562)
 * Fix LogTransaction checking only a single directory for files (CASSANDRA-10421)
 * Fix handling of range tombstones when reading old format sstables (CASSANDRA-10360)
 * Aggregate with Initial Condition fails with C* 3.0 (CASSANDRA-10367)
Merged from 2.2:
 * (cqlsh) show partial trace if incomplete after max_trace_wait (CASSANDRA-7645)
 * Use most up-to-date version of schema for system tables (CASSANDRA-10652)
 * Deprecate memory_allocator in cassandra.yaml (CASSANDRA-10581,10628)
 * Expose phi values from failure detector via JMX and tweak debug
   and trace logging (CASSANDRA-9526)
 * Fix IllegalArgumentException in DataOutputBuffer.reallocate for large buffers (CASSANDRA-10592)
Merged from 2.1:
 * Shutdown compaction in drain to prevent leak (CASSANDRA-10079)
 * (cqlsh) fix COPY using wrong variable name for time_format (CASSANDRA-10633)
 * Do not run SizeEstimatesRecorder if a node is not a member of the ring (CASSANDRA-9912)
 * Improve handling of dead nodes in gossip (CASSANDRA-10298)
 * Fix logback-tools.xml incorrectly configured for outputing to System.err
   (CASSANDRA-9937)
 * Fix streaming to catch exception so retry not fail (CASSANDRA-10557)
 * Add validation method to PerRowSecondaryIndex (CASSANDRA-10092)
 * Support encrypted and plain traffic on the same port (CASSANDRA-10559)
 * Do STCS in DTCS windows (CASSANDRA-10276)
 * Avoid repetition of JVM_OPTS in debian package (CASSANDRA-10251)
 * Fix potential NPE from handling result of SIM.highestSelectivityIndex (CASSANDRA-10550)
 * Fix paging issues with partitions containing only static columns data (CASSANDRA-10381)
 * Fix conditions on static columns (CASSANDRA-10264)
 * AssertionError: attempted to delete non-existing file CommitLog (CASSANDRA-10377)
 * Fix sorting for queries with an IN condition on partition key columns (CASSANDRA-10363)


3.0-rc2
 * Fix SELECT DISTINCT queries between 2.2.2 nodes and 3.0 nodes (CASSANDRA-10473)
 * Remove circular references in SegmentedFile (CASSANDRA-10543)
 * Ensure validation of indexed values only occurs once per-partition (CASSANDRA-10536)
 * Fix handling of static columns for range tombstones in thrift (CASSANDRA-10174)
 * Support empty ColumnFilter for backward compatility on empty IN (CASSANDRA-10471)
 * Remove Pig support (CASSANDRA-10542)
 * Fix LogFile throws Exception when assertion is disabled (CASSANDRA-10522)
 * Revert CASSANDRA-7486, make CMS default GC, move GC config to
   conf/jvm.options (CASSANDRA-10403)
 * Fix TeeingAppender causing some logs to be truncated/empty (CASSANDRA-10447)
 * Allow EACH_QUORUM for reads (CASSANDRA-9602)
 * Fix potential ClassCastException while upgrading (CASSANDRA-10468)
 * Fix NPE in MVs on update (CASSANDRA-10503)
 * Only include modified cell data in indexing deltas (CASSANDRA-10438)
 * Do not load keyspace when creating sstable writer (CASSANDRA-10443)
 * If node is not yet gossiping write all MV updates to batchlog only (CASSANDRA-10413)
 * Re-populate token metadata after commit log recovery (CASSANDRA-10293)
 * Provide additional metrics for materialized views (CASSANDRA-10323)
 * Flush system schema tables after local schema changes (CASSANDRA-10429)
Merged from 2.2:
 * Reduce contention getting instances of CompositeType (CASSANDRA-10433)
 * Fix the regression when using LIMIT with aggregates (CASSANDRA-10487)
 * Avoid NoClassDefFoundError during DataDescriptor initialization on windows (CASSANDRA-10412)
 * Preserve case of quoted Role & User names (CASSANDRA-10394)
 * cqlsh pg-style-strings broken (CASSANDRA-10484)
 * cqlsh prompt includes name of keyspace after failed `use` statement (CASSANDRA-10369)
Merged from 2.1:
 * (cqlsh) Distinguish negative and positive infinity in output (CASSANDRA-10523)
 * (cqlsh) allow custom time_format for COPY TO (CASSANDRA-8970)
 * Don't allow startup if the node's rack has changed (CASSANDRA-10242)
 * (cqlsh) show partial trace if incomplete after max_trace_wait (CASSANDRA-7645)
 * Allow LOCAL_JMX to be easily overridden (CASSANDRA-10275)
 * Mark nodes as dead even if they've already left (CASSANDRA-10205)


3.0.0-rc1
 * Fix mixed version read request compatibility for compact static tables
   (CASSANDRA-10373)
 * Fix paging of DISTINCT with static and IN (CASSANDRA-10354)
 * Allow MATERIALIZED VIEW's SELECT statement to restrict primary key
   columns (CASSANDRA-9664)
 * Move crc_check_chance out of compression options (CASSANDRA-9839)
 * Fix descending iteration past end of BTreeSearchIterator (CASSANDRA-10301)
 * Transfer hints to a different node on decommission (CASSANDRA-10198)
 * Check partition keys for CAS operations during stmt validation (CASSANDRA-10338)
 * Add custom query expressions to SELECT (CASSANDRA-10217)
 * Fix minor bugs in MV handling (CASSANDRA-10362)
 * Allow custom indexes with 0,1 or multiple target columns (CASSANDRA-10124)
 * Improve MV schema representation (CASSANDRA-9921)
 * Add flag to enable/disable coordinator batchlog for MV writes (CASSANDRA-10230)
 * Update cqlsh COPY for new internal driver serialization interface (CASSANDRA-10318)
 * Give index implementations more control over rebuild operations (CASSANDRA-10312)
 * Update index file format (CASSANDRA-10314)
 * Add "shadowable" row tombstones to deal with mv timestamp issues (CASSANDRA-10261)
 * CFS.loadNewSSTables() broken for pre-3.0 sstables
 * Cache selected index in read command to reduce lookups (CASSANDRA-10215)
 * Small optimizations of sstable index serialization (CASSANDRA-10232)
 * Support for both encrypted and unencrypted native transport connections (CASSANDRA-9590)
Merged from 2.2:
 * Configurable page size in cqlsh (CASSANDRA-9855)
 * Defer default role manager setup until all nodes are on 2.2+ (CASSANDRA-9761)
 * Handle missing RoleManager in config after upgrade to 2.2 (CASSANDRA-10209)
Merged from 2.1:
 * Bulk Loader API could not tolerate even node failure (CASSANDRA-10347)
 * Avoid misleading pushed notifications when multiple nodes
   share an rpc_address (CASSANDRA-10052)
 * Fix dropping undroppable when message queue is full (CASSANDRA-10113)
 * Fix potential ClassCastException during paging (CASSANDRA-10352)
 * Prevent ALTER TYPE from creating circular references (CASSANDRA-10339)
 * Fix cache handling of 2i and base tables (CASSANDRA-10155, 10359)
 * Fix NPE in nodetool compactionhistory (CASSANDRA-9758)
 * (Pig) support BulkOutputFormat as a URL parameter (CASSANDRA-7410)
 * BATCH statement is broken in cqlsh (CASSANDRA-10272)
 * (cqlsh) Make cqlsh PEP8 Compliant (CASSANDRA-10066)
 * (cqlsh) Fix error when starting cqlsh with --debug (CASSANDRA-10282)
 * Scrub, Cleanup and Upgrade do not unmark compacting until all operations
   have completed, regardless of the occurence of exceptions (CASSANDRA-10274)


3.0.0-beta2
 * Fix columns returned by AbstractBtreePartitions (CASSANDRA-10220)
 * Fix backward compatibility issue due to AbstractBounds serialization bug (CASSANDRA-9857)
 * Fix startup error when upgrading nodes (CASSANDRA-10136)
 * Base table PRIMARY KEY can be assumed to be NOT NULL in MV creation (CASSANDRA-10147)
 * Improve batchlog write patch (CASSANDRA-9673)
 * Re-apply MaterializedView updates on commitlog replay (CASSANDRA-10164)
 * Require AbstractType.isByteOrderComparable declaration in constructor (CASSANDRA-9901)
 * Avoid digest mismatch on upgrade to 3.0 (CASSANDRA-9554)
 * Fix Materialized View builder when adding multiple MVs (CASSANDRA-10156)
 * Choose better poolingOptions for protocol v4 in cassandra-stress (CASSANDRA-10182)
 * Fix LWW bug affecting Materialized Views (CASSANDRA-10197)
 * Ensures frozen sets and maps are always sorted (CASSANDRA-10162)
 * Don't deadlock when flushing CFS backed custom indexes (CASSANDRA-10181)
 * Fix double flushing of secondary index tables (CASSANDRA-10180)
 * Fix incorrect handling of range tombstones in thrift (CASSANDRA-10046)
 * Only use batchlog when paired materialized view replica is remote (CASSANDRA-10061)
 * Reuse TemporalRow when updating multiple MaterializedViews (CASSANDRA-10060)
 * Validate gc_grace_seconds for batchlog writes and MVs (CASSANDRA-9917)
 * Fix sstablerepairedset (CASSANDRA-10132)
Merged from 2.2:
 * Cancel transaction for sstables we wont redistribute index summary
   for (CASSANDRA-10270)
 * Retry snapshot deletion after compaction and gc on Windows (CASSANDRA-10222)
 * Fix failure to start with space in directory path on Windows (CASSANDRA-10239)
 * Fix repair hang when snapshot failed (CASSANDRA-10057)
 * Fall back to 1/4 commitlog volume for commitlog_total_space on small disks
   (CASSANDRA-10199)
Merged from 2.1:
 * Added configurable warning threshold for GC duration (CASSANDRA-8907)
 * Fix handling of streaming EOF (CASSANDRA-10206)
 * Only check KeyCache when it is enabled
 * Change streaming_socket_timeout_in_ms default to 1 hour (CASSANDRA-8611)
 * (cqlsh) update list of CQL keywords (CASSANDRA-9232)
 * Add nodetool gettraceprobability command (CASSANDRA-10234)
Merged from 2.0:
 * Fix rare race where older gossip states can be shadowed (CASSANDRA-10366)
 * Fix consolidating racks violating the RF contract (CASSANDRA-10238)
 * Disallow decommission when node is in drained state (CASSANDRA-8741)


2.2.1
 * Fix race during construction of commit log (CASSANDRA-10049)
 * Fix LeveledCompactionStrategyTest (CASSANDRA-9757)
 * Fix broken UnbufferedDataOutputStreamPlus.writeUTF (CASSANDRA-10203)
 * (cqlsh) default load-from-file encoding to utf-8 (CASSANDRA-9898)
 * Avoid returning Permission.NONE when failing to query users table (CASSANDRA-10168)
 * (cqlsh) add CLEAR command (CASSANDRA-10086)
 * Support string literals as Role names for compatibility (CASSANDRA-10135)
Merged from 2.1:
 * Only check KeyCache when it is enabled
 * Change streaming_socket_timeout_in_ms default to 1 hour (CASSANDRA-8611)
 * (cqlsh) update list of CQL keywords (CASSANDRA-9232)


3.0.0-beta1
 * Redesign secondary index API (CASSANDRA-9459, 7771, 9041)
 * Fix throwing ReadFailure instead of ReadTimeout on range queries (CASSANDRA-10125)
 * Rewrite hinted handoff (CASSANDRA-6230)
 * Fix query on static compact tables (CASSANDRA-10093)
 * Fix race during construction of commit log (CASSANDRA-10049)
 * Add option to only purge repaired tombstones (CASSANDRA-6434)
 * Change authorization handling for MVs (CASSANDRA-9927)
 * Add custom JMX enabled executor for UDF sandbox (CASSANDRA-10026)
 * Fix row deletion bug for Materialized Views (CASSANDRA-10014)
 * Support mixed-version clusters with Cassandra 2.1 and 2.2 (CASSANDRA-9704)
 * Fix multiple slices on RowSearchers (CASSANDRA-10002)
 * Fix bug in merging of collections (CASSANDRA-10001)
 * Optimize batchlog replay to avoid full scans (CASSANDRA-7237)
 * Repair improvements when using vnodes (CASSANDRA-5220)
 * Disable scripted UDFs by default (CASSANDRA-9889)
 * Bytecode inspection for Java-UDFs (CASSANDRA-9890)
 * Use byte to serialize MT hash length (CASSANDRA-9792)
 * Replace usage of Adler32 with CRC32 (CASSANDRA-8684)
 * Fix migration to new format from 2.1 SSTable (CASSANDRA-10006)
 * SequentialWriter should extend BufferedDataOutputStreamPlus (CASSANDRA-9500)
 * Use the same repairedAt timestamp within incremental repair session (CASSANDRA-9111)
Merged from 2.2:
 * Allow count(*) and count(1) to be use as normal aggregation (CASSANDRA-10114)
 * An NPE is thrown if the column name is unknown for an IN relation (CASSANDRA-10043)
 * Apply commit_failure_policy to more errors on startup (CASSANDRA-9749)
 * Fix histogram overflow exception (CASSANDRA-9973)
 * Route gossip messages over dedicated socket (CASSANDRA-9237)
 * Add checksum to saved cache files (CASSANDRA-9265)
 * Log warning when using an aggregate without partition key (CASSANDRA-9737)
Merged from 2.1:
 * (cqlsh) Allow encoding to be set through command line (CASSANDRA-10004)
 * Add new JMX methods to change local compaction strategy (CASSANDRA-9965)
 * Write hints for paxos commits (CASSANDRA-7342)
 * (cqlsh) Fix timestamps before 1970 on Windows, always
   use UTC for timestamp display (CASSANDRA-10000)
 * (cqlsh) Avoid overwriting new config file with old config
   when both exist (CASSANDRA-9777)
 * Release snapshot selfRef when doing snapshot repair (CASSANDRA-9998)
 * Cannot replace token does not exist - DN node removed as Fat Client (CASSANDRA-9871)
Merged from 2.0:
 * Don't cast expected bf size to an int (CASSANDRA-9959)
 * Make getFullyExpiredSSTables less expensive (CASSANDRA-9882)


3.0.0-alpha1
 * Implement proper sandboxing for UDFs (CASSANDRA-9402)
 * Simplify (and unify) cleanup of compaction leftovers (CASSANDRA-7066)
 * Allow extra schema definitions in cassandra-stress yaml (CASSANDRA-9850)
 * Metrics should use up to date nomenclature (CASSANDRA-9448)
 * Change CREATE/ALTER TABLE syntax for compression (CASSANDRA-8384)
 * Cleanup crc and adler code for java 8 (CASSANDRA-9650)
 * Storage engine refactor (CASSANDRA-8099, 9743, 9746, 9759, 9781, 9808, 9825,
   9848, 9705, 9859, 9867, 9874, 9828, 9801)
 * Update Guava to 18.0 (CASSANDRA-9653)
 * Bloom filter false positive ratio is not honoured (CASSANDRA-8413)
 * New option for cassandra-stress to leave a ratio of columns null (CASSANDRA-9522)
 * Change hinted_handoff_enabled yaml setting, JMX (CASSANDRA-9035)
 * Add algorithmic token allocation (CASSANDRA-7032)
 * Add nodetool command to replay batchlog (CASSANDRA-9547)
 * Make file buffer cache independent of paths being read (CASSANDRA-8897)
 * Remove deprecated legacy Hadoop code (CASSANDRA-9353)
 * Decommissioned nodes will not rejoin the cluster (CASSANDRA-8801)
 * Change gossip stabilization to use endpoit size (CASSANDRA-9401)
 * Change default garbage collector to G1 (CASSANDRA-7486)
 * Populate TokenMetadata early during startup (CASSANDRA-9317)
 * Undeprecate cache recentHitRate (CASSANDRA-6591)
 * Add support for selectively varint encoding fields (CASSANDRA-9499, 9865)
 * Materialized Views (CASSANDRA-6477)
Merged from 2.2:
 * Avoid grouping sstables for anticompaction with DTCS (CASSANDRA-9900)
 * UDF / UDA execution time in trace (CASSANDRA-9723)
 * Fix broken internode SSL (CASSANDRA-9884)
Merged from 2.1:
 * Add new JMX methods to change local compaction strategy (CASSANDRA-9965)
 * Fix handling of enable/disable autocompaction (CASSANDRA-9899)
 * Add consistency level to tracing ouput (CASSANDRA-9827)
 * Remove repair snapshot leftover on startup (CASSANDRA-7357)
 * Use random nodes for batch log when only 2 racks (CASSANDRA-8735)
 * Ensure atomicity inside thrift and stream session (CASSANDRA-7757)
 * Fix nodetool info error when the node is not joined (CASSANDRA-9031)
Merged from 2.0:
 * Log when messages are dropped due to cross_node_timeout (CASSANDRA-9793)
 * Don't track hotness when opening from snapshot for validation (CASSANDRA-9382)


2.2.0
 * Allow the selection of columns together with aggregates (CASSANDRA-9767)
 * Fix cqlsh copy methods and other windows specific issues (CASSANDRA-9795)
 * Don't wrap byte arrays in SequentialWriter (CASSANDRA-9797)
 * sum() and avg() functions missing for smallint and tinyint types (CASSANDRA-9671)
 * Revert CASSANDRA-9542 (allow native functions in UDA) (CASSANDRA-9771)
Merged from 2.1:
 * Fix MarshalException when upgrading superColumn family (CASSANDRA-9582)
 * Fix broken logging for "empty" flushes in Memtable (CASSANDRA-9837)
 * Handle corrupt files on startup (CASSANDRA-9686)
 * Fix clientutil jar and tests (CASSANDRA-9760)
 * (cqlsh) Allow the SSL protocol version to be specified through the
    config file or environment variables (CASSANDRA-9544)
Merged from 2.0:
 * Add tool to find why expired sstables are not getting dropped (CASSANDRA-10015)
 * Remove erroneous pending HH tasks from tpstats/jmx (CASSANDRA-9129)
 * Don't cast expected bf size to an int (CASSANDRA-9959)
 * checkForEndpointCollision fails for legitimate collisions (CASSANDRA-9765)
 * Complete CASSANDRA-8448 fix (CASSANDRA-9519)
 * Don't include auth credentials in debug log (CASSANDRA-9682)
 * Can't transition from write survey to normal mode (CASSANDRA-9740)
 * Scrub (recover) sstables even when -Index.db is missing (CASSANDRA-9591)
 * Fix growing pending background compaction (CASSANDRA-9662)


2.2.0-rc2
 * Re-enable memory-mapped I/O on Windows (CASSANDRA-9658)
 * Warn when an extra-large partition is compacted (CASSANDRA-9643)
 * (cqlsh) Allow setting the initial connection timeout (CASSANDRA-9601)
 * BulkLoader has --transport-factory option but does not use it (CASSANDRA-9675)
 * Allow JMX over SSL directly from nodetool (CASSANDRA-9090)
 * Update cqlsh for UDFs (CASSANDRA-7556)
 * Change Windows kernel default timer resolution (CASSANDRA-9634)
 * Deprected sstable2json and json2sstable (CASSANDRA-9618)
 * Allow native functions in user-defined aggregates (CASSANDRA-9542)
 * Don't repair system_distributed by default (CASSANDRA-9621)
 * Fix mixing min, max, and count aggregates for blob type (CASSANRA-9622)
 * Rename class for DATE type in Java driver (CASSANDRA-9563)
 * Duplicate compilation of UDFs on coordinator (CASSANDRA-9475)
 * Fix connection leak in CqlRecordWriter (CASSANDRA-9576)
 * Mlockall before opening system sstables & remove boot_without_jna option (CASSANDRA-9573)
 * Add functions to convert timeuuid to date or time, deprecate dateOf and unixTimestampOf (CASSANDRA-9229)
 * Make sure we cancel non-compacting sstables from LifecycleTransaction (CASSANDRA-9566)
 * Fix deprecated repair JMX API (CASSANDRA-9570)
 * Add logback metrics (CASSANDRA-9378)
 * Update and refactor ant test/test-compression to run the tests in parallel (CASSANDRA-9583)
 * Fix upgrading to new directory for secondary index (CASSANDRA-9687)
Merged from 2.1:
 * (cqlsh) Fix bad check for CQL compatibility when DESCRIBE'ing
   COMPACT STORAGE tables with no clustering columns
 * Eliminate strong self-reference chains in sstable ref tidiers (CASSANDRA-9656)
 * Ensure StreamSession uses canonical sstable reader instances (CASSANDRA-9700) 
 * Ensure memtable book keeping is not corrupted in the event we shrink usage (CASSANDRA-9681)
 * Update internal python driver for cqlsh (CASSANDRA-9064)
 * Fix IndexOutOfBoundsException when inserting tuple with too many
   elements using the string literal notation (CASSANDRA-9559)
 * Enable describe on indices (CASSANDRA-7814)
 * Fix incorrect result for IN queries where column not found (CASSANDRA-9540)
 * ColumnFamilyStore.selectAndReference may block during compaction (CASSANDRA-9637)
 * Fix bug in cardinality check when compacting (CASSANDRA-9580)
 * Fix memory leak in Ref due to ConcurrentLinkedQueue.remove() behaviour (CASSANDRA-9549)
 * Make rebuild only run one at a time (CASSANDRA-9119)
Merged from 2.0:
 * Avoid NPE in AuthSuccess#decode (CASSANDRA-9727)
 * Add listen_address to system.local (CASSANDRA-9603)
 * Bug fixes to resultset metadata construction (CASSANDRA-9636)
 * Fix setting 'durable_writes' in ALTER KEYSPACE (CASSANDRA-9560)
 * Avoids ballot clash in Paxos (CASSANDRA-9649)
 * Improve trace messages for RR (CASSANDRA-9479)
 * Fix suboptimal secondary index selection when restricted
   clustering column is also indexed (CASSANDRA-9631)
 * (cqlsh) Add min_threshold to DTCS option autocomplete (CASSANDRA-9385)
 * Fix error message when attempting to create an index on a column
   in a COMPACT STORAGE table with clustering columns (CASSANDRA-9527)
 * 'WITH WITH' in alter keyspace statements causes NPE (CASSANDRA-9565)
 * Expose some internals of SelectStatement for inspection (CASSANDRA-9532)
 * ArrivalWindow should use primitives (CASSANDRA-9496)
 * Periodically submit background compaction tasks (CASSANDRA-9592)
 * Set HAS_MORE_PAGES flag to false when PagingState is null (CASSANDRA-9571)


2.2.0-rc1
 * Compressed commit log should measure compressed space used (CASSANDRA-9095)
 * Fix comparison bug in CassandraRoleManager#collectRoles (CASSANDRA-9551)
 * Add tinyint,smallint,time,date support for UDFs (CASSANDRA-9400)
 * Deprecates SSTableSimpleWriter and SSTableSimpleUnsortedWriter (CASSANDRA-9546)
 * Empty INITCOND treated as null in aggregate (CASSANDRA-9457)
 * Remove use of Cell in Thrift MapReduce classes (CASSANDRA-8609)
 * Integrate pre-release Java Driver 2.2-rc1, custom build (CASSANDRA-9493)
 * Clean up gossiper logic for old versions (CASSANDRA-9370)
 * Fix custom payload coding/decoding to match the spec (CASSANDRA-9515)
 * ant test-all results incomplete when parsed (CASSANDRA-9463)
 * Disallow frozen<> types in function arguments and return types for
   clarity (CASSANDRA-9411)
 * Static Analysis to warn on unsafe use of Autocloseable instances (CASSANDRA-9431)
 * Update commitlog archiving examples now that commitlog segments are
   not recycled (CASSANDRA-9350)
 * Extend Transactional API to sstable lifecycle management (CASSANDRA-8568)
 * (cqlsh) Add support for native protocol 4 (CASSANDRA-9399)
 * Ensure that UDF and UDAs are keyspace-isolated (CASSANDRA-9409)
 * Revert CASSANDRA-7807 (tracing completion client notifications) (CASSANDRA-9429)
 * Add ability to stop compaction by ID (CASSANDRA-7207)
 * Let CassandraVersion handle SNAPSHOT version (CASSANDRA-9438)
Merged from 2.1:
 * (cqlsh) Fix using COPY through SOURCE or -f (CASSANDRA-9083)
 * Fix occasional lack of `system` keyspace in schema tables (CASSANDRA-8487)
 * Use ProtocolError code instead of ServerError code for native protocol
   error responses to unsupported protocol versions (CASSANDRA-9451)
 * Default commitlog_sync_batch_window_in_ms changed to 2ms (CASSANDRA-9504)
 * Fix empty partition assertion in unsorted sstable writing tools (CASSANDRA-9071)
 * Ensure truncate without snapshot cannot produce corrupt responses (CASSANDRA-9388) 
 * Consistent error message when a table mixes counter and non-counter
   columns (CASSANDRA-9492)
 * Avoid getting unreadable keys during anticompaction (CASSANDRA-9508)
 * (cqlsh) Better float precision by default (CASSANDRA-9224)
 * Improve estimated row count (CASSANDRA-9107)
 * Optimize range tombstone memory footprint (CASSANDRA-8603)
 * Use configured gcgs in anticompaction (CASSANDRA-9397)
Merged from 2.0:
 * Don't accumulate more range than necessary in RangeTombstone.Tracker (CASSANDRA-9486)
 * Add broadcast and rpc addresses to system.local (CASSANDRA-9436)
 * Always mark sstable suspect when corrupted (CASSANDRA-9478)
 * Add database users and permissions to CQL3 documentation (CASSANDRA-7558)
 * Allow JVM_OPTS to be passed to standalone tools (CASSANDRA-5969)
 * Fix bad condition in RangeTombstoneList (CASSANDRA-9485)
 * Fix potential StackOverflow when setting CrcCheckChance over JMX (CASSANDRA-9488)
 * Fix null static columns in pages after the first, paged reversed
   queries (CASSANDRA-8502)
 * Fix counting cache serialization in request metrics (CASSANDRA-9466)
 * Add option not to validate atoms during scrub (CASSANDRA-9406)


2.2.0-beta1
 * Introduce Transactional API for internal state changes (CASSANDRA-8984)
 * Add a flag in cassandra.yaml to enable UDFs (CASSANDRA-9404)
 * Better support of null for UDF (CASSANDRA-8374)
 * Use ecj instead of javassist for UDFs (CASSANDRA-8241)
 * faster async logback configuration for tests (CASSANDRA-9376)
 * Add `smallint` and `tinyint` data types (CASSANDRA-8951)
 * Avoid thrift schema creation when native driver is used in stress tool (CASSANDRA-9374)
 * Make Functions.declared thread-safe
 * Add client warnings to native protocol v4 (CASSANDRA-8930)
 * Allow roles cache to be invalidated (CASSANDRA-8967)
 * Upgrade Snappy (CASSANDRA-9063)
 * Don't start Thrift rpc by default (CASSANDRA-9319)
 * Only stream from unrepaired sstables with incremental repair (CASSANDRA-8267)
 * Aggregate UDFs allow SFUNC return type to differ from STYPE if FFUNC specified (CASSANDRA-9321)
 * Remove Thrift dependencies in bundled tools (CASSANDRA-8358)
 * Disable memory mapping of hsperfdata file for JVM statistics (CASSANDRA-9242)
 * Add pre-startup checks to detect potential incompatibilities (CASSANDRA-8049)
 * Distinguish between null and unset in protocol v4 (CASSANDRA-7304)
 * Add user/role permissions for user-defined functions (CASSANDRA-7557)
 * Allow cassandra config to be updated to restart daemon without unloading classes (CASSANDRA-9046)
 * Don't initialize compaction writer before checking if iter is empty (CASSANDRA-9117)
 * Don't execute any functions at prepare-time (CASSANDRA-9037)
 * Share file handles between all instances of a SegmentedFile (CASSANDRA-8893)
 * Make it possible to major compact LCS (CASSANDRA-7272)
 * Make FunctionExecutionException extend RequestExecutionException
   (CASSANDRA-9055)
 * Add support for SELECT JSON, INSERT JSON syntax and new toJson(), fromJson()
   functions (CASSANDRA-7970)
 * Optimise max purgeable timestamp calculation in compaction (CASSANDRA-8920)
 * Constrain internode message buffer sizes, and improve IO class hierarchy (CASSANDRA-8670) 
 * New tool added to validate all sstables in a node (CASSANDRA-5791)
 * Push notification when tracing completes for an operation (CASSANDRA-7807)
 * Delay "node up" and "node added" notifications until native protocol server is started (CASSANDRA-8236)
 * Compressed Commit Log (CASSANDRA-6809)
 * Optimise IntervalTree (CASSANDRA-8988)
 * Add a key-value payload for third party usage (CASSANDRA-8553, 9212)
 * Bump metrics-reporter-config dependency for metrics 3.0 (CASSANDRA-8149)
 * Partition intra-cluster message streams by size, not type (CASSANDRA-8789)
 * Add WriteFailureException to native protocol, notify coordinator of
   write failures (CASSANDRA-8592)
 * Convert SequentialWriter to nio (CASSANDRA-8709)
 * Add role based access control (CASSANDRA-7653, 8650, 7216, 8760, 8849, 8761, 8850)
 * Record client ip address in tracing sessions (CASSANDRA-8162)
 * Indicate partition key columns in response metadata for prepared
   statements (CASSANDRA-7660)
 * Merge UUIDType and TimeUUIDType parse logic (CASSANDRA-8759)
 * Avoid memory allocation when searching index summary (CASSANDRA-8793)
 * Optimise (Time)?UUIDType Comparisons (CASSANDRA-8730)
 * Make CRC32Ex into a separate maven dependency (CASSANDRA-8836)
 * Use preloaded jemalloc w/ Unsafe (CASSANDRA-8714, 9197)
 * Avoid accessing partitioner through StorageProxy (CASSANDRA-8244, 8268)
 * Upgrade Metrics library and remove depricated metrics (CASSANDRA-5657)
 * Serializing Row cache alternative, fully off heap (CASSANDRA-7438)
 * Duplicate rows returned when in clause has repeated values (CASSANDRA-6706)
 * Make CassandraException unchecked, extend RuntimeException (CASSANDRA-8560)
 * Support direct buffer decompression for reads (CASSANDRA-8464)
 * DirectByteBuffer compatible LZ4 methods (CASSANDRA-7039)
 * Group sstables for anticompaction correctly (CASSANDRA-8578)
 * Add ReadFailureException to native protocol, respond
   immediately when replicas encounter errors while handling
   a read request (CASSANDRA-7886)
 * Switch CommitLogSegment from RandomAccessFile to nio (CASSANDRA-8308)
 * Allow mixing token and partition key restrictions (CASSANDRA-7016)
 * Support index key/value entries on map collections (CASSANDRA-8473)
 * Modernize schema tables (CASSANDRA-8261)
 * Support for user-defined aggregation functions (CASSANDRA-8053)
 * Fix NPE in SelectStatement with empty IN values (CASSANDRA-8419)
 * Refactor SelectStatement, return IN results in natural order instead
   of IN value list order and ignore duplicate values in partition key IN restrictions (CASSANDRA-7981)
 * Support UDTs, tuples, and collections in user-defined
   functions (CASSANDRA-7563)
 * Fix aggregate fn results on empty selection, result column name,
   and cqlsh parsing (CASSANDRA-8229)
 * Mark sstables as repaired after full repair (CASSANDRA-7586)
 * Extend Descriptor to include a format value and refactor reader/writer
   APIs (CASSANDRA-7443)
 * Integrate JMH for microbenchmarks (CASSANDRA-8151)
 * Keep sstable levels when bootstrapping (CASSANDRA-7460)
 * Add Sigar library and perform basic OS settings check on startup (CASSANDRA-7838)
 * Support for aggregation functions (CASSANDRA-4914)
 * Remove cassandra-cli (CASSANDRA-7920)
 * Accept dollar quoted strings in CQL (CASSANDRA-7769)
 * Make assassinate a first class command (CASSANDRA-7935)
 * Support IN clause on any partition key column (CASSANDRA-7855)
 * Support IN clause on any clustering column (CASSANDRA-4762)
 * Improve compaction logging (CASSANDRA-7818)
 * Remove YamlFileNetworkTopologySnitch (CASSANDRA-7917)
 * Do anticompaction in groups (CASSANDRA-6851)
 * Support user-defined functions (CASSANDRA-7395, 7526, 7562, 7740, 7781, 7929,
   7924, 7812, 8063, 7813, 7708)
 * Permit configurable timestamps with cassandra-stress (CASSANDRA-7416)
 * Move sstable RandomAccessReader to nio2, which allows using the
   FILE_SHARE_DELETE flag on Windows (CASSANDRA-4050)
 * Remove CQL2 (CASSANDRA-5918)
 * Optimize fetching multiple cells by name (CASSANDRA-6933)
 * Allow compilation in java 8 (CASSANDRA-7028)
 * Make incremental repair default (CASSANDRA-7250)
 * Enable code coverage thru JaCoCo (CASSANDRA-7226)
 * Switch external naming of 'column families' to 'tables' (CASSANDRA-4369) 
 * Shorten SSTable path (CASSANDRA-6962)
 * Use unsafe mutations for most unit tests (CASSANDRA-6969)
 * Fix race condition during calculation of pending ranges (CASSANDRA-7390)
 * Fail on very large batch sizes (CASSANDRA-8011)
 * Improve concurrency of repair (CASSANDRA-6455, 8208, 9145)
 * Select optimal CRC32 implementation at runtime (CASSANDRA-8614)
 * Evaluate MurmurHash of Token once per query (CASSANDRA-7096)
 * Generalize progress reporting (CASSANDRA-8901)
 * Resumable bootstrap streaming (CASSANDRA-8838, CASSANDRA-8942)
 * Allow scrub for secondary index (CASSANDRA-5174)
 * Save repair data to system table (CASSANDRA-5839)
 * fix nodetool names that reference column families (CASSANDRA-8872)
 Merged from 2.1:
 * Warn on misuse of unlogged batches (CASSANDRA-9282)
 * Failure detector detects and ignores local pauses (CASSANDRA-9183)
 * Add utility class to support for rate limiting a given log statement (CASSANDRA-9029)
 * Add missing consistency levels to cassandra-stess (CASSANDRA-9361)
 * Fix commitlog getCompletedTasks to not increment (CASSANDRA-9339)
 * Fix for harmless exceptions logged as ERROR (CASSANDRA-8564)
 * Delete processed sstables in sstablesplit/sstableupgrade (CASSANDRA-8606)
 * Improve sstable exclusion from partition tombstones (CASSANDRA-9298)
 * Validate the indexed column rather than the cell's contents for 2i (CASSANDRA-9057)
 * Add support for top-k custom 2i queries (CASSANDRA-8717)
 * Fix error when dropping table during compaction (CASSANDRA-9251)
 * cassandra-stress supports validation operations over user profiles (CASSANDRA-8773)
 * Add support for rate limiting log messages (CASSANDRA-9029)
 * Log the partition key with tombstone warnings (CASSANDRA-8561)
 * Reduce runWithCompactionsDisabled poll interval to 1ms (CASSANDRA-9271)
 * Fix PITR commitlog replay (CASSANDRA-9195)
 * GCInspector logs very different times (CASSANDRA-9124)
 * Fix deleting from an empty list (CASSANDRA-9198)
 * Update tuple and collection types that use a user-defined type when that UDT
   is modified (CASSANDRA-9148, CASSANDRA-9192)
 * Use higher timeout for prepair and snapshot in repair (CASSANDRA-9261)
 * Fix anticompaction blocking ANTI_ENTROPY stage (CASSANDRA-9151)
 * Repair waits for anticompaction to finish (CASSANDRA-9097)
 * Fix streaming not holding ref when stream error (CASSANDRA-9295)
 * Fix canonical view returning early opened SSTables (CASSANDRA-9396)
Merged from 2.0:
 * (cqlsh) Add LOGIN command to switch users (CASSANDRA-7212)
 * Clone SliceQueryFilter in AbstractReadCommand implementations (CASSANDRA-8940)
 * Push correct protocol notification for DROP INDEX (CASSANDRA-9310)
 * token-generator - generated tokens too long (CASSANDRA-9300)
 * Fix counting of tombstones for TombstoneOverwhelmingException (CASSANDRA-9299)
 * Fix ReconnectableSnitch reconnecting to peers during upgrade (CASSANDRA-6702)
 * Include keyspace and table name in error log for collections over the size
   limit (CASSANDRA-9286)
 * Avoid potential overlap in LCS with single-partition sstables (CASSANDRA-9322)
 * Log warning message when a table is queried before the schema has fully
   propagated (CASSANDRA-9136)
 * Overload SecondaryIndex#indexes to accept the column definition (CASSANDRA-9314)
 * (cqlsh) Add SERIAL and LOCAL_SERIAL consistency levels (CASSANDRA-8051)
 * Fix index selection during rebuild with certain table layouts (CASSANDRA-9281)
 * Fix partition-level-delete-only workload accounting (CASSANDRA-9194)
 * Allow scrub to handle corrupted compressed chunks (CASSANDRA-9140)
 * Fix assertion error when resetlocalschema is run during repair (CASSANDRA-9249)
 * Disable single sstable tombstone compactions for DTCS by default (CASSANDRA-9234)
 * IncomingTcpConnection thread is not named (CASSANDRA-9262)
 * Close incoming connections when MessagingService is stopped (CASSANDRA-9238)
 * Fix streaming hang when retrying (CASSANDRA-9132)


2.1.5
 * Re-add deprecated cold_reads_to_omit param for backwards compat (CASSANDRA-9203)
 * Make anticompaction visible in compactionstats (CASSANDRA-9098)
 * Improve nodetool getendpoints documentation about the partition
   key parameter (CASSANDRA-6458)
 * Don't check other keyspaces for schema changes when an user-defined
   type is altered (CASSANDRA-9187)
 * Add generate-idea-files target to build.xml (CASSANDRA-9123)
 * Allow takeColumnFamilySnapshot to take a list of tables (CASSANDRA-8348)
 * Limit major sstable operations to their canonical representation (CASSANDRA-8669)
 * cqlsh: Add tests for INSERT and UPDATE tab completion (CASSANDRA-9125)
 * cqlsh: quote column names when needed in COPY FROM inserts (CASSANDRA-9080)
 * Do not load read meter for offline operations (CASSANDRA-9082)
 * cqlsh: Make CompositeType data readable (CASSANDRA-8919)
 * cqlsh: Fix display of triggers (CASSANDRA-9081)
 * Fix NullPointerException when deleting or setting an element by index on
   a null list collection (CASSANDRA-9077)
 * Buffer bloom filter serialization (CASSANDRA-9066)
 * Fix anti-compaction target bloom filter size (CASSANDRA-9060)
 * Make FROZEN and TUPLE unreserved keywords in CQL (CASSANDRA-9047)
 * Prevent AssertionError from SizeEstimatesRecorder (CASSANDRA-9034)
 * Avoid overwriting index summaries for sstables with an older format that
   does not support downsampling; rebuild summaries on startup when this
   is detected (CASSANDRA-8993)
 * Fix potential data loss in CompressedSequentialWriter (CASSANDRA-8949)
 * Make PasswordAuthenticator number of hashing rounds configurable (CASSANDRA-8085)
 * Fix AssertionError when binding nested collections in DELETE (CASSANDRA-8900)
 * Check for overlap with non-early sstables in LCS (CASSANDRA-8739)
 * Only calculate max purgable timestamp if we have to (CASSANDRA-8914)
 * (cqlsh) Greatly improve performance of COPY FROM (CASSANDRA-8225)
 * IndexSummary effectiveIndexInterval is now a guideline, not a rule (CASSANDRA-8993)
 * Use correct bounds for page cache eviction of compressed files (CASSANDRA-8746)
 * SSTableScanner enforces its bounds (CASSANDRA-8946)
 * Cleanup cell equality (CASSANDRA-8947)
 * Introduce intra-cluster message coalescing (CASSANDRA-8692)
 * DatabaseDescriptor throws NPE when rpc_interface is used (CASSANDRA-8839)
 * Don't check if an sstable is live for offline compactions (CASSANDRA-8841)
 * Don't set clientMode in SSTableLoader (CASSANDRA-8238)
 * Fix SSTableRewriter with disabled early open (CASSANDRA-8535)
 * Fix cassandra-stress so it respects the CL passed in user mode (CASSANDRA-8948)
 * Fix rare NPE in ColumnDefinition#hasIndexOption() (CASSANDRA-8786)
 * cassandra-stress reports per-operation statistics, plus misc (CASSANDRA-8769)
 * Add SimpleDate (cql date) and Time (cql time) types (CASSANDRA-7523)
 * Use long for key count in cfstats (CASSANDRA-8913)
 * Make SSTableRewriter.abort() more robust to failure (CASSANDRA-8832)
 * Remove cold_reads_to_omit from STCS (CASSANDRA-8860)
 * Make EstimatedHistogram#percentile() use ceil instead of floor (CASSANDRA-8883)
 * Fix top partitions reporting wrong cardinality (CASSANDRA-8834)
 * Fix rare NPE in KeyCacheSerializer (CASSANDRA-8067)
 * Pick sstables for validation as late as possible inc repairs (CASSANDRA-8366)
 * Fix commitlog getPendingTasks to not increment (CASSANDRA-8862)
 * Fix parallelism adjustment in range and secondary index queries
   when the first fetch does not satisfy the limit (CASSANDRA-8856)
 * Check if the filtered sstables is non-empty in STCS (CASSANDRA-8843)
 * Upgrade java-driver used for cassandra-stress (CASSANDRA-8842)
 * Fix CommitLog.forceRecycleAllSegments() memory access error (CASSANDRA-8812)
 * Improve assertions in Memory (CASSANDRA-8792)
 * Fix SSTableRewriter cleanup (CASSANDRA-8802)
 * Introduce SafeMemory for CompressionMetadata.Writer (CASSANDRA-8758)
 * 'nodetool info' prints exception against older node (CASSANDRA-8796)
 * Ensure SSTableReader.last corresponds exactly with the file end (CASSANDRA-8750)
 * Make SSTableWriter.openEarly more robust and obvious (CASSANDRA-8747)
 * Enforce SSTableReader.first/last (CASSANDRA-8744)
 * Cleanup SegmentedFile API (CASSANDRA-8749)
 * Avoid overlap with early compaction replacement (CASSANDRA-8683)
 * Safer Resource Management++ (CASSANDRA-8707)
 * Write partition size estimates into a system table (CASSANDRA-7688)
 * cqlsh: Fix keys() and full() collection indexes in DESCRIBE output
   (CASSANDRA-8154)
 * Show progress of streaming in nodetool netstats (CASSANDRA-8886)
 * IndexSummaryBuilder utilises offheap memory, and shares data between
   each IndexSummary opened from it (CASSANDRA-8757)
 * markCompacting only succeeds if the exact SSTableReader instances being 
   marked are in the live set (CASSANDRA-8689)
 * cassandra-stress support for varint (CASSANDRA-8882)
 * Fix Adler32 digest for compressed sstables (CASSANDRA-8778)
 * Add nodetool statushandoff/statusbackup (CASSANDRA-8912)
 * Use stdout for progress and stats in sstableloader (CASSANDRA-8982)
 * Correctly identify 2i datadir from older versions (CASSANDRA-9116)
Merged from 2.0:
 * Ignore gossip SYNs after shutdown (CASSANDRA-9238)
 * Avoid overflow when calculating max sstable size in LCS (CASSANDRA-9235)
 * Make sstable blacklisting work with compression (CASSANDRA-9138)
 * Do not attempt to rebuild indexes if no index accepts any column (CASSANDRA-9196)
 * Don't initiate snitch reconnection for dead states (CASSANDRA-7292)
 * Fix ArrayIndexOutOfBoundsException in CQLSSTableWriter (CASSANDRA-8978)
 * Add shutdown gossip state to prevent timeouts during rolling restarts (CASSANDRA-8336)
 * Fix running with java.net.preferIPv6Addresses=true (CASSANDRA-9137)
 * Fix failed bootstrap/replace attempts being persisted in system.peers (CASSANDRA-9180)
 * Flush system.IndexInfo after marking index built (CASSANDRA-9128)
 * Fix updates to min/max_compaction_threshold through cassandra-cli
   (CASSANDRA-8102)
 * Don't include tmp files when doing offline relevel (CASSANDRA-9088)
 * Use the proper CAS WriteType when finishing a previous round during Paxos
   preparation (CASSANDRA-8672)
 * Avoid race in cancelling compactions (CASSANDRA-9070)
 * More aggressive check for expired sstables in DTCS (CASSANDRA-8359)
 * Fix ignored index_interval change in ALTER TABLE statements (CASSANDRA-7976)
 * Do more aggressive compaction in old time windows in DTCS (CASSANDRA-8360)
 * java.lang.AssertionError when reading saved cache (CASSANDRA-8740)
 * "disk full" when running cleanup (CASSANDRA-9036)
 * Lower logging level from ERROR to DEBUG when a scheduled schema pull
   cannot be completed due to a node being down (CASSANDRA-9032)
 * Fix MOVED_NODE client event (CASSANDRA-8516)
 * Allow overriding MAX_OUTSTANDING_REPLAY_COUNT (CASSANDRA-7533)
 * Fix malformed JMX ObjectName containing IPv6 addresses (CASSANDRA-9027)
 * (cqlsh) Allow increasing CSV field size limit through
   cqlshrc config option (CASSANDRA-8934)
 * Stop logging range tombstones when exceeding the threshold
   (CASSANDRA-8559)
 * Fix NullPointerException when nodetool getendpoints is run
   against invalid keyspaces or tables (CASSANDRA-8950)
 * Allow specifying the tmp dir (CASSANDRA-7712)
 * Improve compaction estimated tasks estimation (CASSANDRA-8904)
 * Fix duplicate up/down messages sent to native clients (CASSANDRA-7816)
 * Expose commit log archive status via JMX (CASSANDRA-8734)
 * Provide better exceptions for invalid replication strategy parameters
   (CASSANDRA-8909)
 * Fix regression in mixed single and multi-column relation support for
   SELECT statements (CASSANDRA-8613)
 * Add ability to limit number of native connections (CASSANDRA-8086)
 * Fix CQLSSTableWriter throwing exception and spawning threads
   (CASSANDRA-8808)
 * Fix MT mismatch between empty and GC-able data (CASSANDRA-8979)
 * Fix incorrect validation when snapshotting single table (CASSANDRA-8056)
 * Add offline tool to relevel sstables (CASSANDRA-8301)
 * Preserve stream ID for more protocol errors (CASSANDRA-8848)
 * Fix combining token() function with multi-column relations on
   clustering columns (CASSANDRA-8797)
 * Make CFS.markReferenced() resistant to bad refcounting (CASSANDRA-8829)
 * Fix StreamTransferTask abort/complete bad refcounting (CASSANDRA-8815)
 * Fix AssertionError when querying a DESC clustering ordered
   table with ASC ordering and paging (CASSANDRA-8767)
 * AssertionError: "Memory was freed" when running cleanup (CASSANDRA-8716)
 * Make it possible to set max_sstable_age to fractional days (CASSANDRA-8406)
 * Fix some multi-column relations with indexes on some clustering
   columns (CASSANDRA-8275)
 * Fix memory leak in SSTableSimple*Writer and SSTableReader.validate()
   (CASSANDRA-8748)
 * Throw OOM if allocating memory fails to return a valid pointer (CASSANDRA-8726)
 * Fix SSTableSimpleUnsortedWriter ConcurrentModificationException (CASSANDRA-8619)
 * 'nodetool info' prints exception against older node (CASSANDRA-8796)
 * Ensure SSTableSimpleUnsortedWriter.close() terminates if
   disk writer has crashed (CASSANDRA-8807)


2.1.4
 * Bind JMX to localhost unless explicitly configured otherwise (CASSANDRA-9085)


2.1.3
 * Fix HSHA/offheap_objects corruption (CASSANDRA-8719)
 * Upgrade libthrift to 0.9.2 (CASSANDRA-8685)
 * Don't use the shared ref in sstableloader (CASSANDRA-8704)
 * Purge internal prepared statements if related tables or
   keyspaces are dropped (CASSANDRA-8693)
 * (cqlsh) Handle unicode BOM at start of files (CASSANDRA-8638)
 * Stop compactions before exiting offline tools (CASSANDRA-8623)
 * Update tools/stress/README.txt to match current behaviour (CASSANDRA-7933)
 * Fix schema from Thrift conversion with empty metadata (CASSANDRA-8695)
 * Safer Resource Management (CASSANDRA-7705)
 * Make sure we compact highly overlapping cold sstables with
   STCS (CASSANDRA-8635)
 * rpc_interface and listen_interface generate NPE on startup when specified
   interface doesn't exist (CASSANDRA-8677)
 * Fix ArrayIndexOutOfBoundsException in nodetool cfhistograms (CASSANDRA-8514)
 * Switch from yammer metrics for nodetool cf/proxy histograms (CASSANDRA-8662)
 * Make sure we don't add tmplink files to the compaction
   strategy (CASSANDRA-8580)
 * (cqlsh) Handle maps with blob keys (CASSANDRA-8372)
 * (cqlsh) Handle DynamicCompositeType schemas correctly (CASSANDRA-8563)
 * Duplicate rows returned when in clause has repeated values (CASSANDRA-6706)
 * Add tooling to detect hot partitions (CASSANDRA-7974)
 * Fix cassandra-stress user-mode truncation of partition generation (CASSANDRA-8608)
 * Only stream from unrepaired sstables during inc repair (CASSANDRA-8267)
 * Don't allow starting multiple inc repairs on the same sstables (CASSANDRA-8316)
 * Invalidate prepared BATCH statements when related tables
   or keyspaces are dropped (CASSANDRA-8652)
 * Fix missing results in secondary index queries on collections
   with ALLOW FILTERING (CASSANDRA-8421)
 * Expose EstimatedHistogram metrics for range slices (CASSANDRA-8627)
 * (cqlsh) Escape clqshrc passwords properly (CASSANDRA-8618)
 * Fix NPE when passing wrong argument in ALTER TABLE statement (CASSANDRA-8355)
 * Pig: Refactor and deprecate CqlStorage (CASSANDRA-8599)
 * Don't reuse the same cleanup strategy for all sstables (CASSANDRA-8537)
 * Fix case-sensitivity of index name on CREATE and DROP INDEX
   statements (CASSANDRA-8365)
 * Better detection/logging for corruption in compressed sstables (CASSANDRA-8192)
 * Use the correct repairedAt value when closing writer (CASSANDRA-8570)
 * (cqlsh) Handle a schema mismatch being detected on startup (CASSANDRA-8512)
 * Properly calculate expected write size during compaction (CASSANDRA-8532)
 * Invalidate affected prepared statements when a table's columns
   are altered (CASSANDRA-7910)
 * Stress - user defined writes should populate sequentally (CASSANDRA-8524)
 * Fix regression in SSTableRewriter causing some rows to become unreadable 
   during compaction (CASSANDRA-8429)
 * Run major compactions for repaired/unrepaired in parallel (CASSANDRA-8510)
 * (cqlsh) Fix compression options in DESCRIBE TABLE output when compression
   is disabled (CASSANDRA-8288)
 * (cqlsh) Fix DESCRIBE output after keyspaces are altered (CASSANDRA-7623)
 * Make sure we set lastCompactedKey correctly (CASSANDRA-8463)
 * (cqlsh) Fix output of CONSISTENCY command (CASSANDRA-8507)
 * (cqlsh) Fixed the handling of LIST statements (CASSANDRA-8370)
 * Make sstablescrub check leveled manifest again (CASSANDRA-8432)
 * Check first/last keys in sstable when giving out positions (CASSANDRA-8458)
 * Disable mmap on Windows (CASSANDRA-6993)
 * Add missing ConsistencyLevels to cassandra-stress (CASSANDRA-8253)
 * Add auth support to cassandra-stress (CASSANDRA-7985)
 * Fix ArrayIndexOutOfBoundsException when generating error message
   for some CQL syntax errors (CASSANDRA-8455)
 * Scale memtable slab allocation logarithmically (CASSANDRA-7882)
 * cassandra-stress simultaneous inserts over same seed (CASSANDRA-7964)
 * Reduce cassandra-stress sampling memory requirements (CASSANDRA-7926)
 * Ensure memtable flush cannot expire commit log entries from its future (CASSANDRA-8383)
 * Make read "defrag" async to reclaim memtables (CASSANDRA-8459)
 * Remove tmplink files for offline compactions (CASSANDRA-8321)
 * Reduce maxHintsInProgress (CASSANDRA-8415)
 * BTree updates may call provided update function twice (CASSANDRA-8018)
 * Release sstable references after anticompaction (CASSANDRA-8386)
 * Handle abort() in SSTableRewriter properly (CASSANDRA-8320)
 * Centralize shared executors (CASSANDRA-8055)
 * Fix filtering for CONTAINS (KEY) relations on frozen collection
   clustering columns when the query is restricted to a single
   partition (CASSANDRA-8203)
 * Do more aggressive entire-sstable TTL expiry checks (CASSANDRA-8243)
 * Add more log info if readMeter is null (CASSANDRA-8238)
 * add check of the system wall clock time at startup (CASSANDRA-8305)
 * Support for frozen collections (CASSANDRA-7859)
 * Fix overflow on histogram computation (CASSANDRA-8028)
 * Have paxos reuse the timestamp generation of normal queries (CASSANDRA-7801)
 * Fix incremental repair not remove parent session on remote (CASSANDRA-8291)
 * Improve JBOD disk utilization (CASSANDRA-7386)
 * Log failed host when preparing incremental repair (CASSANDRA-8228)
 * Force config client mode in CQLSSTableWriter (CASSANDRA-8281)
 * Fix sstableupgrade throws exception (CASSANDRA-8688)
 * Fix hang when repairing empty keyspace (CASSANDRA-8694)
Merged from 2.0:
 * Fix IllegalArgumentException in dynamic snitch (CASSANDRA-8448)
 * Add support for UPDATE ... IF EXISTS (CASSANDRA-8610)
 * Fix reversal of list prepends (CASSANDRA-8733)
 * Prevent non-zero default_time_to_live on tables with counters
   (CASSANDRA-8678)
 * Fix SSTableSimpleUnsortedWriter ConcurrentModificationException
   (CASSANDRA-8619)
 * Round up time deltas lower than 1ms in BulkLoader (CASSANDRA-8645)
 * Add batch remove iterator to ABSC (CASSANDRA-8414, 8666)
 * Round up time deltas lower than 1ms in BulkLoader (CASSANDRA-8645)
 * Fix isClientMode check in Keyspace (CASSANDRA-8687)
 * Use more efficient slice size for querying internal secondary
   index tables (CASSANDRA-8550)
 * Fix potentially returning deleted rows with range tombstone (CASSANDRA-8558)
 * Check for available disk space before starting a compaction (CASSANDRA-8562)
 * Fix DISTINCT queries with LIMITs or paging when some partitions
   contain only tombstones (CASSANDRA-8490)
 * Introduce background cache refreshing to permissions cache
   (CASSANDRA-8194)
 * Fix race condition in StreamTransferTask that could lead to
   infinite loops and premature sstable deletion (CASSANDRA-7704)
 * Add an extra version check to MigrationTask (CASSANDRA-8462)
 * Ensure SSTableWriter cleans up properly after failure (CASSANDRA-8499)
 * Increase bf true positive count on key cache hit (CASSANDRA-8525)
 * Move MeteredFlusher to its own thread (CASSANDRA-8485)
 * Fix non-distinct results in DISTNCT queries on static columns when
   paging is enabled (CASSANDRA-8087)
 * Move all hints related tasks to hints internal executor (CASSANDRA-8285)
 * Fix paging for multi-partition IN queries (CASSANDRA-8408)
 * Fix MOVED_NODE topology event never being emitted when a node
   moves its token (CASSANDRA-8373)
 * Fix validation of indexes in COMPACT tables (CASSANDRA-8156)
 * Avoid StackOverflowError when a large list of IN values
   is used for a clustering column (CASSANDRA-8410)
 * Fix NPE when writetime() or ttl() calls are wrapped by
   another function call (CASSANDRA-8451)
 * Fix NPE after dropping a keyspace (CASSANDRA-8332)
 * Fix error message on read repair timeouts (CASSANDRA-7947)
 * Default DTCS base_time_seconds changed to 60 (CASSANDRA-8417)
 * Refuse Paxos operation with more than one pending endpoint (CASSANDRA-8346, 8640)
 * Throw correct exception when trying to bind a keyspace or table
   name (CASSANDRA-6952)
 * Make HHOM.compact synchronized (CASSANDRA-8416)
 * cancel latency-sampling task when CF is dropped (CASSANDRA-8401)
 * don't block SocketThread for MessagingService (CASSANDRA-8188)
 * Increase quarantine delay on replacement (CASSANDRA-8260)
 * Expose off-heap memory usage stats (CASSANDRA-7897)
 * Ignore Paxos commits for truncated tables (CASSANDRA-7538)
 * Validate size of indexed column values (CASSANDRA-8280)
 * Make LCS split compaction results over all data directories (CASSANDRA-8329)
 * Fix some failing queries that use multi-column relations
   on COMPACT STORAGE tables (CASSANDRA-8264)
 * Fix InvalidRequestException with ORDER BY (CASSANDRA-8286)
 * Disable SSLv3 for POODLE (CASSANDRA-8265)
 * Fix millisecond timestamps in Tracing (CASSANDRA-8297)
 * Include keyspace name in error message when there are insufficient
   live nodes to stream from (CASSANDRA-8221)
 * Avoid overlap in L1 when L0 contains many nonoverlapping
   sstables (CASSANDRA-8211)
 * Improve PropertyFileSnitch logging (CASSANDRA-8183)
 * Add DC-aware sequential repair (CASSANDRA-8193)
 * Use live sstables in snapshot repair if possible (CASSANDRA-8312)
 * Fix hints serialized size calculation (CASSANDRA-8587)


2.1.2
 * (cqlsh) parse_for_table_meta errors out on queries with undefined
   grammars (CASSANDRA-8262)
 * (cqlsh) Fix SELECT ... TOKEN() function broken in C* 2.1.1 (CASSANDRA-8258)
 * Fix Cassandra crash when running on JDK8 update 40 (CASSANDRA-8209)
 * Optimize partitioner tokens (CASSANDRA-8230)
 * Improve compaction of repaired/unrepaired sstables (CASSANDRA-8004)
 * Make cache serializers pluggable (CASSANDRA-8096)
 * Fix issues with CONTAINS (KEY) queries on secondary indexes
   (CASSANDRA-8147)
 * Fix read-rate tracking of sstables for some queries (CASSANDRA-8239)
 * Fix default timestamp in QueryOptions (CASSANDRA-8246)
 * Set socket timeout when reading remote version (CASSANDRA-8188)
 * Refactor how we track live size (CASSANDRA-7852)
 * Make sure unfinished compaction files are removed (CASSANDRA-8124)
 * Fix shutdown when run as Windows service (CASSANDRA-8136)
 * Fix DESCRIBE TABLE with custom indexes (CASSANDRA-8031)
 * Fix race in RecoveryManagerTest (CASSANDRA-8176)
 * Avoid IllegalArgumentException while sorting sstables in
   IndexSummaryManager (CASSANDRA-8182)
 * Shutdown JVM on file descriptor exhaustion (CASSANDRA-7579)
 * Add 'die' policy for commit log and disk failure (CASSANDRA-7927)
 * Fix installing as service on Windows (CASSANDRA-8115)
 * Fix CREATE TABLE for CQL2 (CASSANDRA-8144)
 * Avoid boxing in ColumnStats min/max trackers (CASSANDRA-8109)
Merged from 2.0:
 * Correctly handle non-text column names in cql3 (CASSANDRA-8178)
 * Fix deletion for indexes on primary key columns (CASSANDRA-8206)
 * Add 'nodetool statusgossip' (CASSANDRA-8125)
 * Improve client notification that nodes are ready for requests (CASSANDRA-7510)
 * Handle negative timestamp in writetime method (CASSANDRA-8139)
 * Pig: Remove errant LIMIT clause in CqlNativeStorage (CASSANDRA-8166)
 * Throw ConfigurationException when hsha is used with the default
   rpc_max_threads setting of 'unlimited' (CASSANDRA-8116)
 * Allow concurrent writing of the same table in the same JVM using
   CQLSSTableWriter (CASSANDRA-7463)
 * Fix totalDiskSpaceUsed calculation (CASSANDRA-8205)


2.1.1
 * Fix spin loop in AtomicSortedColumns (CASSANDRA-7546)
 * Dont notify when replacing tmplink files (CASSANDRA-8157)
 * Fix validation with multiple CONTAINS clause (CASSANDRA-8131)
 * Fix validation of collections in TriggerExecutor (CASSANDRA-8146)
 * Fix IllegalArgumentException when a list of IN values containing tuples
   is passed as a single arg to a prepared statement with the v1 or v2
   protocol (CASSANDRA-8062)
 * Fix ClassCastException in DISTINCT query on static columns with
   query paging (CASSANDRA-8108)
 * Fix NPE on null nested UDT inside a set (CASSANDRA-8105)
 * Fix exception when querying secondary index on set items or map keys
   when some clustering columns are specified (CASSANDRA-8073)
 * Send proper error response when there is an error during native
   protocol message decode (CASSANDRA-8118)
 * Gossip should ignore generation numbers too far in the future (CASSANDRA-8113)
 * Fix NPE when creating a table with frozen sets, lists (CASSANDRA-8104)
 * Fix high memory use due to tracking reads on incrementally opened sstable
   readers (CASSANDRA-8066)
 * Fix EXECUTE request with skipMetadata=false returning no metadata
   (CASSANDRA-8054)
 * Allow concurrent use of CQLBulkOutputFormat (CASSANDRA-7776)
 * Shutdown JVM on OOM (CASSANDRA-7507)
 * Upgrade netty version and enable epoll event loop (CASSANDRA-7761)
 * Don't duplicate sstables smaller than split size when using
   the sstablesplitter tool (CASSANDRA-7616)
 * Avoid re-parsing already prepared statements (CASSANDRA-7923)
 * Fix some Thrift slice deletions and updates of COMPACT STORAGE
   tables with some clustering columns omitted (CASSANDRA-7990)
 * Fix filtering for CONTAINS on sets (CASSANDRA-8033)
 * Properly track added size (CASSANDRA-7239)
 * Allow compilation in java 8 (CASSANDRA-7208)
 * Fix Assertion error on RangeTombstoneList diff (CASSANDRA-8013)
 * Release references to overlapping sstables during compaction (CASSANDRA-7819)
 * Send notification when opening compaction results early (CASSANDRA-8034)
 * Make native server start block until properly bound (CASSANDRA-7885)
 * (cqlsh) Fix IPv6 support (CASSANDRA-7988)
 * Ignore fat clients when checking for endpoint collision (CASSANDRA-7939)
 * Make sstablerepairedset take a list of files (CASSANDRA-7995)
 * (cqlsh) Tab completeion for indexes on map keys (CASSANDRA-7972)
 * (cqlsh) Fix UDT field selection in select clause (CASSANDRA-7891)
 * Fix resource leak in event of corrupt sstable
 * (cqlsh) Add command line option for cqlshrc file path (CASSANDRA-7131)
 * Provide visibility into prepared statements churn (CASSANDRA-7921, CASSANDRA-7930)
 * Invalidate prepared statements when their keyspace or table is
   dropped (CASSANDRA-7566)
 * cassandra-stress: fix support for NetworkTopologyStrategy (CASSANDRA-7945)
 * Fix saving caches when a table is dropped (CASSANDRA-7784)
 * Add better error checking of new stress profile (CASSANDRA-7716)
 * Use ThreadLocalRandom and remove FBUtilities.threadLocalRandom (CASSANDRA-7934)
 * Prevent operator mistakes due to simultaneous bootstrap (CASSANDRA-7069)
 * cassandra-stress supports whitelist mode for node config (CASSANDRA-7658)
 * GCInspector more closely tracks GC; cassandra-stress and nodetool report it (CASSANDRA-7916)
 * nodetool won't output bogus ownership info without a keyspace (CASSANDRA-7173)
 * Add human readable option to nodetool commands (CASSANDRA-5433)
 * Don't try to set repairedAt on old sstables (CASSANDRA-7913)
 * Add metrics for tracking PreparedStatement use (CASSANDRA-7719)
 * (cqlsh) tab-completion for triggers (CASSANDRA-7824)
 * (cqlsh) Support for query paging (CASSANDRA-7514)
 * (cqlsh) Show progress of COPY operations (CASSANDRA-7789)
 * Add syntax to remove multiple elements from a map (CASSANDRA-6599)
 * Support non-equals conditions in lightweight transactions (CASSANDRA-6839)
 * Add IF [NOT] EXISTS to create/drop triggers (CASSANDRA-7606)
 * (cqlsh) Display the current logged-in user (CASSANDRA-7785)
 * (cqlsh) Don't ignore CTRL-C during COPY FROM execution (CASSANDRA-7815)
 * (cqlsh) Order UDTs according to cross-type dependencies in DESCRIBE
   output (CASSANDRA-7659)
 * (cqlsh) Fix handling of CAS statement results (CASSANDRA-7671)
 * (cqlsh) COPY TO/FROM improvements (CASSANDRA-7405)
 * Support list index operations with conditions (CASSANDRA-7499)
 * Add max live/tombstoned cells to nodetool cfstats output (CASSANDRA-7731)
 * Validate IPv6 wildcard addresses properly (CASSANDRA-7680)
 * (cqlsh) Error when tracing query (CASSANDRA-7613)
 * Avoid IOOBE when building SyntaxError message snippet (CASSANDRA-7569)
 * SSTableExport uses correct validator to create string representation of partition
   keys (CASSANDRA-7498)
 * Avoid NPEs when receiving type changes for an unknown keyspace (CASSANDRA-7689)
 * Add support for custom 2i validation (CASSANDRA-7575)
 * Pig support for hadoop CqlInputFormat (CASSANDRA-6454)
 * Add duration mode to cassandra-stress (CASSANDRA-7468)
 * Add listen_interface and rpc_interface options (CASSANDRA-7417)
 * Improve schema merge performance (CASSANDRA-7444)
 * Adjust MT depth based on # of partition validating (CASSANDRA-5263)
 * Optimise NativeCell comparisons (CASSANDRA-6755)
 * Configurable client timeout for cqlsh (CASSANDRA-7516)
 * Include snippet of CQL query near syntax error in messages (CASSANDRA-7111)
 * Make repair -pr work with -local (CASSANDRA-7450)
 * Fix error in sstableloader with -cph > 1 (CASSANDRA-8007)
 * Fix snapshot repair error on indexed tables (CASSANDRA-8020)
 * Do not exit nodetool repair when receiving JMX NOTIF_LOST (CASSANDRA-7909)
 * Stream to private IP when available (CASSANDRA-8084)
Merged from 2.0:
 * Reject conditions on DELETE unless full PK is given (CASSANDRA-6430)
 * Properly reject the token function DELETE (CASSANDRA-7747)
 * Force batchlog replay before decommissioning a node (CASSANDRA-7446)
 * Fix hint replay with many accumulated expired hints (CASSANDRA-6998)
 * Fix duplicate results in DISTINCT queries on static columns with query
   paging (CASSANDRA-8108)
 * Add DateTieredCompactionStrategy (CASSANDRA-6602)
 * Properly validate ascii and utf8 string literals in CQL queries (CASSANDRA-8101)
 * (cqlsh) Fix autocompletion for alter keyspace (CASSANDRA-8021)
 * Create backup directories for commitlog archiving during startup (CASSANDRA-8111)
 * Reduce totalBlockFor() for LOCAL_* consistency levels (CASSANDRA-8058)
 * Fix merging schemas with re-dropped keyspaces (CASSANDRA-7256)
 * Fix counters in supercolumns during live upgrades from 1.2 (CASSANDRA-7188)
 * Notify DT subscribers when a column family is truncated (CASSANDRA-8088)
 * Add sanity check of $JAVA on startup (CASSANDRA-7676)
 * Schedule fat client schema pull on join (CASSANDRA-7993)
 * Don't reset nodes' versions when closing IncomingTcpConnections
   (CASSANDRA-7734)
 * Record the real messaging version in all cases in OutboundTcpConnection
   (CASSANDRA-8057)
 * SSL does not work in cassandra-cli (CASSANDRA-7899)
 * Fix potential exception when using ReversedType in DynamicCompositeType
   (CASSANDRA-7898)
 * Better validation of collection values (CASSANDRA-7833)
 * Track min/max timestamps correctly (CASSANDRA-7969)
 * Fix possible overflow while sorting CL segments for replay (CASSANDRA-7992)
 * Increase nodetool Xmx (CASSANDRA-7956)
 * Archive any commitlog segments present at startup (CASSANDRA-6904)
 * CrcCheckChance should adjust based on live CFMetadata not 
   sstable metadata (CASSANDRA-7978)
 * token() should only accept columns in the partitioning
   key order (CASSANDRA-6075)
 * Add method to invalidate permission cache via JMX (CASSANDRA-7977)
 * Allow propagating multiple gossip states atomically (CASSANDRA-6125)
 * Log exceptions related to unclean native protocol client disconnects
   at DEBUG or INFO (CASSANDRA-7849)
 * Allow permissions cache to be set via JMX (CASSANDRA-7698)
 * Include schema_triggers CF in readable system resources (CASSANDRA-7967)
 * Fix RowIndexEntry to report correct serializedSize (CASSANDRA-7948)
 * Make CQLSSTableWriter sync within partitions (CASSANDRA-7360)
 * Potentially use non-local replicas in CqlConfigHelper (CASSANDRA-7906)
 * Explicitly disallow mixing multi-column and single-column
   relations on clustering columns (CASSANDRA-7711)
 * Better error message when condition is set on PK column (CASSANDRA-7804)
 * Don't send schema change responses and events for no-op DDL
   statements (CASSANDRA-7600)
 * (Hadoop) fix cluster initialisation for a split fetching (CASSANDRA-7774)
 * Throw InvalidRequestException when queries contain relations on entire
   collection columns (CASSANDRA-7506)
 * (cqlsh) enable CTRL-R history search with libedit (CASSANDRA-7577)
 * (Hadoop) allow ACFRW to limit nodes to local DC (CASSANDRA-7252)
 * (cqlsh) cqlsh should automatically disable tracing when selecting
   from system_traces (CASSANDRA-7641)
 * (Hadoop) Add CqlOutputFormat (CASSANDRA-6927)
 * Don't depend on cassandra config for nodetool ring (CASSANDRA-7508)
 * (cqlsh) Fix failing cqlsh formatting tests (CASSANDRA-7703)
 * Fix IncompatibleClassChangeError from hadoop2 (CASSANDRA-7229)
 * Add 'nodetool sethintedhandoffthrottlekb' (CASSANDRA-7635)
 * (cqlsh) Add tab-completion for CREATE/DROP USER IF [NOT] EXISTS (CASSANDRA-7611)
 * Catch errors when the JVM pulls the rug out from GCInspector (CASSANDRA-5345)
 * cqlsh fails when version number parts are not int (CASSANDRA-7524)
 * Fix NPE when table dropped during streaming (CASSANDRA-7946)
 * Fix wrong progress when streaming uncompressed (CASSANDRA-7878)
 * Fix possible infinite loop in creating repair range (CASSANDRA-7983)
 * Fix unit in nodetool for streaming throughput (CASSANDRA-7375)
Merged from 1.2:
 * Don't index tombstones (CASSANDRA-7828)
 * Improve PasswordAuthenticator default super user setup (CASSANDRA-7788)


2.1.0
 * (cqlsh) Removed "ALTER TYPE <name> RENAME TO <name>" from tab-completion
   (CASSANDRA-7895)
 * Fixed IllegalStateException in anticompaction (CASSANDRA-7892)
 * cqlsh: DESCRIBE support for frozen UDTs, tuples (CASSANDRA-7863)
 * Avoid exposing internal classes over JMX (CASSANDRA-7879)
 * Add null check for keys when freezing collection (CASSANDRA-7869)
 * Improve stress workload realism (CASSANDRA-7519)
Merged from 2.0:
 * Configure system.paxos with LeveledCompactionStrategy (CASSANDRA-7753)
 * Fix ALTER clustering column type from DateType to TimestampType when
   using DESC clustering order (CASSANRDA-7797)
 * Throw EOFException if we run out of chunks in compressed datafile
   (CASSANDRA-7664)
 * Fix PRSI handling of CQL3 row markers for row cleanup (CASSANDRA-7787)
 * Fix dropping collection when it's the last regular column (CASSANDRA-7744)
 * Make StreamReceiveTask thread safe and gc friendly (CASSANDRA-7795)
 * Validate empty cell names from counter updates (CASSANDRA-7798)
Merged from 1.2:
 * Don't allow compacted sstables to be marked as compacting (CASSANDRA-7145)
 * Track expired tombstones (CASSANDRA-7810)


2.1.0-rc7
 * Add frozen keyword and require UDT to be frozen (CASSANDRA-7857)
 * Track added sstable size correctly (CASSANDRA-7239)
 * (cqlsh) Fix case insensitivity (CASSANDRA-7834)
 * Fix failure to stream ranges when moving (CASSANDRA-7836)
 * Correctly remove tmplink files (CASSANDRA-7803)
 * (cqlsh) Fix column name formatting for functions, CAS operations,
   and UDT field selections (CASSANDRA-7806)
 * (cqlsh) Fix COPY FROM handling of null/empty primary key
   values (CASSANDRA-7792)
 * Fix ordering of static cells (CASSANDRA-7763)
Merged from 2.0:
 * Forbid re-adding dropped counter columns (CASSANDRA-7831)
 * Fix CFMetaData#isThriftCompatible() for PK-only tables (CASSANDRA-7832)
 * Always reject inequality on the partition key without token()
   (CASSANDRA-7722)
 * Always send Paxos commit to all replicas (CASSANDRA-7479)
 * Make disruptor_thrift_server invocation pool configurable (CASSANDRA-7594)
 * Make repair no-op when RF=1 (CASSANDRA-7864)


2.1.0-rc6
 * Fix OOM issue from netty caching over time (CASSANDRA-7743)
 * json2sstable couldn't import JSON for CQL table (CASSANDRA-7477)
 * Invalidate all caches on table drop (CASSANDRA-7561)
 * Skip strict endpoint selection for ranges if RF == nodes (CASSANRA-7765)
 * Fix Thrift range filtering without 2ary index lookups (CASSANDRA-7741)
 * Add tracing entries about concurrent range requests (CASSANDRA-7599)
 * (cqlsh) Fix DESCRIBE for NTS keyspaces (CASSANDRA-7729)
 * Remove netty buffer ref-counting (CASSANDRA-7735)
 * Pass mutated cf to index updater for use by PRSI (CASSANDRA-7742)
 * Include stress yaml example in release and deb (CASSANDRA-7717)
 * workaround for netty issue causing corrupted data off the wire (CASSANDRA-7695)
 * cqlsh DESC CLUSTER fails retrieving ring information (CASSANDRA-7687)
 * Fix binding null values inside UDT (CASSANDRA-7685)
 * Fix UDT field selection with empty fields (CASSANDRA-7670)
 * Bogus deserialization of static cells from sstable (CASSANDRA-7684)
 * Fix NPE on compaction leftover cleanup for dropped table (CASSANDRA-7770)
Merged from 2.0:
 * Fix race condition in StreamTransferTask that could lead to
   infinite loops and premature sstable deletion (CASSANDRA-7704)
 * (cqlsh) Wait up to 10 sec for a tracing session (CASSANDRA-7222)
 * Fix NPE in FileCacheService.sizeInBytes (CASSANDRA-7756)
 * Remove duplicates from StorageService.getJoiningNodes (CASSANDRA-7478)
 * Clone token map outside of hot gossip loops (CASSANDRA-7758)
 * Fix MS expiring map timeout for Paxos messages (CASSANDRA-7752)
 * Do not flush on truncate if durable_writes is false (CASSANDRA-7750)
 * Give CRR a default input_cql Statement (CASSANDRA-7226)
 * Better error message when adding a collection with the same name
   than a previously dropped one (CASSANDRA-6276)
 * Fix validation when adding static columns (CASSANDRA-7730)
 * (Thrift) fix range deletion of supercolumns (CASSANDRA-7733)
 * Fix potential AssertionError in RangeTombstoneList (CASSANDRA-7700)
 * Validate arguments of blobAs* functions (CASSANDRA-7707)
 * Fix potential AssertionError with 2ndary indexes (CASSANDRA-6612)
 * Avoid logging CompactionInterrupted at ERROR (CASSANDRA-7694)
 * Minor leak in sstable2jon (CASSANDRA-7709)
 * Add cassandra.auto_bootstrap system property (CASSANDRA-7650)
 * Update java driver (for hadoop) (CASSANDRA-7618)
 * Remove CqlPagingRecordReader/CqlPagingInputFormat (CASSANDRA-7570)
 * Support connecting to ipv6 jmx with nodetool (CASSANDRA-7669)


2.1.0-rc5
 * Reject counters inside user types (CASSANDRA-7672)
 * Switch to notification-based GCInspector (CASSANDRA-7638)
 * (cqlsh) Handle nulls in UDTs and tuples correctly (CASSANDRA-7656)
 * Don't use strict consistency when replacing (CASSANDRA-7568)
 * Fix min/max cell name collection on 2.0 SSTables with range
   tombstones (CASSANDRA-7593)
 * Tolerate min/max cell names of different lengths (CASSANDRA-7651)
 * Filter cached results correctly (CASSANDRA-7636)
 * Fix tracing on the new SEPExecutor (CASSANDRA-7644)
 * Remove shuffle and taketoken (CASSANDRA-7601)
 * Clean up Windows batch scripts (CASSANDRA-7619)
 * Fix native protocol drop user type notification (CASSANDRA-7571)
 * Give read access to system.schema_usertypes to all authenticated users
   (CASSANDRA-7578)
 * (cqlsh) Fix cqlsh display when zero rows are returned (CASSANDRA-7580)
 * Get java version correctly when JAVA_TOOL_OPTIONS is set (CASSANDRA-7572)
 * Fix NPE when dropping index from non-existent keyspace, AssertionError when
   dropping non-existent index with IF EXISTS (CASSANDRA-7590)
 * Fix sstablelevelresetter hang (CASSANDRA-7614)
 * (cqlsh) Fix deserialization of blobs (CASSANDRA-7603)
 * Use "keyspace updated" schema change message for UDT changes in v1 and
   v2 protocols (CASSANDRA-7617)
 * Fix tracing of range slices and secondary index lookups that are local
   to the coordinator (CASSANDRA-7599)
 * Set -Dcassandra.storagedir for all tool shell scripts (CASSANDRA-7587)
 * Don't swap max/min col names when mutating sstable metadata (CASSANDRA-7596)
 * (cqlsh) Correctly handle paged result sets (CASSANDRA-7625)
 * (cqlsh) Improve waiting for a trace to complete (CASSANDRA-7626)
 * Fix tracing of concurrent range slices and 2ary index queries (CASSANDRA-7626)
 * Fix scrub against collection type (CASSANDRA-7665)
Merged from 2.0:
 * Set gc_grace_seconds to seven days for system schema tables (CASSANDRA-7668)
 * SimpleSeedProvider no longer caches seeds forever (CASSANDRA-7663)
 * Always flush on truncate (CASSANDRA-7511)
 * Fix ReversedType(DateType) mapping to native protocol (CASSANDRA-7576)
 * Always merge ranges owned by a single node (CASSANDRA-6930)
 * Track max/min timestamps for range tombstones (CASSANDRA-7647)
 * Fix NPE when listing saved caches dir (CASSANDRA-7632)


2.1.0-rc4
 * Fix word count hadoop example (CASSANDRA-7200)
 * Updated memtable_cleanup_threshold and memtable_flush_writers defaults 
   (CASSANDRA-7551)
 * (Windows) fix startup when WMI memory query fails (CASSANDRA-7505)
 * Anti-compaction proceeds if any part of the repair failed (CASSANDRA-7521)
 * Add missing table name to DROP INDEX responses and notifications (CASSANDRA-7539)
 * Bump CQL version to 3.2.0 and update CQL documentation (CASSANDRA-7527)
 * Fix configuration error message when running nodetool ring (CASSANDRA-7508)
 * Support conditional updates, tuple type, and the v3 protocol in cqlsh (CASSANDRA-7509)
 * Handle queries on multiple secondary index types (CASSANDRA-7525)
 * Fix cqlsh authentication with v3 native protocol (CASSANDRA-7564)
 * Fix NPE when unknown prepared statement ID is used (CASSANDRA-7454)
Merged from 2.0:
 * (Windows) force range-based repair to non-sequential mode (CASSANDRA-7541)
 * Fix range merging when DES scores are zero (CASSANDRA-7535)
 * Warn when SSL certificates have expired (CASSANDRA-7528)
 * Fix error when doing reversed queries with static columns (CASSANDRA-7490)
Merged from 1.2:
 * Set correct stream ID on responses when non-Exception Throwables
   are thrown while handling native protocol messages (CASSANDRA-7470)


2.1.0-rc3
 * Consider expiry when reconciling otherwise equal cells (CASSANDRA-7403)
 * Introduce CQL support for stress tool (CASSANDRA-6146)
 * Fix ClassCastException processing expired messages (CASSANDRA-7496)
 * Fix prepared marker for collections inside UDT (CASSANDRA-7472)
 * Remove left-over populate_io_cache_on_flush and replicate_on_write
   uses (CASSANDRA-7493)
 * (Windows) handle spaces in path names (CASSANDRA-7451)
 * Ensure writes have completed after dropping a table, before recycling
   commit log segments (CASSANDRA-7437)
 * Remove left-over rows_per_partition_to_cache (CASSANDRA-7493)
 * Fix error when CONTAINS is used with a bind marker (CASSANDRA-7502)
 * Properly reject unknown UDT field (CASSANDRA-7484)
Merged from 2.0:
 * Fix CC#collectTimeOrderedData() tombstone optimisations (CASSANDRA-7394)
 * Support DISTINCT for static columns and fix behaviour when DISTINC is
   not use (CASSANDRA-7305).
 * Workaround JVM NPE on JMX bind failure (CASSANDRA-7254)
 * Fix race in FileCacheService RemovalListener (CASSANDRA-7278)
 * Fix inconsistent use of consistencyForCommit that allowed LOCAL_QUORUM
   operations to incorrect become full QUORUM (CASSANDRA-7345)
 * Properly handle unrecognized opcodes and flags (CASSANDRA-7440)
 * (Hadoop) close CqlRecordWriter clients when finished (CASSANDRA-7459)
 * Commit disk failure policy (CASSANDRA-7429)
 * Make sure high level sstables get compacted (CASSANDRA-7414)
 * Fix AssertionError when using empty clustering columns and static columns
   (CASSANDRA-7455)
 * Add option to disable STCS in L0 (CASSANDRA-6621)
 * Upgrade to snappy-java 1.0.5.2 (CASSANDRA-7476)


2.1.0-rc2
 * Fix heap size calculation for CompoundSparseCellName and 
   CompoundSparseCellName.WithCollection (CASSANDRA-7421)
 * Allow counter mutations in UNLOGGED batches (CASSANDRA-7351)
 * Modify reconcile logic to always pick a tombstone over a counter cell
   (CASSANDRA-7346)
 * Avoid incremental compaction on Windows (CASSANDRA-7365)
 * Fix exception when querying a composite-keyed table with a collection index
   (CASSANDRA-7372)
 * Use node's host id in place of counter ids (CASSANDRA-7366)
 * Fix error when doing reversed queries with static columns (CASSANDRA-7490)
 * Backport CASSANDRA-6747 (CASSANDRA-7560)
 * Track max/min timestamps for range tombstones (CASSANDRA-7647)
 * Fix NPE when listing saved caches dir (CASSANDRA-7632)
 * Fix sstableloader unable to connect encrypted node (CASSANDRA-7585)
Merged from 1.2:
 * Clone token map outside of hot gossip loops (CASSANDRA-7758)
 * Add stop method to EmbeddedCassandraService (CASSANDRA-7595)
 * Support connecting to ipv6 jmx with nodetool (CASSANDRA-7669)
 * Set gc_grace_seconds to seven days for system schema tables (CASSANDRA-7668)
 * SimpleSeedProvider no longer caches seeds forever (CASSANDRA-7663)
 * Set correct stream ID on responses when non-Exception Throwables
   are thrown while handling native protocol messages (CASSANDRA-7470)
 * Fix row size miscalculation in LazilyCompactedRow (CASSANDRA-7543)
 * Fix race in background compaction check (CASSANDRA-7745)
 * Don't clear out range tombstones during compaction (CASSANDRA-7808)


2.1.0-rc1
 * Revert flush directory (CASSANDRA-6357)
 * More efficient executor service for fast operations (CASSANDRA-4718)
 * Move less common tools into a new cassandra-tools package (CASSANDRA-7160)
 * Support more concurrent requests in native protocol (CASSANDRA-7231)
 * Add tab-completion to debian nodetool packaging (CASSANDRA-6421)
 * Change concurrent_compactors defaults (CASSANDRA-7139)
 * Add PowerShell Windows launch scripts (CASSANDRA-7001)
 * Make commitlog archive+restore more robust (CASSANDRA-6974)
 * Fix marking commitlogsegments clean (CASSANDRA-6959)
 * Add snapshot "manifest" describing files included (CASSANDRA-6326)
 * Parallel streaming for sstableloader (CASSANDRA-3668)
 * Fix bugs in supercolumns handling (CASSANDRA-7138)
 * Fix ClassClassException on composite dense tables (CASSANDRA-7112)
 * Cleanup and optimize collation and slice iterators (CASSANDRA-7107)
 * Upgrade NBHM lib (CASSANDRA-7128)
 * Optimize netty server (CASSANDRA-6861)
 * Fix repair hang when given CF does not exist (CASSANDRA-7189)
 * Allow c* to be shutdown in an embedded mode (CASSANDRA-5635)
 * Add server side batching to native transport (CASSANDRA-5663)
 * Make batchlog replay asynchronous (CASSANDRA-6134)
 * remove unused classes (CASSANDRA-7197)
 * Limit user types to the keyspace they are defined in (CASSANDRA-6643)
 * Add validate method to CollectionType (CASSANDRA-7208)
 * New serialization format for UDT values (CASSANDRA-7209, CASSANDRA-7261)
 * Fix nodetool netstats (CASSANDRA-7270)
 * Fix potential ClassCastException in HintedHandoffManager (CASSANDRA-7284)
 * Use prepared statements internally (CASSANDRA-6975)
 * Fix broken paging state with prepared statement (CASSANDRA-7120)
 * Fix IllegalArgumentException in CqlStorage (CASSANDRA-7287)
 * Allow nulls/non-existant fields in UDT (CASSANDRA-7206)
 * Add Thrift MultiSliceRequest (CASSANDRA-6757, CASSANDRA-7027)
 * Handle overlapping MultiSlices (CASSANDRA-7279)
 * Fix DataOutputTest on Windows (CASSANDRA-7265)
 * Embedded sets in user defined data-types are not updating (CASSANDRA-7267)
 * Add tuple type to CQL/native protocol (CASSANDRA-7248)
 * Fix CqlPagingRecordReader on tables with few rows (CASSANDRA-7322)
Merged from 2.0:
 * Copy compaction options to make sure they are reloaded (CASSANDRA-7290)
 * Add option to do more aggressive tombstone compactions (CASSANDRA-6563)
 * Don't try to compact already-compacting files in HHOM (CASSANDRA-7288)
 * Always reallocate buffers in HSHA (CASSANDRA-6285)
 * (Hadoop) support authentication in CqlRecordReader (CASSANDRA-7221)
 * (Hadoop) Close java driver Cluster in CQLRR.close (CASSANDRA-7228)
 * Warn when 'USING TIMESTAMP' is used on a CAS BATCH (CASSANDRA-7067)
 * return all cpu values from BackgroundActivityMonitor.readAndCompute (CASSANDRA-7183)
 * Correctly delete scheduled range xfers (CASSANDRA-7143)
 * return all cpu values from BackgroundActivityMonitor.readAndCompute (CASSANDRA-7183)  
 * reduce garbage creation in calculatePendingRanges (CASSANDRA-7191)
 * fix c* launch issues on Russian os's due to output of linux 'free' cmd (CASSANDRA-6162)
 * Fix disabling autocompaction (CASSANDRA-7187)
 * Fix potential NumberFormatException when deserializing IntegerType (CASSANDRA-7088)
 * cqlsh can't tab-complete disabling compaction (CASSANDRA-7185)
 * cqlsh: Accept and execute CQL statement(s) from command-line parameter (CASSANDRA-7172)
 * Fix IllegalStateException in CqlPagingRecordReader (CASSANDRA-7198)
 * Fix the InvertedIndex trigger example (CASSANDRA-7211)
 * Add --resolve-ip option to 'nodetool ring' (CASSANDRA-7210)
 * reduce garbage on codec flag deserialization (CASSANDRA-7244) 
 * Fix duplicated error messages on directory creation error at startup (CASSANDRA-5818)
 * Proper null handle for IF with map element access (CASSANDRA-7155)
 * Improve compaction visibility (CASSANDRA-7242)
 * Correctly delete scheduled range xfers (CASSANDRA-7143)
 * Make batchlog replica selection rack-aware (CASSANDRA-6551)
 * Fix CFMetaData#getColumnDefinitionFromColumnName() (CASSANDRA-7074)
 * Fix writetime/ttl functions for static columns (CASSANDRA-7081)
 * Suggest CTRL-C or semicolon after three blank lines in cqlsh (CASSANDRA-7142)
 * Fix 2ndary index queries with DESC clustering order (CASSANDRA-6950)
 * Invalid key cache entries on DROP (CASSANDRA-6525)
 * Fix flapping RecoveryManagerTest (CASSANDRA-7084)
 * Add missing iso8601 patterns for date strings (CASSANDRA-6973)
 * Support selecting multiple rows in a partition using IN (CASSANDRA-6875)
 * Add authentication support to shuffle (CASSANDRA-6484)
 * Swap local and global default read repair chances (CASSANDRA-7320)
 * Add conditional CREATE/DROP USER support (CASSANDRA-7264)
 * Cqlsh counts non-empty lines for "Blank lines" warning (CASSANDRA-7325)
Merged from 1.2:
 * Add Cloudstack snitch (CASSANDRA-7147)
 * Update system.peers correctly when relocating tokens (CASSANDRA-7126)
 * Add Google Compute Engine snitch (CASSANDRA-7132)
 * remove duplicate query for local tokens (CASSANDRA-7182)
 * exit CQLSH with error status code if script fails (CASSANDRA-6344)
 * Fix bug with some IN queries missig results (CASSANDRA-7105)
 * Fix availability validation for LOCAL_ONE CL (CASSANDRA-7319)
 * Hint streaming can cause decommission to fail (CASSANDRA-7219)


2.1.0-beta2
 * Increase default CL space to 8GB (CASSANDRA-7031)
 * Add range tombstones to read repair digests (CASSANDRA-6863)
 * Fix BTree.clear for large updates (CASSANDRA-6943)
 * Fail write instead of logging a warning when unable to append to CL
   (CASSANDRA-6764)
 * Eliminate possibility of CL segment appearing twice in active list 
   (CASSANDRA-6557)
 * Apply DONTNEED fadvise to commitlog segments (CASSANDRA-6759)
 * Switch CRC component to Adler and include it for compressed sstables 
   (CASSANDRA-4165)
 * Allow cassandra-stress to set compaction strategy options (CASSANDRA-6451)
 * Add broadcast_rpc_address option to cassandra.yaml (CASSANDRA-5899)
 * Auto reload GossipingPropertyFileSnitch config (CASSANDRA-5897)
 * Fix overflow of memtable_total_space_in_mb (CASSANDRA-6573)
 * Fix ABTC NPE and apply update function correctly (CASSANDRA-6692)
 * Allow nodetool to use a file or prompt for password (CASSANDRA-6660)
 * Fix AIOOBE when concurrently accessing ABSC (CASSANDRA-6742)
 * Fix assertion error in ALTER TYPE RENAME (CASSANDRA-6705)
 * Scrub should not always clear out repaired status (CASSANDRA-5351)
 * Improve handling of range tombstone for wide partitions (CASSANDRA-6446)
 * Fix ClassCastException for compact table with composites (CASSANDRA-6738)
 * Fix potentially repairing with wrong nodes (CASSANDRA-6808)
 * Change caching option syntax (CASSANDRA-6745)
 * Fix stress to do proper counter reads (CASSANDRA-6835)
 * Fix help message for stress counter_write (CASSANDRA-6824)
 * Fix stress smart Thrift client to pick servers correctly (CASSANDRA-6848)
 * Add logging levels (minimal, normal or verbose) to stress tool (CASSANDRA-6849)
 * Fix race condition in Batch CLE (CASSANDRA-6860)
 * Improve cleanup/scrub/upgradesstables failure handling (CASSANDRA-6774)
 * ByteBuffer write() methods for serializing sstables (CASSANDRA-6781)
 * Proper compare function for CollectionType (CASSANDRA-6783)
 * Update native server to Netty 4 (CASSANDRA-6236)
 * Fix off-by-one error in stress (CASSANDRA-6883)
 * Make OpOrder AutoCloseable (CASSANDRA-6901)
 * Remove sync repair JMX interface (CASSANDRA-6900)
 * Add multiple memory allocation options for memtables (CASSANDRA-6689, 6694)
 * Remove adjusted op rate from stress output (CASSANDRA-6921)
 * Add optimized CF.hasColumns() implementations (CASSANDRA-6941)
 * Serialize batchlog mutations with the version of the target node
   (CASSANDRA-6931)
 * Optimize CounterColumn#reconcile() (CASSANDRA-6953)
 * Properly remove 1.2 sstable support in 2.1 (CASSANDRA-6869)
 * Lock counter cells, not partitions (CASSANDRA-6880)
 * Track presence of legacy counter shards in sstables (CASSANDRA-6888)
 * Ensure safe resource cleanup when replacing sstables (CASSANDRA-6912)
 * Add failure handler to async callback (CASSANDRA-6747)
 * Fix AE when closing SSTable without releasing reference (CASSANDRA-7000)
 * Clean up IndexInfo on keyspace/table drops (CASSANDRA-6924)
 * Only snapshot relative SSTables when sequential repair (CASSANDRA-7024)
 * Require nodetool rebuild_index to specify index names (CASSANDRA-7038)
 * fix cassandra stress errors on reads with native protocol (CASSANDRA-7033)
 * Use OpOrder to guard sstable references for reads (CASSANDRA-6919)
 * Preemptive opening of compaction result (CASSANDRA-6916)
 * Multi-threaded scrub/cleanup/upgradesstables (CASSANDRA-5547)
 * Optimize cellname comparison (CASSANDRA-6934)
 * Native protocol v3 (CASSANDRA-6855)
 * Optimize Cell liveness checks and clean up Cell (CASSANDRA-7119)
 * Support consistent range movements (CASSANDRA-2434)
 * Display min timestamp in sstablemetadata viewer (CASSANDRA-6767)
Merged from 2.0:
 * Avoid race-prone second "scrub" of system keyspace (CASSANDRA-6797)
 * Pool CqlRecordWriter clients by inetaddress rather than Range
   (CASSANDRA-6665)
 * Fix compaction_history timestamps (CASSANDRA-6784)
 * Compare scores of full replica ordering in DES (CASSANDRA-6683)
 * fix CME in SessionInfo updateProgress affecting netstats (CASSANDRA-6577)
 * Allow repairing between specific replicas (CASSANDRA-6440)
 * Allow per-dc enabling of hints (CASSANDRA-6157)
 * Add compatibility for Hadoop 0.2.x (CASSANDRA-5201)
 * Fix EstimatedHistogram races (CASSANDRA-6682)
 * Failure detector correctly converts initial value to nanos (CASSANDRA-6658)
 * Add nodetool taketoken to relocate vnodes (CASSANDRA-4445)
 * Expose bulk loading progress over JMX (CASSANDRA-4757)
 * Correctly handle null with IF conditions and TTL (CASSANDRA-6623)
 * Account for range/row tombstones in tombstone drop
   time histogram (CASSANDRA-6522)
 * Stop CommitLogSegment.close() from calling sync() (CASSANDRA-6652)
 * Make commitlog failure handling configurable (CASSANDRA-6364)
 * Avoid overlaps in LCS (CASSANDRA-6688)
 * Improve support for paginating over composites (CASSANDRA-4851)
 * Fix count(*) queries in a mixed cluster (CASSANDRA-6707)
 * Improve repair tasks(snapshot, differencing) concurrency (CASSANDRA-6566)
 * Fix replaying pre-2.0 commit logs (CASSANDRA-6714)
 * Add static columns to CQL3 (CASSANDRA-6561)
 * Optimize single partition batch statements (CASSANDRA-6737)
 * Disallow post-query re-ordering when paging (CASSANDRA-6722)
 * Fix potential paging bug with deleted columns (CASSANDRA-6748)
 * Fix NPE on BulkLoader caused by losing StreamEvent (CASSANDRA-6636)
 * Fix truncating compression metadata (CASSANDRA-6791)
 * Add CMSClassUnloadingEnabled JVM option (CASSANDRA-6541)
 * Catch memtable flush exceptions during shutdown (CASSANDRA-6735)
 * Fix upgradesstables NPE for non-CF-based indexes (CASSANDRA-6645)
 * Fix UPDATE updating PRIMARY KEY columns implicitly (CASSANDRA-6782)
 * Fix IllegalArgumentException when updating from 1.2 with SuperColumns
   (CASSANDRA-6733)
 * FBUtilities.singleton() should use the CF comparator (CASSANDRA-6778)
 * Fix CQLSStableWriter.addRow(Map<String, Object>) (CASSANDRA-6526)
 * Fix HSHA server introducing corrupt data (CASSANDRA-6285)
 * Fix CAS conditions for COMPACT STORAGE tables (CASSANDRA-6813)
 * Starting threads in OutboundTcpConnectionPool constructor causes race conditions (CASSANDRA-7177)
 * Allow overriding cassandra-rackdc.properties file (CASSANDRA-7072)
 * Set JMX RMI port to 7199 (CASSANDRA-7087)
 * Use LOCAL_QUORUM for data reads at LOCAL_SERIAL (CASSANDRA-6939)
 * Log a warning for large batches (CASSANDRA-6487)
 * Put nodes in hibernate when join_ring is false (CASSANDRA-6961)
 * Avoid early loading of non-system keyspaces before compaction-leftovers 
   cleanup at startup (CASSANDRA-6913)
 * Restrict Windows to parallel repairs (CASSANDRA-6907)
 * (Hadoop) Allow manually specifying start/end tokens in CFIF (CASSANDRA-6436)
 * Fix NPE in MeteredFlusher (CASSANDRA-6820)
 * Fix race processing range scan responses (CASSANDRA-6820)
 * Allow deleting snapshots from dropped keyspaces (CASSANDRA-6821)
 * Add uuid() function (CASSANDRA-6473)
 * Omit tombstones from schema digests (CASSANDRA-6862)
 * Include correct consistencyLevel in LWT timeout (CASSANDRA-6884)
 * Lower chances for losing new SSTables during nodetool refresh and
   ColumnFamilyStore.loadNewSSTables (CASSANDRA-6514)
 * Add support for DELETE ... IF EXISTS to CQL3 (CASSANDRA-5708)
 * Update hadoop_cql3_word_count example (CASSANDRA-6793)
 * Fix handling of RejectedExecution in sync Thrift server (CASSANDRA-6788)
 * Log more information when exceeding tombstone_warn_threshold (CASSANDRA-6865)
 * Fix truncate to not abort due to unreachable fat clients (CASSANDRA-6864)
 * Fix schema concurrency exceptions (CASSANDRA-6841)
 * Fix leaking validator FH in StreamWriter (CASSANDRA-6832)
 * Fix saving triggers to schema (CASSANDRA-6789)
 * Fix trigger mutations when base mutation list is immutable (CASSANDRA-6790)
 * Fix accounting in FileCacheService to allow re-using RAR (CASSANDRA-6838)
 * Fix static counter columns (CASSANDRA-6827)
 * Restore expiring->deleted (cell) compaction optimization (CASSANDRA-6844)
 * Fix CompactionManager.needsCleanup (CASSANDRA-6845)
 * Correctly compare BooleanType values other than 0 and 1 (CASSANDRA-6779)
 * Read message id as string from earlier versions (CASSANDRA-6840)
 * Properly use the Paxos consistency for (non-protocol) batch (CASSANDRA-6837)
 * Add paranoid disk failure option (CASSANDRA-6646)
 * Improve PerRowSecondaryIndex performance (CASSANDRA-6876)
 * Extend triggers to support CAS updates (CASSANDRA-6882)
 * Static columns with IF NOT EXISTS don't always work as expected (CASSANDRA-6873)
 * Fix paging with SELECT DISTINCT (CASSANDRA-6857)
 * Fix UnsupportedOperationException on CAS timeout (CASSANDRA-6923)
 * Improve MeteredFlusher handling of MF-unaffected column families
   (CASSANDRA-6867)
 * Add CqlRecordReader using native pagination (CASSANDRA-6311)
 * Add QueryHandler interface (CASSANDRA-6659)
 * Track liveRatio per-memtable, not per-CF (CASSANDRA-6945)
 * Make sure upgradesstables keeps sstable level (CASSANDRA-6958)
 * Fix LIMIT with static columns (CASSANDRA-6956)
 * Fix clash with CQL column name in thrift validation (CASSANDRA-6892)
 * Fix error with super columns in mixed 1.2-2.0 clusters (CASSANDRA-6966)
 * Fix bad skip of sstables on slice query with composite start/finish (CASSANDRA-6825)
 * Fix unintended update with conditional statement (CASSANDRA-6893)
 * Fix map element access in IF (CASSANDRA-6914)
 * Avoid costly range calculations for range queries on system keyspaces
   (CASSANDRA-6906)
 * Fix SSTable not released if stream session fails (CASSANDRA-6818)
 * Avoid build failure due to ANTLR timeout (CASSANDRA-6991)
 * Queries on compact tables can return more rows that requested (CASSANDRA-7052)
 * USING TIMESTAMP for batches does not work (CASSANDRA-7053)
 * Fix performance regression from CASSANDRA-5614 (CASSANDRA-6949)
 * Ensure that batchlog and hint timeouts do not produce hints (CASSANDRA-7058)
 * Merge groupable mutations in TriggerExecutor#execute() (CASSANDRA-7047)
 * Plug holes in resource release when wiring up StreamSession (CASSANDRA-7073)
 * Re-add parameter columns to tracing session (CASSANDRA-6942)
 * Preserves CQL metadata when updating table from thrift (CASSANDRA-6831)
Merged from 1.2:
 * Fix nodetool display with vnodes (CASSANDRA-7082)
 * Add UNLOGGED, COUNTER options to BATCH documentation (CASSANDRA-6816)
 * add extra SSL cipher suites (CASSANDRA-6613)
 * fix nodetool getsstables for blob PK (CASSANDRA-6803)
 * Fix BatchlogManager#deleteBatch() use of millisecond timestamps
   (CASSANDRA-6822)
 * Continue assassinating even if the endpoint vanishes (CASSANDRA-6787)
 * Schedule schema pulls on change (CASSANDRA-6971)
 * Non-droppable verbs shouldn't be dropped from OTC (CASSANDRA-6980)
 * Shutdown batchlog executor in SS#drain() (CASSANDRA-7025)
 * Fix batchlog to account for CF truncation records (CASSANDRA-6999)
 * Fix CQLSH parsing of functions and BLOB literals (CASSANDRA-7018)
 * Properly load trustore in the native protocol (CASSANDRA-6847)
 * Always clean up references in SerializingCache (CASSANDRA-6994)
 * Don't shut MessagingService down when replacing a node (CASSANDRA-6476)
 * fix npe when doing -Dcassandra.fd_initial_value_ms (CASSANDRA-6751)


2.1.0-beta1
 * Add flush directory distinct from compaction directories (CASSANDRA-6357)
 * Require JNA by default (CASSANDRA-6575)
 * add listsnapshots command to nodetool (CASSANDRA-5742)
 * Introduce AtomicBTreeColumns (CASSANDRA-6271, 6692)
 * Multithreaded commitlog (CASSANDRA-3578)
 * allocate fixed index summary memory pool and resample cold index summaries 
   to use less memory (CASSANDRA-5519)
 * Removed multithreaded compaction (CASSANDRA-6142)
 * Parallelize fetching rows for low-cardinality indexes (CASSANDRA-1337)
 * change logging from log4j to logback (CASSANDRA-5883)
 * switch to LZ4 compression for internode communication (CASSANDRA-5887)
 * Stop using Thrift-generated Index* classes internally (CASSANDRA-5971)
 * Remove 1.2 network compatibility code (CASSANDRA-5960)
 * Remove leveled json manifest migration code (CASSANDRA-5996)
 * Remove CFDefinition (CASSANDRA-6253)
 * Use AtomicIntegerFieldUpdater in RefCountedMemory (CASSANDRA-6278)
 * User-defined types for CQL3 (CASSANDRA-5590)
 * Use of o.a.c.metrics in nodetool (CASSANDRA-5871, 6406)
 * Batch read from OTC's queue and cleanup (CASSANDRA-1632)
 * Secondary index support for collections (CASSANDRA-4511, 6383)
 * SSTable metadata(Stats.db) format change (CASSANDRA-6356)
 * Push composites support in the storage engine
   (CASSANDRA-5417, CASSANDRA-6520)
 * Add snapshot space used to cfstats (CASSANDRA-6231)
 * Add cardinality estimator for key count estimation (CASSANDRA-5906)
 * CF id is changed to be non-deterministic. Data dir/key cache are created
   uniquely for CF id (CASSANDRA-5202)
 * New counters implementation (CASSANDRA-6504)
 * Replace UnsortedColumns, EmptyColumns, TreeMapBackedSortedColumns with new
   ArrayBackedSortedColumns (CASSANDRA-6630, CASSANDRA-6662, CASSANDRA-6690)
 * Add option to use row cache with a given amount of rows (CASSANDRA-5357)
 * Avoid repairing already repaired data (CASSANDRA-5351)
 * Reject counter updates with USING TTL/TIMESTAMP (CASSANDRA-6649)
 * Replace index_interval with min/max_index_interval (CASSANDRA-6379)
 * Lift limitation that order by columns must be selected for IN queries (CASSANDRA-4911)


2.0.5
 * Reduce garbage generated by bloom filter lookups (CASSANDRA-6609)
 * Add ks.cf names to tombstone logging (CASSANDRA-6597)
 * Use LOCAL_QUORUM for LWT operations at LOCAL_SERIAL (CASSANDRA-6495)
 * Wait for gossip to settle before accepting client connections (CASSANDRA-4288)
 * Delete unfinished compaction incrementally (CASSANDRA-6086)
 * Allow specifying custom secondary index options in CQL3 (CASSANDRA-6480)
 * Improve replica pinning for cache efficiency in DES (CASSANDRA-6485)
 * Fix LOCAL_SERIAL from thrift (CASSANDRA-6584)
 * Don't special case received counts in CAS timeout exceptions (CASSANDRA-6595)
 * Add support for 2.1 global counter shards (CASSANDRA-6505)
 * Fix NPE when streaming connection is not yet established (CASSANDRA-6210)
 * Avoid rare duplicate read repair triggering (CASSANDRA-6606)
 * Fix paging discardFirst (CASSANDRA-6555)
 * Fix ArrayIndexOutOfBoundsException in 2ndary index query (CASSANDRA-6470)
 * Release sstables upon rebuilding 2i (CASSANDRA-6635)
 * Add AbstractCompactionStrategy.startup() method (CASSANDRA-6637)
 * SSTableScanner may skip rows during cleanup (CASSANDRA-6638)
 * sstables from stalled repair sessions can resurrect deleted data (CASSANDRA-6503)
 * Switch stress to use ITransportFactory (CASSANDRA-6641)
 * Fix IllegalArgumentException during prepare (CASSANDRA-6592)
 * Fix possible loss of 2ndary index entries during compaction (CASSANDRA-6517)
 * Fix direct Memory on architectures that do not support unaligned long access
   (CASSANDRA-6628)
 * Let scrub optionally skip broken counter partitions (CASSANDRA-5930)
Merged from 1.2:
 * fsync compression metadata (CASSANDRA-6531)
 * Validate CF existence on execution for prepared statement (CASSANDRA-6535)
 * Add ability to throttle batchlog replay (CASSANDRA-6550)
 * Fix executing LOCAL_QUORUM with SimpleStrategy (CASSANDRA-6545)
 * Avoid StackOverflow when using large IN queries (CASSANDRA-6567)
 * Nodetool upgradesstables includes secondary indexes (CASSANDRA-6598)
 * Paginate batchlog replay (CASSANDRA-6569)
 * skip blocking on streaming during drain (CASSANDRA-6603)
 * Improve error message when schema doesn't match loaded sstable (CASSANDRA-6262)
 * Add properties to adjust FD initial value and max interval (CASSANDRA-4375)
 * Fix preparing with batch and delete from collection (CASSANDRA-6607)
 * Fix ABSC reverse iterator's remove() method (CASSANDRA-6629)
 * Handle host ID conflicts properly (CASSANDRA-6615)
 * Move handling of migration event source to solve bootstrap race. (CASSANDRA-6648)
 * Make sure compaction throughput value doesn't overflow with int math (CASSANDRA-6647)


2.0.4
 * Allow removing snapshots of no-longer-existing CFs (CASSANDRA-6418)
 * add StorageService.stopDaemon() (CASSANDRA-4268)
 * add IRE for invalid CF supplied to get_count (CASSANDRA-5701)
 * add client encryption support to sstableloader (CASSANDRA-6378)
 * Fix accept() loop for SSL sockets post-shutdown (CASSANDRA-6468)
 * Fix size-tiered compaction in LCS L0 (CASSANDRA-6496)
 * Fix assertion failure in filterColdSSTables (CASSANDRA-6483)
 * Fix row tombstones in larger-than-memory compactions (CASSANDRA-6008)
 * Fix cleanup ClassCastException (CASSANDRA-6462)
 * Reduce gossip memory use by interning VersionedValue strings (CASSANDRA-6410)
 * Allow specifying datacenters to participate in a repair (CASSANDRA-6218)
 * Fix divide-by-zero in PCI (CASSANDRA-6403)
 * Fix setting last compacted key in the wrong level for LCS (CASSANDRA-6284)
 * Add millisecond precision formats to the timestamp parser (CASSANDRA-6395)
 * Expose a total memtable size metric for a CF (CASSANDRA-6391)
 * cqlsh: handle symlinks properly (CASSANDRA-6425)
 * Fix potential infinite loop when paging query with IN (CASSANDRA-6464)
 * Fix assertion error in AbstractQueryPager.discardFirst (CASSANDRA-6447)
 * Fix streaming older SSTable yields unnecessary tombstones (CASSANDRA-6527)
Merged from 1.2:
 * Improved error message on bad properties in DDL queries (CASSANDRA-6453)
 * Randomize batchlog candidates selection (CASSANDRA-6481)
 * Fix thundering herd on endpoint cache invalidation (CASSANDRA-6345, 6485)
 * Improve batchlog write performance with vnodes (CASSANDRA-6488)
 * cqlsh: quote single quotes in strings inside collections (CASSANDRA-6172)
 * Improve gossip performance for typical messages (CASSANDRA-6409)
 * Throw IRE if a prepared statement has more markers than supported 
   (CASSANDRA-5598)
 * Expose Thread metrics for the native protocol server (CASSANDRA-6234)
 * Change snapshot response message verb to INTERNAL to avoid dropping it 
   (CASSANDRA-6415)
 * Warn when collection read has > 65K elements (CASSANDRA-5428)
 * Fix cache persistence when both row and key cache are enabled 
   (CASSANDRA-6413)
 * (Hadoop) add describe_local_ring (CASSANDRA-6268)
 * Fix handling of concurrent directory creation failure (CASSANDRA-6459)
 * Allow executing CREATE statements multiple times (CASSANDRA-6471)
 * Don't send confusing info with timeouts (CASSANDRA-6491)
 * Don't resubmit counter mutation runnables internally (CASSANDRA-6427)
 * Don't drop local mutations without a hint (CASSANDRA-6510)
 * Don't allow null max_hint_window_in_ms (CASSANDRA-6419)
 * Validate SliceRange start and finish lengths (CASSANDRA-6521)


2.0.3
 * Fix FD leak on slice read path (CASSANDRA-6275)
 * Cancel read meter task when closing SSTR (CASSANDRA-6358)
 * free off-heap IndexSummary during bulk (CASSANDRA-6359)
 * Recover from IOException in accept() thread (CASSANDRA-6349)
 * Improve Gossip tolerance of abnormally slow tasks (CASSANDRA-6338)
 * Fix trying to hint timed out counter writes (CASSANDRA-6322)
 * Allow restoring specific columnfamilies from archived CL (CASSANDRA-4809)
 * Avoid flushing compaction_history after each operation (CASSANDRA-6287)
 * Fix repair assertion error when tombstones expire (CASSANDRA-6277)
 * Skip loading corrupt key cache (CASSANDRA-6260)
 * Fixes for compacting larger-than-memory rows (CASSANDRA-6274)
 * Compact hottest sstables first and optionally omit coldest from
   compaction entirely (CASSANDRA-6109)
 * Fix modifying column_metadata from thrift (CASSANDRA-6182)
 * cqlsh: fix LIST USERS output (CASSANDRA-6242)
 * Add IRequestSink interface (CASSANDRA-6248)
 * Update memtable size while flushing (CASSANDRA-6249)
 * Provide hooks around CQL2/CQL3 statement execution (CASSANDRA-6252)
 * Require Permission.SELECT for CAS updates (CASSANDRA-6247)
 * New CQL-aware SSTableWriter (CASSANDRA-5894)
 * Reject CAS operation when the protocol v1 is used (CASSANDRA-6270)
 * Correctly throw error when frame too large (CASSANDRA-5981)
 * Fix serialization bug in PagedRange with 2ndary indexes (CASSANDRA-6299)
 * Fix CQL3 table validation in Thrift (CASSANDRA-6140)
 * Fix bug missing results with IN clauses (CASSANDRA-6327)
 * Fix paging with reversed slices (CASSANDRA-6343)
 * Set minTimestamp correctly to be able to drop expired sstables (CASSANDRA-6337)
 * Support NaN and Infinity as float literals (CASSANDRA-6003)
 * Remove RF from nodetool ring output (CASSANDRA-6289)
 * Fix attempting to flush empty rows (CASSANDRA-6374)
 * Fix potential out of bounds exception when paging (CASSANDRA-6333)
Merged from 1.2:
 * Optimize FD phi calculation (CASSANDRA-6386)
 * Improve initial FD phi estimate when starting up (CASSANDRA-6385)
 * Don't list CQL3 table in CLI describe even if named explicitely 
   (CASSANDRA-5750)
 * Invalidate row cache when dropping CF (CASSANDRA-6351)
 * add non-jamm path for cached statements (CASSANDRA-6293)
 * add windows bat files for shell commands (CASSANDRA-6145)
 * Require logging in for Thrift CQL2/3 statement preparation (CASSANDRA-6254)
 * restrict max_num_tokens to 1536 (CASSANDRA-6267)
 * Nodetool gets default JMX port from cassandra-env.sh (CASSANDRA-6273)
 * make calculatePendingRanges asynchronous (CASSANDRA-6244)
 * Remove blocking flushes in gossip thread (CASSANDRA-6297)
 * Fix potential socket leak in connectionpool creation (CASSANDRA-6308)
 * Allow LOCAL_ONE/LOCAL_QUORUM to work with SimpleStrategy (CASSANDRA-6238)
 * cqlsh: handle 'null' as session duration (CASSANDRA-6317)
 * Fix json2sstable handling of range tombstones (CASSANDRA-6316)
 * Fix missing one row in reverse query (CASSANDRA-6330)
 * Fix reading expired row value from row cache (CASSANDRA-6325)
 * Fix AssertionError when doing set element deletion (CASSANDRA-6341)
 * Make CL code for the native protocol match the one in C* 2.0
   (CASSANDRA-6347)
 * Disallow altering CQL3 table from thrift (CASSANDRA-6370)
 * Fix size computation of prepared statement (CASSANDRA-6369)


2.0.2
 * Update FailureDetector to use nanontime (CASSANDRA-4925)
 * Fix FileCacheService regressions (CASSANDRA-6149)
 * Never return WriteTimeout for CL.ANY (CASSANDRA-6132)
 * Fix race conditions in bulk loader (CASSANDRA-6129)
 * Add configurable metrics reporting (CASSANDRA-4430)
 * drop queries exceeding a configurable number of tombstones (CASSANDRA-6117)
 * Track and persist sstable read activity (CASSANDRA-5515)
 * Fixes for speculative retry (CASSANDRA-5932, CASSANDRA-6194)
 * Improve memory usage of metadata min/max column names (CASSANDRA-6077)
 * Fix thrift validation refusing row markers on CQL3 tables (CASSANDRA-6081)
 * Fix insertion of collections with CAS (CASSANDRA-6069)
 * Correctly send metadata on SELECT COUNT (CASSANDRA-6080)
 * Track clients' remote addresses in ClientState (CASSANDRA-6070)
 * Create snapshot dir if it does not exist when migrating
   leveled manifest (CASSANDRA-6093)
 * make sequential nodetool repair the default (CASSANDRA-5950)
 * Add more hooks for compaction strategy implementations (CASSANDRA-6111)
 * Fix potential NPE on composite 2ndary indexes (CASSANDRA-6098)
 * Delete can potentially be skipped in batch (CASSANDRA-6115)
 * Allow alter keyspace on system_traces (CASSANDRA-6016)
 * Disallow empty column names in cql (CASSANDRA-6136)
 * Use Java7 file-handling APIs and fix file moving on Windows (CASSANDRA-5383)
 * Save compaction history to system keyspace (CASSANDRA-5078)
 * Fix NPE if StorageService.getOperationMode() is executed before full startup (CASSANDRA-6166)
 * CQL3: support pre-epoch longs for TimestampType (CASSANDRA-6212)
 * Add reloadtriggers command to nodetool (CASSANDRA-4949)
 * cqlsh: ignore empty 'value alias' in DESCRIBE (CASSANDRA-6139)
 * Fix sstable loader (CASSANDRA-6205)
 * Reject bootstrapping if the node already exists in gossip (CASSANDRA-5571)
 * Fix NPE while loading paxos state (CASSANDRA-6211)
 * cqlsh: add SHOW SESSION <tracing-session> command (CASSANDRA-6228)
Merged from 1.2:
 * (Hadoop) Require CFRR batchSize to be at least 2 (CASSANDRA-6114)
 * Add a warning for small LCS sstable size (CASSANDRA-6191)
 * Add ability to list specific KS/CF combinations in nodetool cfstats (CASSANDRA-4191)
 * Mark CF clean if a mutation raced the drop and got it marked dirty (CASSANDRA-5946)
 * Add a LOCAL_ONE consistency level (CASSANDRA-6202)
 * Limit CQL prepared statement cache by size instead of count (CASSANDRA-6107)
 * Tracing should log write failure rather than raw exceptions (CASSANDRA-6133)
 * lock access to TM.endpointToHostIdMap (CASSANDRA-6103)
 * Allow estimated memtable size to exceed slab allocator size (CASSANDRA-6078)
 * Start MeteredFlusher earlier to prevent OOM during CL replay (CASSANDRA-6087)
 * Avoid sending Truncate command to fat clients (CASSANDRA-6088)
 * Allow where clause conditions to be in parenthesis (CASSANDRA-6037)
 * Do not open non-ssl storage port if encryption option is all (CASSANDRA-3916)
 * Move batchlog replay to its own executor (CASSANDRA-6079)
 * Add tombstone debug threshold and histogram (CASSANDRA-6042, 6057)
 * Enable tcp keepalive on incoming connections (CASSANDRA-4053)
 * Fix fat client schema pull NPE (CASSANDRA-6089)
 * Fix memtable flushing for indexed tables (CASSANDRA-6112)
 * Fix skipping columns with multiple slices (CASSANDRA-6119)
 * Expose connected thrift + native client counts (CASSANDRA-5084)
 * Optimize auth setup (CASSANDRA-6122)
 * Trace index selection (CASSANDRA-6001)
 * Update sstablesPerReadHistogram to use biased sampling (CASSANDRA-6164)
 * Log UnknownColumnfamilyException when closing socket (CASSANDRA-5725)
 * Properly error out on CREATE INDEX for counters table (CASSANDRA-6160)
 * Handle JMX notification failure for repair (CASSANDRA-6097)
 * (Hadoop) Fetch no more than 128 splits in parallel (CASSANDRA-6169)
 * stress: add username/password authentication support (CASSANDRA-6068)
 * Fix indexed queries with row cache enabled on parent table (CASSANDRA-5732)
 * Fix compaction race during columnfamily drop (CASSANDRA-5957)
 * Fix validation of empty column names for compact tables (CASSANDRA-6152)
 * Skip replaying mutations that pass CRC but fail to deserialize (CASSANDRA-6183)
 * Rework token replacement to use replace_address (CASSANDRA-5916)
 * Fix altering column types (CASSANDRA-6185)
 * cqlsh: fix CREATE/ALTER WITH completion (CASSANDRA-6196)
 * add windows bat files for shell commands (CASSANDRA-6145)
 * Fix potential stack overflow during range tombstones insertion (CASSANDRA-6181)
 * (Hadoop) Make LOCAL_ONE the default consistency level (CASSANDRA-6214)


2.0.1
 * Fix bug that could allow reading deleted data temporarily (CASSANDRA-6025)
 * Improve memory use defaults (CASSANDRA-6059)
 * Make ThriftServer more easlly extensible (CASSANDRA-6058)
 * Remove Hadoop dependency from ITransportFactory (CASSANDRA-6062)
 * add file_cache_size_in_mb setting (CASSANDRA-5661)
 * Improve error message when yaml contains invalid properties (CASSANDRA-5958)
 * Improve leveled compaction's ability to find non-overlapping L0 compactions
   to work on concurrently (CASSANDRA-5921)
 * Notify indexer of columns shadowed by range tombstones (CASSANDRA-5614)
 * Log Merkle tree stats (CASSANDRA-2698)
 * Switch from crc32 to adler32 for compressed sstable checksums (CASSANDRA-5862)
 * Improve offheap memcpy performance (CASSANDRA-5884)
 * Use a range aware scanner for cleanup (CASSANDRA-2524)
 * Cleanup doesn't need to inspect sstables that contain only local data
   (CASSANDRA-5722)
 * Add ability for CQL3 to list partition keys (CASSANDRA-4536)
 * Improve native protocol serialization (CASSANDRA-5664)
 * Upgrade Thrift to 0.9.1 (CASSANDRA-5923)
 * Require superuser status for adding triggers (CASSANDRA-5963)
 * Make standalone scrubber handle old and new style leveled manifest
   (CASSANDRA-6005)
 * Fix paxos bugs (CASSANDRA-6012, 6013, 6023)
 * Fix paged ranges with multiple replicas (CASSANDRA-6004)
 * Fix potential AssertionError during tracing (CASSANDRA-6041)
 * Fix NPE in sstablesplit (CASSANDRA-6027)
 * Migrate pre-2.0 key/value/column aliases to system.schema_columns
   (CASSANDRA-6009)
 * Paging filter empty rows too agressively (CASSANDRA-6040)
 * Support variadic parameters for IN clauses (CASSANDRA-4210)
 * cqlsh: return the result of CAS writes (CASSANDRA-5796)
 * Fix validation of IN clauses with 2ndary indexes (CASSANDRA-6050)
 * Support named bind variables in CQL (CASSANDRA-6033)
Merged from 1.2:
 * Allow cache-keys-to-save to be set at runtime (CASSANDRA-5980)
 * Avoid second-guessing out-of-space state (CASSANDRA-5605)
 * Tuning knobs for dealing with large blobs and many CFs (CASSANDRA-5982)
 * (Hadoop) Fix CQLRW for thrift tables (CASSANDRA-6002)
 * Fix possible divide-by-zero in HHOM (CASSANDRA-5990)
 * Allow local batchlog writes for CL.ANY (CASSANDRA-5967)
 * Upgrade metrics-core to version 2.2.0 (CASSANDRA-5947)
 * Fix CqlRecordWriter with composite keys (CASSANDRA-5949)
 * Add snitch, schema version, cluster, partitioner to JMX (CASSANDRA-5881)
 * Allow disabling SlabAllocator (CASSANDRA-5935)
 * Make user-defined compaction JMX blocking (CASSANDRA-4952)
 * Fix streaming does not transfer wrapped range (CASSANDRA-5948)
 * Fix loading index summary containing empty key (CASSANDRA-5965)
 * Correctly handle limits in CompositesSearcher (CASSANDRA-5975)
 * Pig: handle CQL collections (CASSANDRA-5867)
 * Pass the updated cf to the PRSI index() method (CASSANDRA-5999)
 * Allow empty CQL3 batches (as no-op) (CASSANDRA-5994)
 * Support null in CQL3 functions (CASSANDRA-5910)
 * Replace the deprecated MapMaker with CacheLoader (CASSANDRA-6007)
 * Add SSTableDeletingNotification to DataTracker (CASSANDRA-6010)
 * Fix snapshots in use get deleted during snapshot repair (CASSANDRA-6011)
 * Move hints and exception count to o.a.c.metrics (CASSANDRA-6017)
 * Fix memory leak in snapshot repair (CASSANDRA-6047)
 * Fix sstable2sjon for CQL3 tables (CASSANDRA-5852)


2.0.0
 * Fix thrift validation when inserting into CQL3 tables (CASSANDRA-5138)
 * Fix periodic memtable flushing behavior with clean memtables (CASSANDRA-5931)
 * Fix dateOf() function for pre-2.0 timestamp columns (CASSANDRA-5928)
 * Fix SSTable unintentionally loads BF when opened for batch (CASSANDRA-5938)
 * Add stream session progress to JMX (CASSANDRA-4757)
 * Fix NPE during CAS operation (CASSANDRA-5925)
Merged from 1.2:
 * Fix getBloomFilterDiskSpaceUsed for AlwaysPresentFilter (CASSANDRA-5900)
 * Don't announce schema version until we've loaded the changes locally
   (CASSANDRA-5904)
 * Fix to support off heap bloom filters size greater than 2 GB (CASSANDRA-5903)
 * Properly handle parsing huge map and set literals (CASSANDRA-5893)


2.0.0-rc2
 * enable vnodes by default (CASSANDRA-5869)
 * fix CAS contention timeout (CASSANDRA-5830)
 * fix HsHa to respect max frame size (CASSANDRA-4573)
 * Fix (some) 2i on composite components omissions (CASSANDRA-5851)
 * cqlsh: add DESCRIBE FULL SCHEMA variant (CASSANDRA-5880)
Merged from 1.2:
 * Correctly validate sparse composite cells in scrub (CASSANDRA-5855)
 * Add KeyCacheHitRate metric to CF metrics (CASSANDRA-5868)
 * cqlsh: add support for multiline comments (CASSANDRA-5798)
 * Handle CQL3 SELECT duplicate IN restrictions on clustering columns
   (CASSANDRA-5856)


2.0.0-rc1
 * improve DecimalSerializer performance (CASSANDRA-5837)
 * fix potential spurious wakeup in AsyncOneResponse (CASSANDRA-5690)
 * fix schema-related trigger issues (CASSANDRA-5774)
 * Better validation when accessing CQL3 table from thrift (CASSANDRA-5138)
 * Fix assertion error during repair (CASSANDRA-5801)
 * Fix range tombstone bug (CASSANDRA-5805)
 * DC-local CAS (CASSANDRA-5797)
 * Add a native_protocol_version column to the system.local table (CASSANRDA-5819)
 * Use index_interval from cassandra.yaml when upgraded (CASSANDRA-5822)
 * Fix buffer underflow on socket close (CASSANDRA-5792)
Merged from 1.2:
 * Fix reading DeletionTime from 1.1-format sstables (CASSANDRA-5814)
 * cqlsh: add collections support to COPY (CASSANDRA-5698)
 * retry important messages for any IOException (CASSANDRA-5804)
 * Allow empty IN relations in SELECT/UPDATE/DELETE statements (CASSANDRA-5626)
 * cqlsh: fix crashing on Windows due to libedit detection (CASSANDRA-5812)
 * fix bulk-loading compressed sstables (CASSANDRA-5820)
 * (Hadoop) fix quoting in CqlPagingRecordReader and CqlRecordWriter 
   (CASSANDRA-5824)
 * update default LCS sstable size to 160MB (CASSANDRA-5727)
 * Allow compacting 2Is via nodetool (CASSANDRA-5670)
 * Hex-encode non-String keys in OPP (CASSANDRA-5793)
 * nodetool history logging (CASSANDRA-5823)
 * (Hadoop) fix support for Thrift tables in CqlPagingRecordReader 
   (CASSANDRA-5752)
 * add "all time blocked" to StatusLogger output (CASSANDRA-5825)
 * Future-proof inter-major-version schema migrations (CASSANDRA-5845)
 * (Hadoop) add CqlPagingRecordReader support for ReversedType in Thrift table
   (CASSANDRA-5718)
 * Add -no-snapshot option to scrub (CASSANDRA-5891)
 * Fix to support off heap bloom filters size greater than 2 GB (CASSANDRA-5903)
 * Properly handle parsing huge map and set literals (CASSANDRA-5893)
 * Fix LCS L0 compaction may overlap in L1 (CASSANDRA-5907)
 * New sstablesplit tool to split large sstables offline (CASSANDRA-4766)
 * Fix potential deadlock in native protocol server (CASSANDRA-5926)
 * Disallow incompatible type change in CQL3 (CASSANDRA-5882)
Merged from 1.1:
 * Correctly validate sparse composite cells in scrub (CASSANDRA-5855)


2.0.0-beta2
 * Replace countPendingHints with Hints Created metric (CASSANDRA-5746)
 * Allow nodetool with no args, and with help to run without a server (CASSANDRA-5734)
 * Cleanup AbstractType/TypeSerializer classes (CASSANDRA-5744)
 * Remove unimplemented cli option schema-mwt (CASSANDRA-5754)
 * Support range tombstones in thrift (CASSANDRA-5435)
 * Normalize table-manipulating CQL3 statements' class names (CASSANDRA-5759)
 * cqlsh: add missing table options to DESCRIBE output (CASSANDRA-5749)
 * Fix assertion error during repair (CASSANDRA-5757)
 * Fix bulkloader (CASSANDRA-5542)
 * Add LZ4 compression to the native protocol (CASSANDRA-5765)
 * Fix bugs in the native protocol v2 (CASSANDRA-5770)
 * CAS on 'primary key only' table (CASSANDRA-5715)
 * Support streaming SSTables of old versions (CASSANDRA-5772)
 * Always respect protocol version in native protocol (CASSANDRA-5778)
 * Fix ConcurrentModificationException during streaming (CASSANDRA-5782)
 * Update deletion timestamp in Commit#updatesWithPaxosTime (CASSANDRA-5787)
 * Thrift cas() method crashes if input columns are not sorted (CASSANDRA-5786)
 * Order columns names correctly when querying for CAS (CASSANDRA-5788)
 * Fix streaming retry (CASSANDRA-5775)
Merged from 1.2:
 * if no seeds can be a reached a node won't start in a ring by itself (CASSANDRA-5768)
 * add cassandra.unsafesystem property (CASSANDRA-5704)
 * (Hadoop) quote identifiers in CqlPagingRecordReader (CASSANDRA-5763)
 * Add replace_node functionality for vnodes (CASSANDRA-5337)
 * Add timeout events to query traces (CASSANDRA-5520)
 * Fix serialization of the LEFT gossip value (CASSANDRA-5696)
 * Pig: support for cql3 tables (CASSANDRA-5234)
 * Fix skipping range tombstones with reverse queries (CASSANDRA-5712)
 * Expire entries out of ThriftSessionManager (CASSANDRA-5719)
 * Don't keep ancestor information in memory (CASSANDRA-5342)
 * Expose native protocol server status in nodetool info (CASSANDRA-5735)
 * Fix pathetic performance of range tombstones (CASSANDRA-5677)
 * Fix querying with an empty (impossible) range (CASSANDRA-5573)
 * cqlsh: handle CUSTOM 2i in DESCRIBE output (CASSANDRA-5760)
 * Fix minor bug in Range.intersects(Bound) (CASSANDRA-5771)
 * cqlsh: handle disabled compression in DESCRIBE output (CASSANDRA-5766)
 * Ensure all UP events are notified on the native protocol (CASSANDRA-5769)
 * Fix formatting of sstable2json with multiple -k arguments (CASSANDRA-5781)
 * Don't rely on row marker for queries in general to hide lost markers
   after TTL expires (CASSANDRA-5762)
 * Sort nodetool help output (CASSANDRA-5776)
 * Fix column expiring during 2 phases compaction (CASSANDRA-5799)
 * now() is being rejected in INSERTs when inside collections (CASSANDRA-5795)


2.0.0-beta1
 * Add support for indexing clustered columns (CASSANDRA-5125)
 * Removed on-heap row cache (CASSANDRA-5348)
 * use nanotime consistently for node-local timeouts (CASSANDRA-5581)
 * Avoid unnecessary second pass on name-based queries (CASSANDRA-5577)
 * Experimental triggers (CASSANDRA-1311)
 * JEMalloc support for off-heap allocation (CASSANDRA-3997)
 * Single-pass compaction (CASSANDRA-4180)
 * Removed token range bisection (CASSANDRA-5518)
 * Removed compatibility with pre-1.2.5 sstables and network messages
   (CASSANDRA-5511)
 * removed PBSPredictor (CASSANDRA-5455)
 * CAS support (CASSANDRA-5062, 5441, 5442, 5443, 5619, 5667)
 * Leveled compaction performs size-tiered compactions in L0 
   (CASSANDRA-5371, 5439)
 * Add yaml network topology snitch for mixed ec2/other envs (CASSANDRA-5339)
 * Log when a node is down longer than the hint window (CASSANDRA-4554)
 * Optimize tombstone creation for ExpiringColumns (CASSANDRA-4917)
 * Improve LeveledScanner work estimation (CASSANDRA-5250, 5407)
 * Replace compaction lock with runWithCompactionsDisabled (CASSANDRA-3430)
 * Change Message IDs to ints (CASSANDRA-5307)
 * Move sstable level information into the Stats component, removing the
   need for a separate Manifest file (CASSANDRA-4872)
 * avoid serializing to byte[] on commitlog append (CASSANDRA-5199)
 * make index_interval configurable per columnfamily (CASSANDRA-3961, CASSANDRA-5650)
 * add default_time_to_live (CASSANDRA-3974)
 * add memtable_flush_period_in_ms (CASSANDRA-4237)
 * replace supercolumns internally by composites (CASSANDRA-3237, 5123)
 * upgrade thrift to 0.9.0 (CASSANDRA-3719)
 * drop unnecessary keyspace parameter from user-defined compaction API 
   (CASSANDRA-5139)
 * more robust solution to incomplete compactions + counters (CASSANDRA-5151)
 * Change order of directory searching for c*.in.sh (CASSANDRA-3983)
 * Add tool to reset SSTable compaction level for LCS (CASSANDRA-5271)
 * Allow custom configuration loader (CASSANDRA-5045)
 * Remove memory emergency pressure valve logic (CASSANDRA-3534)
 * Reduce request latency with eager retry (CASSANDRA-4705)
 * cqlsh: Remove ASSUME command (CASSANDRA-5331)
 * Rebuild BF when loading sstables if bloom_filter_fp_chance
   has changed since compaction (CASSANDRA-5015)
 * remove row-level bloom filters (CASSANDRA-4885)
 * Change Kernel Page Cache skipping into row preheating (disabled by default)
   (CASSANDRA-4937)
 * Improve repair by deciding on a gcBefore before sending
   out TreeRequests (CASSANDRA-4932)
 * Add an official way to disable compactions (CASSANDRA-5074)
 * Reenable ALTER TABLE DROP with new semantics (CASSANDRA-3919)
 * Add binary protocol versioning (CASSANDRA-5436)
 * Swap THshaServer for TThreadedSelectorServer (CASSANDRA-5530)
 * Add alias support to SELECT statement (CASSANDRA-5075)
 * Don't create empty RowMutations in CommitLogReplayer (CASSANDRA-5541)
 * Use range tombstones when dropping cfs/columns from schema (CASSANDRA-5579)
 * cqlsh: drop CQL2/CQL3-beta support (CASSANDRA-5585)
 * Track max/min column names in sstables to be able to optimize slice
   queries (CASSANDRA-5514, CASSANDRA-5595, CASSANDRA-5600)
 * Binary protocol: allow batching already prepared statements (CASSANDRA-4693)
 * Allow preparing timestamp, ttl and limit in CQL3 queries (CASSANDRA-4450)
 * Support native link w/o JNA in Java7 (CASSANDRA-3734)
 * Use SASL authentication in binary protocol v2 (CASSANDRA-5545)
 * Replace Thrift HsHa with LMAX Disruptor based implementation (CASSANDRA-5582)
 * cqlsh: Add row count to SELECT output (CASSANDRA-5636)
 * Include a timestamp with all read commands to determine column expiration
   (CASSANDRA-5149)
 * Streaming 2.0 (CASSANDRA-5286, 5699)
 * Conditional create/drop ks/table/index statements in CQL3 (CASSANDRA-2737)
 * more pre-table creation property validation (CASSANDRA-5693)
 * Redesign repair messages (CASSANDRA-5426)
 * Fix ALTER RENAME post-5125 (CASSANDRA-5702)
 * Disallow renaming a 2ndary indexed column (CASSANDRA-5705)
 * Rename Table to Keyspace (CASSANDRA-5613)
 * Ensure changing column_index_size_in_kb on different nodes don't corrupt the
   sstable (CASSANDRA-5454)
 * Move resultset type information into prepare, not execute (CASSANDRA-5649)
 * Auto paging in binary protocol (CASSANDRA-4415, 5714)
 * Don't tie client side use of AbstractType to JDBC (CASSANDRA-4495)
 * Adds new TimestampType to replace DateType (CASSANDRA-5723, CASSANDRA-5729)
Merged from 1.2:
 * make starting native protocol server idempotent (CASSANDRA-5728)
 * Fix loading key cache when a saved entry is no longer valid (CASSANDRA-5706)
 * Fix serialization of the LEFT gossip value (CASSANDRA-5696)
 * cqlsh: Don't show 'null' in place of empty values (CASSANDRA-5675)
 * Race condition in detecting version on a mixed 1.1/1.2 cluster
   (CASSANDRA-5692)
 * Fix skipping range tombstones with reverse queries (CASSANDRA-5712)
 * Expire entries out of ThriftSessionManager (CASSANRDA-5719)
 * Don't keep ancestor information in memory (CASSANDRA-5342)
 * cqlsh: fix handling of semicolons inside BATCH queries (CASSANDRA-5697)


1.2.6
 * Fix tracing when operation completes before all responses arrive 
   (CASSANDRA-5668)
 * Fix cross-DC mutation forwarding (CASSANDRA-5632)
 * Reduce SSTableLoader memory usage (CASSANDRA-5555)
 * Scale hinted_handoff_throttle_in_kb to cluster size (CASSANDRA-5272)
 * (Hadoop) Add CQL3 input/output formats (CASSANDRA-4421, 5622)
 * (Hadoop) Fix InputKeyRange in CFIF (CASSANDRA-5536)
 * Fix dealing with ridiculously large max sstable sizes in LCS (CASSANDRA-5589)
 * Ignore pre-truncate hints (CASSANDRA-4655)
 * Move System.exit on OOM into a separate thread (CASSANDRA-5273)
 * Write row markers when serializing schema (CASSANDRA-5572)
 * Check only SSTables for the requested range when streaming (CASSANDRA-5569)
 * Improve batchlog replay behavior and hint ttl handling (CASSANDRA-5314)
 * Exclude localTimestamp from validation for tombstones (CASSANDRA-5398)
 * cqlsh: add custom prompt support (CASSANDRA-5539)
 * Reuse prepared statements in hot auth queries (CASSANDRA-5594)
 * cqlsh: add vertical output option (see EXPAND) (CASSANDRA-5597)
 * Add a rate limit option to stress (CASSANDRA-5004)
 * have BulkLoader ignore snapshots directories (CASSANDRA-5587) 
 * fix SnitchProperties logging context (CASSANDRA-5602)
 * Expose whether jna is enabled and memory is locked via JMX (CASSANDRA-5508)
 * cqlsh: fix COPY FROM with ReversedType (CASSANDRA-5610)
 * Allow creating CUSTOM indexes on collections (CASSANDRA-5615)
 * Evaluate now() function at execution time (CASSANDRA-5616)
 * Expose detailed read repair metrics (CASSANDRA-5618)
 * Correct blob literal + ReversedType parsing (CASSANDRA-5629)
 * Allow GPFS to prefer the internal IP like EC2MRS (CASSANDRA-5630)
 * fix help text for -tspw cassandra-cli (CASSANDRA-5643)
 * don't throw away initial causes exceptions for internode encryption issues 
   (CASSANDRA-5644)
 * Fix message spelling errors for cql select statements (CASSANDRA-5647)
 * Suppress custom exceptions thru jmx (CASSANDRA-5652)
 * Update CREATE CUSTOM INDEX syntax (CASSANDRA-5639)
 * Fix PermissionDetails.equals() method (CASSANDRA-5655)
 * Never allow partition key ranges in CQL3 without token() (CASSANDRA-5666)
 * Gossiper incorrectly drops AppState for an upgrading node (CASSANDRA-5660)
 * Connection thrashing during multi-region ec2 during upgrade, due to 
   messaging version (CASSANDRA-5669)
 * Avoid over reconnecting in EC2MRS (CASSANDRA-5678)
 * Fix ReadResponseSerializer.serializedSize() for digest reads (CASSANDRA-5476)
 * allow sstable2json on 2i CFs (CASSANDRA-5694)
Merged from 1.1:
 * Remove buggy thrift max message length option (CASSANDRA-5529)
 * Fix NPE in Pig's widerow mode (CASSANDRA-5488)
 * Add split size parameter to Pig and disable split combination (CASSANDRA-5544)


1.2.5
 * make BytesToken.toString only return hex bytes (CASSANDRA-5566)
 * Ensure that submitBackground enqueues at least one task (CASSANDRA-5554)
 * fix 2i updates with identical values and timestamps (CASSANDRA-5540)
 * fix compaction throttling bursty-ness (CASSANDRA-4316)
 * reduce memory consumption of IndexSummary (CASSANDRA-5506)
 * remove per-row column name bloom filters (CASSANDRA-5492)
 * Include fatal errors in trace events (CASSANDRA-5447)
 * Ensure that PerRowSecondaryIndex is notified of row-level deletes
   (CASSANDRA-5445)
 * Allow empty blob literals in CQL3 (CASSANDRA-5452)
 * Fix streaming RangeTombstones at column index boundary (CASSANDRA-5418)
 * Fix preparing statements when current keyspace is not set (CASSANDRA-5468)
 * Fix SemanticVersion.isSupportedBy minor/patch handling (CASSANDRA-5496)
 * Don't provide oldCfId for post-1.1 system cfs (CASSANDRA-5490)
 * Fix primary range ignores replication strategy (CASSANDRA-5424)
 * Fix shutdown of binary protocol server (CASSANDRA-5507)
 * Fix repair -snapshot not working (CASSANDRA-5512)
 * Set isRunning flag later in binary protocol server (CASSANDRA-5467)
 * Fix use of CQL3 functions with descending clustering order (CASSANDRA-5472)
 * Disallow renaming columns one at a time for thrift table in CQL3
   (CASSANDRA-5531)
 * cqlsh: add CLUSTERING ORDER BY support to DESCRIBE (CASSANDRA-5528)
 * Add custom secondary index support to CQL3 (CASSANDRA-5484)
 * Fix repair hanging silently on unexpected error (CASSANDRA-5229)
 * Fix Ec2Snitch regression introduced by CASSANDRA-5171 (CASSANDRA-5432)
 * Add nodetool enablebackup/disablebackup (CASSANDRA-5556)
 * cqlsh: fix DESCRIBE after case insensitive USE (CASSANDRA-5567)
Merged from 1.1
 * Add retry mechanism to OTC for non-droppable_verbs (CASSANDRA-5393)
 * Use allocator information to improve memtable memory usage estimate
   (CASSANDRA-5497)
 * Fix trying to load deleted row into row cache on startup (CASSANDRA-4463)
 * fsync leveled manifest to avoid corruption (CASSANDRA-5535)
 * Fix Bound intersection computation (CASSANDRA-5551)
 * sstablescrub now respects max memory size in cassandra.in.sh (CASSANDRA-5562)


1.2.4
 * Ensure that PerRowSecondaryIndex updates see the most recent values
   (CASSANDRA-5397)
 * avoid duplicate index entries ind PrecompactedRow and 
   ParallelCompactionIterable (CASSANDRA-5395)
 * remove the index entry on oldColumn when new column is a tombstone 
   (CASSANDRA-5395)
 * Change default stream throughput from 400 to 200 mbps (CASSANDRA-5036)
 * Gossiper logs DOWN for symmetry with UP (CASSANDRA-5187)
 * Fix mixing prepared statements between keyspaces (CASSANDRA-5352)
 * Fix consistency level during bootstrap - strike 3 (CASSANDRA-5354)
 * Fix transposed arguments in AlreadyExistsException (CASSANDRA-5362)
 * Improve asynchronous hint delivery (CASSANDRA-5179)
 * Fix Guava dependency version (12.0 -> 13.0.1) for Maven (CASSANDRA-5364)
 * Validate that provided CQL3 collection value are < 64K (CASSANDRA-5355)
 * Make upgradeSSTable skip current version sstables by default (CASSANDRA-5366)
 * Optimize min/max timestamp collection (CASSANDRA-5373)
 * Invalid streamId in cql binary protocol when using invalid CL 
   (CASSANDRA-5164)
 * Fix validation for IN where clauses with collections (CASSANDRA-5376)
 * Copy resultSet on count query to avoid ConcurrentModificationException 
   (CASSANDRA-5382)
 * Correctly typecheck in CQL3 even with ReversedType (CASSANDRA-5386)
 * Fix streaming compressed files when using encryption (CASSANDRA-5391)
 * cassandra-all 1.2.0 pom missing netty dependency (CASSANDRA-5392)
 * Fix writetime/ttl functions on null values (CASSANDRA-5341)
 * Fix NPE during cql3 select with token() (CASSANDRA-5404)
 * IndexHelper.skipBloomFilters won't skip non-SHA filters (CASSANDRA-5385)
 * cqlsh: Print maps ordered by key, sort sets (CASSANDRA-5413)
 * Add null syntax support in CQL3 for inserts (CASSANDRA-3783)
 * Allow unauthenticated set_keyspace() calls (CASSANDRA-5423)
 * Fix potential incremental backups race (CASSANDRA-5410)
 * Fix prepared BATCH statements with batch-level timestamps (CASSANDRA-5415)
 * Allow overriding superuser setup delay (CASSANDRA-5430)
 * cassandra-shuffle with JMX usernames and passwords (CASSANDRA-5431)
Merged from 1.1:
 * cli: Quote ks and cf names in schema output when needed (CASSANDRA-5052)
 * Fix bad default for min/max timestamp in SSTableMetadata (CASSANDRA-5372)
 * Fix cf name extraction from manifest in Directories.migrateFile() 
   (CASSANDRA-5242)
 * Support pluggable internode authentication (CASSANDRA-5401)


1.2.3
 * add check for sstable overlap within a level on startup (CASSANDRA-5327)
 * replace ipv6 colons in jmx object names (CASSANDRA-5298, 5328)
 * Avoid allocating SSTableBoundedScanner during repair when the range does 
   not intersect the sstable (CASSANDRA-5249)
 * Don't lowercase property map keys (this breaks NTS) (CASSANDRA-5292)
 * Fix composite comparator with super columns (CASSANDRA-5287)
 * Fix insufficient validation of UPDATE queries against counter cfs
   (CASSANDRA-5300)
 * Fix PropertyFileSnitch default DC/Rack behavior (CASSANDRA-5285)
 * Handle null values when executing prepared statement (CASSANDRA-5081)
 * Add netty to pom dependencies (CASSANDRA-5181)
 * Include type arguments in Thrift CQLPreparedResult (CASSANDRA-5311)
 * Fix compaction not removing columns when bf_fp_ratio is 1 (CASSANDRA-5182)
 * cli: Warn about missing CQL3 tables in schema descriptions (CASSANDRA-5309)
 * Re-enable unknown option in replication/compaction strategies option for
   backward compatibility (CASSANDRA-4795)
 * Add binary protocol support to stress (CASSANDRA-4993)
 * cqlsh: Fix COPY FROM value quoting and null handling (CASSANDRA-5305)
 * Fix repair -pr for vnodes (CASSANDRA-5329)
 * Relax CL for auth queries for non-default users (CASSANDRA-5310)
 * Fix AssertionError during repair (CASSANDRA-5245)
 * Don't announce migrations to pre-1.2 nodes (CASSANDRA-5334)
Merged from 1.1:
 * Update offline scrub for 1.0 -> 1.1 directory structure (CASSANDRA-5195)
 * add tmp flag to Descriptor hashcode (CASSANDRA-4021)
 * fix logging of "Found table data in data directories" when only system tables
   are present (CASSANDRA-5289)
 * cli: Add JMX authentication support (CASSANDRA-5080)
 * nodetool: ability to repair specific range (CASSANDRA-5280)
 * Fix possible assertion triggered in SliceFromReadCommand (CASSANDRA-5284)
 * cqlsh: Add inet type support on Windows (ipv4-only) (CASSANDRA-4801)
 * Fix race when initializing ColumnFamilyStore (CASSANDRA-5350)
 * Add UseTLAB JVM flag (CASSANDRA-5361)


1.2.2
 * fix potential for multiple concurrent compactions of the same sstables
   (CASSANDRA-5256)
 * avoid no-op caching of byte[] on commitlog append (CASSANDRA-5199)
 * fix symlinks under data dir not working (CASSANDRA-5185)
 * fix bug in compact storage metadata handling (CASSANDRA-5189)
 * Validate login for USE queries (CASSANDRA-5207)
 * cli: remove default username and password (CASSANDRA-5208)
 * configure populate_io_cache_on_flush per-CF (CASSANDRA-4694)
 * allow configuration of internode socket buffer (CASSANDRA-3378)
 * Make sstable directory picking blacklist-aware again (CASSANDRA-5193)
 * Correctly expire gossip states for edge cases (CASSANDRA-5216)
 * Improve handling of directory creation failures (CASSANDRA-5196)
 * Expose secondary indicies to the rest of nodetool (CASSANDRA-4464)
 * Binary protocol: avoid sending notification for 0.0.0.0 (CASSANDRA-5227)
 * add UseCondCardMark XX jvm settings on jdk 1.7 (CASSANDRA-4366)
 * CQL3 refactor to allow conversion function (CASSANDRA-5226)
 * Fix drop of sstables in some circumstance (CASSANDRA-5232)
 * Implement caching of authorization results (CASSANDRA-4295)
 * Add support for LZ4 compression (CASSANDRA-5038)
 * Fix missing columns in wide rows queries (CASSANDRA-5225)
 * Simplify auth setup and make system_auth ks alterable (CASSANDRA-5112)
 * Stop compactions from hanging during bootstrap (CASSANDRA-5244)
 * fix compressed streaming sending extra chunk (CASSANDRA-5105)
 * Add CQL3-based implementations of IAuthenticator and IAuthorizer
   (CASSANDRA-4898)
 * Fix timestamp-based tomstone removal logic (CASSANDRA-5248)
 * cli: Add JMX authentication support (CASSANDRA-5080)
 * Fix forceFlush behavior (CASSANDRA-5241)
 * cqlsh: Add username autocompletion (CASSANDRA-5231)
 * Fix CQL3 composite partition key error (CASSANDRA-5240)
 * Allow IN clause on last clustering key (CASSANDRA-5230)
Merged from 1.1:
 * fix start key/end token validation for wide row iteration (CASSANDRA-5168)
 * add ConfigHelper support for Thrift frame and max message sizes (CASSANDRA-5188)
 * fix nodetool repair not fail on node down (CASSANDRA-5203)
 * always collect tombstone hints (CASSANDRA-5068)
 * Fix error when sourcing file in cqlsh (CASSANDRA-5235)


1.2.1
 * stream undelivered hints on decommission (CASSANDRA-5128)
 * GossipingPropertyFileSnitch loads saved dc/rack info if needed (CASSANDRA-5133)
 * drain should flush system CFs too (CASSANDRA-4446)
 * add inter_dc_tcp_nodelay setting (CASSANDRA-5148)
 * re-allow wrapping ranges for start_token/end_token range pairitspwng (CASSANDRA-5106)
 * fix validation compaction of empty rows (CASSANDRA-5136)
 * nodetool methods to enable/disable hint storage/delivery (CASSANDRA-4750)
 * disallow bloom filter false positive chance of 0 (CASSANDRA-5013)
 * add threadpool size adjustment methods to JMXEnabledThreadPoolExecutor and 
   CompactionManagerMBean (CASSANDRA-5044)
 * fix hinting for dropped local writes (CASSANDRA-4753)
 * off-heap cache doesn't need mutable column container (CASSANDRA-5057)
 * apply disk_failure_policy to bad disks on initial directory creation 
   (CASSANDRA-4847)
 * Optimize name-based queries to use ArrayBackedSortedColumns (CASSANDRA-5043)
 * Fall back to old manifest if most recent is unparseable (CASSANDRA-5041)
 * pool [Compressed]RandomAccessReader objects on the partitioned read path
   (CASSANDRA-4942)
 * Add debug logging to list filenames processed by Directories.migrateFile 
   method (CASSANDRA-4939)
 * Expose black-listed directories via JMX (CASSANDRA-4848)
 * Log compaction merge counts (CASSANDRA-4894)
 * Minimize byte array allocation by AbstractData{Input,Output} (CASSANDRA-5090)
 * Add SSL support for the binary protocol (CASSANDRA-5031)
 * Allow non-schema system ks modification for shuffle to work (CASSANDRA-5097)
 * cqlsh: Add default limit to SELECT statements (CASSANDRA-4972)
 * cqlsh: fix DESCRIBE for 1.1 cfs in CQL3 (CASSANDRA-5101)
 * Correctly gossip with nodes >= 1.1.7 (CASSANDRA-5102)
 * Ensure CL guarantees on digest mismatch (CASSANDRA-5113)
 * Validate correctly selects on composite partition key (CASSANDRA-5122)
 * Fix exception when adding collection (CASSANDRA-5117)
 * Handle states for non-vnode clusters correctly (CASSANDRA-5127)
 * Refuse unrecognized replication and compaction strategy options (CASSANDRA-4795)
 * Pick the correct value validator in sstable2json for cql3 tables (CASSANDRA-5134)
 * Validate login for describe_keyspace, describe_keyspaces and set_keyspace
   (CASSANDRA-5144)
 * Fix inserting empty maps (CASSANDRA-5141)
 * Don't remove tokens from System table for node we know (CASSANDRA-5121)
 * fix streaming progress report for compresed files (CASSANDRA-5130)
 * Coverage analysis for low-CL queries (CASSANDRA-4858)
 * Stop interpreting dates as valid timeUUID value (CASSANDRA-4936)
 * Adds E notation for floating point numbers (CASSANDRA-4927)
 * Detect (and warn) unintentional use of the cql2 thrift methods when cql3 was
   intended (CASSANDRA-5172)
 * cli: Quote ks and cf names in schema output when needed (CASSANDRA-5052)
 * Fix cf name extraction from manifest in Directories.migrateFile() (CASSANDRA-5242)
 * Replace mistaken usage of commons-logging with slf4j (CASSANDRA-5464)
 * Ensure Jackson dependency matches lib (CASSANDRA-5126)
 * Expose droppable tombstone ratio stats over JMX (CASSANDRA-5159)
Merged from 1.1:
 * Simplify CompressedRandomAccessReader to work around JDK FD bug (CASSANDRA-5088)
 * Improve handling a changing target throttle rate mid-compaction (CASSANDRA-5087)
 * Pig: correctly decode row keys in widerow mode (CASSANDRA-5098)
 * nodetool repair command now prints progress (CASSANDRA-4767)
 * fix user defined compaction to run against 1.1 data directory (CASSANDRA-5118)
 * Fix CQL3 BATCH authorization caching (CASSANDRA-5145)
 * fix get_count returns incorrect value with TTL (CASSANDRA-5099)
 * better handling for mid-compaction failure (CASSANDRA-5137)
 * convert default marshallers list to map for better readability (CASSANDRA-5109)
 * fix ConcurrentModificationException in getBootstrapSource (CASSANDRA-5170)
 * fix sstable maxtimestamp for row deletes and pre-1.1.1 sstables (CASSANDRA-5153)
 * Fix thread growth on node removal (CASSANDRA-5175)
 * Make Ec2Region's datacenter name configurable (CASSANDRA-5155)


1.2.0
 * Disallow counters in collections (CASSANDRA-5082)
 * cqlsh: add unit tests (CASSANDRA-3920)
 * fix default bloom_filter_fp_chance for LeveledCompactionStrategy (CASSANDRA-5093)
Merged from 1.1:
 * add validation for get_range_slices with start_key and end_token (CASSANDRA-5089)


1.2.0-rc2
 * fix nodetool ownership display with vnodes (CASSANDRA-5065)
 * cqlsh: add DESCRIBE KEYSPACES command (CASSANDRA-5060)
 * Fix potential infinite loop when reloading CFS (CASSANDRA-5064)
 * Fix SimpleAuthorizer example (CASSANDRA-5072)
 * cqlsh: force CL.ONE for tracing and system.schema* queries (CASSANDRA-5070)
 * Includes cassandra-shuffle in the debian package (CASSANDRA-5058)
Merged from 1.1:
 * fix multithreaded compaction deadlock (CASSANDRA-4492)
 * fix temporarily missing schema after upgrade from pre-1.1.5 (CASSANDRA-5061)
 * Fix ALTER TABLE overriding compression options with defaults
   (CASSANDRA-4996, 5066)
 * fix specifying and altering crc_check_chance (CASSANDRA-5053)
 * fix Murmur3Partitioner ownership% calculation (CASSANDRA-5076)
 * Don't expire columns sooner than they should in 2ndary indexes (CASSANDRA-5079)


1.2-rc1
 * rename rpc_timeout settings to request_timeout (CASSANDRA-5027)
 * add BF with 0.1 FP to LCS by default (CASSANDRA-5029)
 * Fix preparing insert queries (CASSANDRA-5016)
 * Fix preparing queries with counter increment (CASSANDRA-5022)
 * Fix preparing updates with collections (CASSANDRA-5017)
 * Don't generate UUID based on other node address (CASSANDRA-5002)
 * Fix message when trying to alter a clustering key type (CASSANDRA-5012)
 * Update IAuthenticator to match the new IAuthorizer (CASSANDRA-5003)
 * Fix inserting only a key in CQL3 (CASSANDRA-5040)
 * Fix CQL3 token() function when used with strings (CASSANDRA-5050)
Merged from 1.1:
 * reduce log spam from invalid counter shards (CASSANDRA-5026)
 * Improve schema propagation performance (CASSANDRA-5025)
 * Fix for IndexHelper.IndexFor throws OOB Exception (CASSANDRA-5030)
 * cqlsh: make it possible to describe thrift CFs (CASSANDRA-4827)
 * cqlsh: fix timestamp formatting on some platforms (CASSANDRA-5046)


1.2-beta3
 * make consistency level configurable in cqlsh (CASSANDRA-4829)
 * fix cqlsh rendering of blob fields (CASSANDRA-4970)
 * fix cqlsh DESCRIBE command (CASSANDRA-4913)
 * save truncation position in system table (CASSANDRA-4906)
 * Move CompressionMetadata off-heap (CASSANDRA-4937)
 * allow CLI to GET cql3 columnfamily data (CASSANDRA-4924)
 * Fix rare race condition in getExpireTimeForEndpoint (CASSANDRA-4402)
 * acquire references to overlapping sstables during compaction so bloom filter
   doesn't get free'd prematurely (CASSANDRA-4934)
 * Don't share slice query filter in CQL3 SelectStatement (CASSANDRA-4928)
 * Separate tracing from Log4J (CASSANDRA-4861)
 * Exclude gcable tombstones from merkle-tree computation (CASSANDRA-4905)
 * Better printing of AbstractBounds for tracing (CASSANDRA-4931)
 * Optimize mostRecentTombstone check in CC.collectAllData (CASSANDRA-4883)
 * Change stream session ID to UUID to avoid collision from same node (CASSANDRA-4813)
 * Use Stats.db when bulk loading if present (CASSANDRA-4957)
 * Skip repair on system_trace and keyspaces with RF=1 (CASSANDRA-4956)
 * (cql3) Remove arbitrary SELECT limit (CASSANDRA-4918)
 * Correctly handle prepared operation on collections (CASSANDRA-4945)
 * Fix CQL3 LIMIT (CASSANDRA-4877)
 * Fix Stress for CQL3 (CASSANDRA-4979)
 * Remove cassandra specific exceptions from JMX interface (CASSANDRA-4893)
 * (CQL3) Force using ALLOW FILTERING on potentially inefficient queries (CASSANDRA-4915)
 * (cql3) Fix adding column when the table has collections (CASSANDRA-4982)
 * (cql3) Fix allowing collections with compact storage (CASSANDRA-4990)
 * (cql3) Refuse ttl/writetime function on collections (CASSANDRA-4992)
 * Replace IAuthority with new IAuthorizer (CASSANDRA-4874)
 * clqsh: fix KEY pseudocolumn escaping when describing Thrift tables
   in CQL3 mode (CASSANDRA-4955)
 * add basic authentication support for Pig CassandraStorage (CASSANDRA-3042)
 * fix CQL2 ALTER TABLE compaction_strategy_class altering (CASSANDRA-4965)
Merged from 1.1:
 * Fall back to old describe_splits if d_s_ex is not available (CASSANDRA-4803)
 * Improve error reporting when streaming ranges fail (CASSANDRA-5009)
 * Fix cqlsh timestamp formatting of timezone info (CASSANDRA-4746)
 * Fix assertion failure with leveled compaction (CASSANDRA-4799)
 * Check for null end_token in get_range_slice (CASSANDRA-4804)
 * Remove all remnants of removed nodes (CASSANDRA-4840)
 * Add aut-reloading of the log4j file in debian package (CASSANDRA-4855)
 * Fix estimated row cache entry size (CASSANDRA-4860)
 * reset getRangeSlice filter after finishing a row for get_paged_slice
   (CASSANDRA-4919)
 * expunge row cache post-truncate (CASSANDRA-4940)
 * Allow static CF definition with compact storage (CASSANDRA-4910)
 * Fix endless loop/compaction of schema_* CFs due to broken timestamps (CASSANDRA-4880)
 * Fix 'wrong class type' assertion in CounterColumn (CASSANDRA-4976)


1.2-beta2
 * fp rate of 1.0 disables BF entirely; LCS defaults to 1.0 (CASSANDRA-4876)
 * off-heap bloom filters for row keys (CASSANDRA_4865)
 * add extension point for sstable components (CASSANDRA-4049)
 * improve tracing output (CASSANDRA-4852, 4862)
 * make TRACE verb droppable (CASSANDRA-4672)
 * fix BulkLoader recognition of CQL3 columnfamilies (CASSANDRA-4755)
 * Sort commitlog segments for replay by id instead of mtime (CASSANDRA-4793)
 * Make hint delivery asynchronous (CASSANDRA-4761)
 * Pluggable Thrift transport factories for CLI and cqlsh (CASSANDRA-4609, 4610)
 * cassandra-cli: allow Double value type to be inserted to a column (CASSANDRA-4661)
 * Add ability to use custom TServerFactory implementations (CASSANDRA-4608)
 * optimize batchlog flushing to skip successful batches (CASSANDRA-4667)
 * include metadata for system keyspace itself in schema tables (CASSANDRA-4416)
 * add check to PropertyFileSnitch to verify presence of location for
   local node (CASSANDRA-4728)
 * add PBSPredictor consistency modeler (CASSANDRA-4261)
 * remove vestiges of Thrift unframed mode (CASSANDRA-4729)
 * optimize single-row PK lookups (CASSANDRA-4710)
 * adjust blockFor calculation to account for pending ranges due to node 
   movement (CASSANDRA-833)
 * Change CQL version to 3.0.0 and stop accepting 3.0.0-beta1 (CASSANDRA-4649)
 * (CQL3) Make prepared statement global instead of per connection 
   (CASSANDRA-4449)
 * Fix scrubbing of CQL3 created tables (CASSANDRA-4685)
 * (CQL3) Fix validation when using counter and regular columns in the same 
   table (CASSANDRA-4706)
 * Fix bug starting Cassandra with simple authentication (CASSANDRA-4648)
 * Add support for batchlog in CQL3 (CASSANDRA-4545, 4738)
 * Add support for multiple column family outputs in CFOF (CASSANDRA-4208)
 * Support repairing only the local DC nodes (CASSANDRA-4747)
 * Use rpc_address for binary protocol and change default port (CASSANDRA-4751)
 * Fix use of collections in prepared statements (CASSANDRA-4739)
 * Store more information into peers table (CASSANDRA-4351, 4814)
 * Configurable bucket size for size tiered compaction (CASSANDRA-4704)
 * Run leveled compaction in parallel (CASSANDRA-4310)
 * Fix potential NPE during CFS reload (CASSANDRA-4786)
 * Composite indexes may miss results (CASSANDRA-4796)
 * Move consistency level to the protocol level (CASSANDRA-4734, 4824)
 * Fix Subcolumn slice ends not respected (CASSANDRA-4826)
 * Fix Assertion error in cql3 select (CASSANDRA-4783)
 * Fix list prepend logic (CQL3) (CASSANDRA-4835)
 * Add booleans as literals in CQL3 (CASSANDRA-4776)
 * Allow renaming PK columns in CQL3 (CASSANDRA-4822)
 * Fix binary protocol NEW_NODE event (CASSANDRA-4679)
 * Fix potential infinite loop in tombstone compaction (CASSANDRA-4781)
 * Remove system tables accounting from schema (CASSANDRA-4850)
 * (cql3) Force provided columns in clustering key order in 
   'CLUSTERING ORDER BY' (CASSANDRA-4881)
 * Fix composite index bug (CASSANDRA-4884)
 * Fix short read protection for CQL3 (CASSANDRA-4882)
 * Add tracing support to the binary protocol (CASSANDRA-4699)
 * (cql3) Don't allow prepared marker inside collections (CASSANDRA-4890)
 * Re-allow order by on non-selected columns (CASSANDRA-4645)
 * Bug when composite index is created in a table having collections (CASSANDRA-4909)
 * log index scan subject in CompositesSearcher (CASSANDRA-4904)
Merged from 1.1:
 * add get[Row|Key]CacheEntries to CacheServiceMBean (CASSANDRA-4859)
 * fix get_paged_slice to wrap to next row correctly (CASSANDRA-4816)
 * fix indexing empty column values (CASSANDRA-4832)
 * allow JdbcDate to compose null Date objects (CASSANDRA-4830)
 * fix possible stackoverflow when compacting 1000s of sstables
   (CASSANDRA-4765)
 * fix wrong leveled compaction progress calculation (CASSANDRA-4807)
 * add a close() method to CRAR to prevent leaking file descriptors (CASSANDRA-4820)
 * fix potential infinite loop in get_count (CASSANDRA-4833)
 * fix compositeType.{get/from}String methods (CASSANDRA-4842)
 * (CQL) fix CREATE COLUMNFAMILY permissions check (CASSANDRA-4864)
 * Fix DynamicCompositeType same type comparison (CASSANDRA-4711)
 * Fix duplicate SSTable reference when stream session failed (CASSANDRA-3306)
 * Allow static CF definition with compact storage (CASSANDRA-4910)
 * Fix endless loop/compaction of schema_* CFs due to broken timestamps (CASSANDRA-4880)
 * Fix 'wrong class type' assertion in CounterColumn (CASSANDRA-4976)


1.2-beta1
 * add atomic_batch_mutate (CASSANDRA-4542, -4635)
 * increase default max_hint_window_in_ms to 3h (CASSANDRA-4632)
 * include message initiation time to replicas so they can more
   accurately drop timed-out requests (CASSANDRA-2858)
 * fix clientutil.jar dependencies (CASSANDRA-4566)
 * optimize WriteResponse (CASSANDRA-4548)
 * new metrics (CASSANDRA-4009)
 * redesign KEYS indexes to avoid read-before-write (CASSANDRA-2897)
 * debug tracing (CASSANDRA-1123)
 * parallelize row cache loading (CASSANDRA-4282)
 * Make compaction, flush JBOD-aware (CASSANDRA-4292)
 * run local range scans on the read stage (CASSANDRA-3687)
 * clean up ioexceptions (CASSANDRA-2116)
 * add disk_failure_policy (CASSANDRA-2118)
 * Introduce new json format with row level deletion (CASSANDRA-4054)
 * remove redundant "name" column from schema_keyspaces (CASSANDRA-4433)
 * improve "nodetool ring" handling of multi-dc clusters (CASSANDRA-3047)
 * update NTS calculateNaturalEndpoints to be O(N log N) (CASSANDRA-3881)
 * split up rpc timeout by operation type (CASSANDRA-2819)
 * rewrite key cache save/load to use only sequential i/o (CASSANDRA-3762)
 * update MS protocol with a version handshake + broadcast address id
   (CASSANDRA-4311)
 * multithreaded hint replay (CASSANDRA-4189)
 * add inter-node message compression (CASSANDRA-3127)
 * remove COPP (CASSANDRA-2479)
 * Track tombstone expiration and compact when tombstone content is
   higher than a configurable threshold, default 20% (CASSANDRA-3442, 4234)
 * update MurmurHash to version 3 (CASSANDRA-2975)
 * (CLI) track elapsed time for `delete' operation (CASSANDRA-4060)
 * (CLI) jline version is bumped to 1.0 to properly  support
   'delete' key function (CASSANDRA-4132)
 * Save IndexSummary into new SSTable 'Summary' component (CASSANDRA-2392, 4289)
 * Add support for range tombstones (CASSANDRA-3708)
 * Improve MessagingService efficiency (CASSANDRA-3617)
 * Avoid ID conflicts from concurrent schema changes (CASSANDRA-3794)
 * Set thrift HSHA server thread limit to unlimited by default (CASSANDRA-4277)
 * Avoids double serialization of CF id in RowMutation messages
   (CASSANDRA-4293)
 * stream compressed sstables directly with java nio (CASSANDRA-4297)
 * Support multiple ranges in SliceQueryFilter (CASSANDRA-3885)
 * Add column metadata to system column families (CASSANDRA-4018)
 * (cql3) Always use composite types by default (CASSANDRA-4329)
 * (cql3) Add support for set, map and list (CASSANDRA-3647)
 * Validate date type correctly (CASSANDRA-4441)
 * (cql3) Allow definitions with only a PK (CASSANDRA-4361)
 * (cql3) Add support for row key composites (CASSANDRA-4179)
 * improve DynamicEndpointSnitch by using reservoir sampling (CASSANDRA-4038)
 * (cql3) Add support for 2ndary indexes (CASSANDRA-3680)
 * (cql3) fix defining more than one PK to be invalid (CASSANDRA-4477)
 * remove schema agreement checking from all external APIs (Thrift, CQL and CQL3) (CASSANDRA-4487)
 * add Murmur3Partitioner and make it default for new installations (CASSANDRA-3772, 4621)
 * (cql3) update pseudo-map syntax to use map syntax (CASSANDRA-4497)
 * Finer grained exceptions hierarchy and provides error code with exceptions (CASSANDRA-3979)
 * Adds events push to binary protocol (CASSANDRA-4480)
 * Rewrite nodetool help (CASSANDRA-2293)
 * Make CQL3 the default for CQL (CASSANDRA-4640)
 * update stress tool to be able to use CQL3 (CASSANDRA-4406)
 * Accept all thrift update on CQL3 cf but don't expose their metadata (CASSANDRA-4377)
 * Replace Throttle with Guava's RateLimiter for HintedHandOff (CASSANDRA-4541)
 * fix counter add/get using CQL2 and CQL3 in stress tool (CASSANDRA-4633)
 * Add sstable count per level to cfstats (CASSANDRA-4537)
 * (cql3) Add ALTER KEYSPACE statement (CASSANDRA-4611)
 * (cql3) Allow defining default consistency levels (CASSANDRA-4448)
 * (cql3) Fix queries using LIMIT missing results (CASSANDRA-4579)
 * fix cross-version gossip messaging (CASSANDRA-4576)
 * added inet data type (CASSANDRA-4627)


1.1.6
 * Wait for writes on synchronous read digest mismatch (CASSANDRA-4792)
 * fix commitlog replay for nanotime-infected sstables (CASSANDRA-4782)
 * preflight check ttl for maximum of 20 years (CASSANDRA-4771)
 * (Pig) fix widerow input with single column rows (CASSANDRA-4789)
 * Fix HH to compact with correct gcBefore, which avoids wiping out
   undelivered hints (CASSANDRA-4772)
 * LCS will merge up to 32 L0 sstables as intended (CASSANDRA-4778)
 * NTS will default unconfigured DC replicas to zero (CASSANDRA-4675)
 * use default consistency level in counter validation if none is
   explicitly provide (CASSANDRA-4700)
 * Improve IAuthority interface by introducing fine-grained
   access permissions and grant/revoke commands (CASSANDRA-4490, 4644)
 * fix assumption error in CLI when updating/describing keyspace 
   (CASSANDRA-4322)
 * Adds offline sstablescrub to debian packaging (CASSANDRA-4642)
 * Automatic fixing of overlapping leveled sstables (CASSANDRA-4644)
 * fix error when using ORDER BY with extended selections (CASSANDRA-4689)
 * (CQL3) Fix validation for IN queries for non-PK cols (CASSANDRA-4709)
 * fix re-created keyspace disappering after 1.1.5 upgrade 
   (CASSANDRA-4698, 4752)
 * (CLI) display elapsed time in 2 fraction digits (CASSANDRA-3460)
 * add authentication support to sstableloader (CASSANDRA-4712)
 * Fix CQL3 'is reversed' logic (CASSANDRA-4716, 4759)
 * (CQL3) Don't return ReversedType in result set metadata (CASSANDRA-4717)
 * Backport adding AlterKeyspace statement (CASSANDRA-4611)
 * (CQL3) Correcty accept upper-case data types (CASSANDRA-4770)
 * Add binary protocol events for schema changes (CASSANDRA-4684)
Merged from 1.0:
 * Switch from NBHM to CHM in MessagingService's callback map, which
   prevents OOM in long-running instances (CASSANDRA-4708)


1.1.5
 * add SecondaryIndex.reload API (CASSANDRA-4581)
 * use millis + atomicint for commitlog segment creation instead of
   nanotime, which has issues under some hypervisors (CASSANDRA-4601)
 * fix FD leak in slice queries (CASSANDRA-4571)
 * avoid recursion in leveled compaction (CASSANDRA-4587)
 * increase stack size under Java7 to 180K
 * Log(info) schema changes (CASSANDRA-4547)
 * Change nodetool setcachecapcity to manipulate global caches (CASSANDRA-4563)
 * (cql3) fix setting compaction strategy (CASSANDRA-4597)
 * fix broken system.schema_* timestamps on system startup (CASSANDRA-4561)
 * fix wrong skip of cache saving (CASSANDRA-4533)
 * Avoid NPE when lost+found is in data dir (CASSANDRA-4572)
 * Respect five-minute flush moratorium after initial CL replay (CASSANDRA-4474)
 * Adds ntp as recommended in debian packaging (CASSANDRA-4606)
 * Configurable transport in CF Record{Reader|Writer} (CASSANDRA-4558)
 * (cql3) fix potential NPE with both equal and unequal restriction (CASSANDRA-4532)
 * (cql3) improves ORDER BY validation (CASSANDRA-4624)
 * Fix potential deadlock during counter writes (CASSANDRA-4578)
 * Fix cql error with ORDER BY when using IN (CASSANDRA-4612)
Merged from 1.0:
 * increase Xss to 160k to accomodate latest 1.6 JVMs (CASSANDRA-4602)
 * fix toString of hint destination tokens (CASSANDRA-4568)
 * Fix multiple values for CurrentLocal NodeID (CASSANDRA-4626)


1.1.4
 * fix offline scrub to catch >= out of order rows (CASSANDRA-4411)
 * fix cassandra-env.sh on RHEL and other non-dash-based systems 
   (CASSANDRA-4494)
Merged from 1.0:
 * (Hadoop) fix setting key length for old-style mapred api (CASSANDRA-4534)
 * (Hadoop) fix iterating through a resultset consisting entirely
   of tombstoned rows (CASSANDRA-4466)


1.1.3
 * (cqlsh) add COPY TO (CASSANDRA-4434)
 * munmap commitlog segments before rename (CASSANDRA-4337)
 * (JMX) rename getRangeKeySample to sampleKeyRange to avoid returning
   multi-MB results as an attribute (CASSANDRA-4452)
 * flush based on data size, not throughput; overwritten columns no 
   longer artificially inflate liveRatio (CASSANDRA-4399)
 * update default commitlog segment size to 32MB and total commitlog
   size to 32/1024 MB for 32/64 bit JVMs, respectively (CASSANDRA-4422)
 * avoid using global partitioner to estimate ranges in index sstables
   (CASSANDRA-4403)
 * restore pre-CASSANDRA-3862 approach to removing expired tombstones
   from row cache during compaction (CASSANDRA-4364)
 * (stress) support for CQL prepared statements (CASSANDRA-3633)
 * Correctly catch exception when Snappy cannot be loaded (CASSANDRA-4400)
 * (cql3) Support ORDER BY when IN condition is given in WHERE clause (CASSANDRA-4327)
 * (cql3) delete "component_index" column on DROP TABLE call (CASSANDRA-4420)
 * change nanoTime() to currentTimeInMillis() in schema related code (CASSANDRA-4432)
 * add a token generation tool (CASSANDRA-3709)
 * Fix LCS bug with sstable containing only 1 row (CASSANDRA-4411)
 * fix "Can't Modify Index Name" problem on CF update (CASSANDRA-4439)
 * Fix assertion error in getOverlappingSSTables during repair (CASSANDRA-4456)
 * fix nodetool's setcompactionthreshold command (CASSANDRA-4455)
 * Ensure compacted files are never used, to avoid counter overcount (CASSANDRA-4436)
Merged from 1.0:
 * Push the validation of secondary index values to the SecondaryIndexManager (CASSANDRA-4240)
 * allow dropping columns shadowed by not-yet-expired supercolumn or row
   tombstones in PrecompactedRow (CASSANDRA-4396)


1.1.2
 * Fix cleanup not deleting index entries (CASSANDRA-4379)
 * Use correct partitioner when saving + loading caches (CASSANDRA-4331)
 * Check schema before trying to export sstable (CASSANDRA-2760)
 * Raise a meaningful exception instead of NPE when PFS encounters
   an unconfigured node + no default (CASSANDRA-4349)
 * fix bug in sstable blacklisting with LCS (CASSANDRA-4343)
 * LCS no longer promotes tiny sstables out of L0 (CASSANDRA-4341)
 * skip tombstones during hint replay (CASSANDRA-4320)
 * fix NPE in compactionstats (CASSANDRA-4318)
 * enforce 1m min keycache for auto (CASSANDRA-4306)
 * Have DeletedColumn.isMFD always return true (CASSANDRA-4307)
 * (cql3) exeption message for ORDER BY constraints said primary filter can be
    an IN clause, which is misleading (CASSANDRA-4319)
 * (cql3) Reject (not yet supported) creation of 2ndardy indexes on tables with
   composite primary keys (CASSANDRA-4328)
 * Set JVM stack size to 160k for java 7 (CASSANDRA-4275)
 * cqlsh: add COPY command to load data from CSV flat files (CASSANDRA-4012)
 * CFMetaData.fromThrift to throw ConfigurationException upon error (CASSANDRA-4353)
 * Use CF comparator to sort indexed columns in SecondaryIndexManager
   (CASSANDRA-4365)
 * add strategy_options to the KSMetaData.toString() output (CASSANDRA-4248)
 * (cql3) fix range queries containing unqueried results (CASSANDRA-4372)
 * (cql3) allow updating column_alias types (CASSANDRA-4041)
 * (cql3) Fix deletion bug (CASSANDRA-4193)
 * Fix computation of overlapping sstable for leveled compaction (CASSANDRA-4321)
 * Improve scrub and allow to run it offline (CASSANDRA-4321)
 * Fix assertionError in StorageService.bulkLoad (CASSANDRA-4368)
 * (cqlsh) add option to authenticate to a keyspace at startup (CASSANDRA-4108)
 * (cqlsh) fix ASSUME functionality (CASSANDRA-4352)
 * Fix ColumnFamilyRecordReader to not return progress > 100% (CASSANDRA-3942)
Merged from 1.0:
 * Set gc_grace on index CF to 0 (CASSANDRA-4314)


1.1.1
 * add populate_io_cache_on_flush option (CASSANDRA-2635)
 * allow larger cache capacities than 2GB (CASSANDRA-4150)
 * add getsstables command to nodetool (CASSANDRA-4199)
 * apply parent CF compaction settings to secondary index CFs (CASSANDRA-4280)
 * preserve commitlog size cap when recycling segments at startup
   (CASSANDRA-4201)
 * (Hadoop) fix split generation regression (CASSANDRA-4259)
 * ignore min/max compactions settings in LCS, while preserving
   behavior that min=max=0 disables autocompaction (CASSANDRA-4233)
 * log number of rows read from saved cache (CASSANDRA-4249)
 * calculate exact size required for cleanup operations (CASSANDRA-1404)
 * avoid blocking additional writes during flush when the commitlog
   gets behind temporarily (CASSANDRA-1991)
 * enable caching on index CFs based on data CF cache setting (CASSANDRA-4197)
 * warn on invalid replication strategy creation options (CASSANDRA-4046)
 * remove [Freeable]Memory finalizers (CASSANDRA-4222)
 * include tombstone size in ColumnFamily.size, which can prevent OOM
   during sudden mass delete operations by yielding a nonzero liveRatio
   (CASSANDRA-3741)
 * Open 1 sstableScanner per level for leveled compaction (CASSANDRA-4142)
 * Optimize reads when row deletion timestamps allow us to restrict
   the set of sstables we check (CASSANDRA-4116)
 * add support for commitlog archiving and point-in-time recovery
   (CASSANDRA-3690)
 * avoid generating redundant compaction tasks during streaming
   (CASSANDRA-4174)
 * add -cf option to nodetool snapshot, and takeColumnFamilySnapshot to
   StorageService mbean (CASSANDRA-556)
 * optimize cleanup to drop entire sstables where possible (CASSANDRA-4079)
 * optimize truncate when autosnapshot is disabled (CASSANDRA-4153)
 * update caches to use byte[] keys to reduce memory overhead (CASSANDRA-3966)
 * add column limit to cli (CASSANDRA-3012, 4098)
 * clean up and optimize DataOutputBuffer, used by CQL compression and
   CompositeType (CASSANDRA-4072)
 * optimize commitlog checksumming (CASSANDRA-3610)
 * identify and blacklist corrupted SSTables from future compactions 
   (CASSANDRA-2261)
 * Move CfDef and KsDef validation out of thrift (CASSANDRA-4037)
 * Expose API to repair a user provided range (CASSANDRA-3912)
 * Add way to force the cassandra-cli to refresh its schema (CASSANDRA-4052)
 * Avoid having replicate on write tasks stacking up at CL.ONE (CASSANDRA-2889)
 * (cql3) Backwards compatibility for composite comparators in non-cql3-aware
   clients (CASSANDRA-4093)
 * (cql3) Fix order by for reversed queries (CASSANDRA-4160)
 * (cql3) Add ReversedType support (CASSANDRA-4004)
 * (cql3) Add timeuuid type (CASSANDRA-4194)
 * (cql3) Minor fixes (CASSANDRA-4185)
 * (cql3) Fix prepared statement in BATCH (CASSANDRA-4202)
 * (cql3) Reduce the list of reserved keywords (CASSANDRA-4186)
 * (cql3) Move max/min compaction thresholds to compaction strategy options
   (CASSANDRA-4187)
 * Fix exception during move when localhost is the only source (CASSANDRA-4200)
 * (cql3) Allow paging through non-ordered partitioner results (CASSANDRA-3771)
 * (cql3) Fix drop index (CASSANDRA-4192)
 * (cql3) Don't return range ghosts anymore (CASSANDRA-3982)
 * fix re-creating Keyspaces/ColumnFamilies with the same name as dropped
   ones (CASSANDRA-4219)
 * fix SecondaryIndex LeveledManifest save upon snapshot (CASSANDRA-4230)
 * fix missing arrayOffset in FBUtilities.hash (CASSANDRA-4250)
 * (cql3) Add name of parameters in CqlResultSet (CASSANDRA-4242)
 * (cql3) Correctly validate order by queries (CASSANDRA-4246)
 * rename stress to cassandra-stress for saner packaging (CASSANDRA-4256)
 * Fix exception on colum metadata with non-string comparator (CASSANDRA-4269)
 * Check for unknown/invalid compression options (CASSANDRA-4266)
 * (cql3) Adds simple access to column timestamp and ttl (CASSANDRA-4217)
 * (cql3) Fix range queries with secondary indexes (CASSANDRA-4257)
 * Better error messages from improper input in cli (CASSANDRA-3865)
 * Try to stop all compaction upon Keyspace or ColumnFamily drop (CASSANDRA-4221)
 * (cql3) Allow keyspace properties to contain hyphens (CASSANDRA-4278)
 * (cql3) Correctly validate keyspace access in create table (CASSANDRA-4296)
 * Avoid deadlock in migration stage (CASSANDRA-3882)
 * Take supercolumn names and deletion info into account in memtable throughput
   (CASSANDRA-4264)
 * Add back backward compatibility for old style replication factor (CASSANDRA-4294)
 * Preserve compatibility with pre-1.1 index queries (CASSANDRA-4262)
Merged from 1.0:
 * Fix super columns bug where cache is not updated (CASSANDRA-4190)
 * fix maxTimestamp to include row tombstones (CASSANDRA-4116)
 * (CLI) properly handle quotes in create/update keyspace commands (CASSANDRA-4129)
 * Avoids possible deadlock during bootstrap (CASSANDRA-4159)
 * fix stress tool that hangs forever on timeout or error (CASSANDRA-4128)
 * stress tool to return appropriate exit code on failure (CASSANDRA-4188)
 * fix compaction NPE when out of disk space and assertions disabled
   (CASSANDRA-3985)
 * synchronize LCS getEstimatedTasks to avoid CME (CASSANDRA-4255)
 * ensure unique streaming session id's (CASSANDRA-4223)
 * kick off background compaction when min/max thresholds change 
   (CASSANDRA-4279)
 * improve ability of STCS.getBuckets to deal with 100s of 1000s of
   sstables, such as when convertinb back from LCS (CASSANDRA-4287)
 * Oversize integer in CQL throws NumberFormatException (CASSANDRA-4291)
 * fix 1.0.x node join to mixed version cluster, other nodes >= 1.1 (CASSANDRA-4195)
 * Fix LCS splitting sstable base on uncompressed size (CASSANDRA-4419)
 * Push the validation of secondary index values to the SecondaryIndexManager (CASSANDRA-4240)
 * Don't purge columns during upgradesstables (CASSANDRA-4462)
 * Make cqlsh work with piping (CASSANDRA-4113)
 * Validate arguments for nodetool decommission (CASSANDRA-4061)
 * Report thrift status in nodetool info (CASSANDRA-4010)


1.1.0-final
 * average a reduced liveRatio estimate with the previous one (CASSANDRA-4065)
 * Allow KS and CF names up to 48 characters (CASSANDRA-4157)
 * fix stress build (CASSANDRA-4140)
 * add time remaining estimate to nodetool compactionstats (CASSANDRA-4167)
 * (cql) fix NPE in cql3 ALTER TABLE (CASSANDRA-4163)
 * (cql) Add support for CL.TWO and CL.THREE in CQL (CASSANDRA-4156)
 * (cql) Fix type in CQL3 ALTER TABLE preventing update (CASSANDRA-4170)
 * (cql) Throw invalid exception from CQL3 on obsolete options (CASSANDRA-4171)
 * (cqlsh) fix recognizing uppercase SELECT keyword (CASSANDRA-4161)
 * Pig: wide row support (CASSANDRA-3909)
Merged from 1.0:
 * avoid streaming empty files with bulk loader if sstablewriter errors out
   (CASSANDRA-3946)


1.1-rc1
 * Include stress tool in binary builds (CASSANDRA-4103)
 * (Hadoop) fix wide row iteration when last row read was deleted
   (CASSANDRA-4154)
 * fix read_repair_chance to really default to 0.1 in the cli (CASSANDRA-4114)
 * Adds caching and bloomFilterFpChange to CQL options (CASSANDRA-4042)
 * Adds posibility to autoconfigure size of the KeyCache (CASSANDRA-4087)
 * fix KEYS index from skipping results (CASSANDRA-3996)
 * Remove sliced_buffer_size_in_kb dead option (CASSANDRA-4076)
 * make loadNewSStable preserve sstable version (CASSANDRA-4077)
 * Respect 1.0 cache settings as much as possible when upgrading 
   (CASSANDRA-4088)
 * relax path length requirement for sstable files when upgrading on 
   non-Windows platforms (CASSANDRA-4110)
 * fix terminination of the stress.java when errors were encountered
   (CASSANDRA-4128)
 * Move CfDef and KsDef validation out of thrift (CASSANDRA-4037)
 * Fix get_paged_slice (CASSANDRA-4136)
 * CQL3: Support slice with exclusive start and stop (CASSANDRA-3785)
Merged from 1.0:
 * support PropertyFileSnitch in bulk loader (CASSANDRA-4145)
 * add auto_snapshot option allowing disabling snapshot before drop/truncate
   (CASSANDRA-3710)
 * allow short snitch names (CASSANDRA-4130)


1.1-beta2
 * rename loaded sstables to avoid conflicts with local snapshots
   (CASSANDRA-3967)
 * start hint replay as soon as FD notifies that the target is back up
   (CASSANDRA-3958)
 * avoid unproductive deserializing of cached rows during compaction
   (CASSANDRA-3921)
 * fix concurrency issues with CQL keyspace creation (CASSANDRA-3903)
 * Show Effective Owership via Nodetool ring <keyspace> (CASSANDRA-3412)
 * Update ORDER BY syntax for CQL3 (CASSANDRA-3925)
 * Fix BulkRecordWriter to not throw NPE if reducer gets no map data from Hadoop (CASSANDRA-3944)
 * Fix bug with counters in super columns (CASSANDRA-3821)
 * Remove deprecated merge_shard_chance (CASSANDRA-3940)
 * add a convenient way to reset a node's schema (CASSANDRA-2963)
 * fix for intermittent SchemaDisagreementException (CASSANDRA-3884)
 * CLI `list <CF>` to limit number of columns and their order (CASSANDRA-3012)
 * ignore deprecated KsDef/CfDef/ColumnDef fields in native schema (CASSANDRA-3963)
 * CLI to report when unsupported column_metadata pair was given (CASSANDRA-3959)
 * reincarnate removed and deprecated KsDef/CfDef attributes (CASSANDRA-3953)
 * Fix race between writes and read for cache (CASSANDRA-3862)
 * perform static initialization of StorageProxy on start-up (CASSANDRA-3797)
 * support trickling fsync() on writes (CASSANDRA-3950)
 * expose counters for unavailable/timeout exceptions given to thrift clients (CASSANDRA-3671)
 * avoid quadratic startup time in LeveledManifest (CASSANDRA-3952)
 * Add type information to new schema_ columnfamilies and remove thrift
   serialization for schema (CASSANDRA-3792)
 * add missing column validator options to the CLI help (CASSANDRA-3926)
 * skip reading saved key cache if CF's caching strategy is NONE or ROWS_ONLY (CASSANDRA-3954)
 * Unify migration code (CASSANDRA-4017)
Merged from 1.0:
 * cqlsh: guess correct version of Python for Arch Linux (CASSANDRA-4090)
 * (CLI) properly handle quotes in create/update keyspace commands (CASSANDRA-4129)
 * Avoids possible deadlock during bootstrap (CASSANDRA-4159)
 * fix stress tool that hangs forever on timeout or error (CASSANDRA-4128)
 * Fix super columns bug where cache is not updated (CASSANDRA-4190)
 * stress tool to return appropriate exit code on failure (CASSANDRA-4188)


1.0.9
 * improve index sampling performance (CASSANDRA-4023)
 * always compact away deleted hints immediately after handoff (CASSANDRA-3955)
 * delete hints from dropped ColumnFamilies on handoff instead of
   erroring out (CASSANDRA-3975)
 * add CompositeType ref to the CLI doc for create/update column family (CASSANDRA-3980)
 * Pig: support Counter ColumnFamilies (CASSANDRA-3973)
 * Pig: Composite column support (CASSANDRA-3684)
 * Avoid NPE during repair when a keyspace has no CFs (CASSANDRA-3988)
 * Fix division-by-zero error on get_slice (CASSANDRA-4000)
 * don't change manifest level for cleanup, scrub, and upgradesstables
   operations under LeveledCompactionStrategy (CASSANDRA-3989, 4112)
 * fix race leading to super columns assertion failure (CASSANDRA-3957)
 * fix NPE on invalid CQL delete command (CASSANDRA-3755)
 * allow custom types in CLI's assume command (CASSANDRA-4081)
 * fix totalBytes count for parallel compactions (CASSANDRA-3758)
 * fix intermittent NPE in get_slice (CASSANDRA-4095)
 * remove unnecessary asserts in native code interfaces (CASSANDRA-4096)
 * Validate blank keys in CQL to avoid assertion errors (CASSANDRA-3612)
 * cqlsh: fix bad decoding of some column names (CASSANDRA-4003)
 * cqlsh: fix incorrect padding with unicode chars (CASSANDRA-4033)
 * Fix EC2 snitch incorrectly reporting region (CASSANDRA-4026)
 * Shut down thrift during decommission (CASSANDRA-4086)
 * Expose nodetool cfhistograms for 2ndary indexes (CASSANDRA-4063)
Merged from 0.8:
 * Fix ConcurrentModificationException in gossiper (CASSANDRA-4019)


1.1-beta1
 * (cqlsh)
   + add SOURCE and CAPTURE commands, and --file option (CASSANDRA-3479)
   + add ALTER COLUMNFAMILY WITH (CASSANDRA-3523)
   + bundle Python dependencies with Cassandra (CASSANDRA-3507)
   + added to Debian package (CASSANDRA-3458)
   + display byte data instead of erroring out on decode failure 
     (CASSANDRA-3874)
 * add nodetool rebuild_index (CASSANDRA-3583)
 * add nodetool rangekeysample (CASSANDRA-2917)
 * Fix streaming too much data during move operations (CASSANDRA-3639)
 * Nodetool and CLI connect to localhost by default (CASSANDRA-3568)
 * Reduce memory used by primary index sample (CASSANDRA-3743)
 * (Hadoop) separate input/output configurations (CASSANDRA-3197, 3765)
 * avoid returning internal Cassandra classes over JMX (CASSANDRA-2805)
 * add row-level isolation via SnapTree (CASSANDRA-2893)
 * Optimize key count estimation when opening sstable on startup
   (CASSANDRA-2988)
 * multi-dc replication optimization supporting CL > ONE (CASSANDRA-3577)
 * add command to stop compactions (CASSANDRA-1740, 3566, 3582)
 * multithreaded streaming (CASSANDRA-3494)
 * removed in-tree redhat spec (CASSANDRA-3567)
 * "defragment" rows for name-based queries under STCS, again (CASSANDRA-2503)
 * Recycle commitlog segments for improved performance 
   (CASSANDRA-3411, 3543, 3557, 3615)
 * update size-tiered compaction to prioritize small tiers (CASSANDRA-2407)
 * add message expiration logic to OutboundTcpConnection (CASSANDRA-3005)
 * off-heap cache to use sun.misc.Unsafe instead of JNA (CASSANDRA-3271)
 * EACH_QUORUM is only supported for writes (CASSANDRA-3272)
 * replace compactionlock use in schema migration by checking CFS.isValid
   (CASSANDRA-3116)
 * recognize that "SELECT first ... *" isn't really "SELECT *" (CASSANDRA-3445)
 * Use faster bytes comparison (CASSANDRA-3434)
 * Bulk loader is no longer a fat client, (HADOOP) bulk load output format
   (CASSANDRA-3045)
 * (Hadoop) add support for KeyRange.filter
 * remove assumption that keys and token are in bijection
   (CASSANDRA-1034, 3574, 3604)
 * always remove endpoints from delevery queue in HH (CASSANDRA-3546)
 * fix race between cf flush and its 2ndary indexes flush (CASSANDRA-3547)
 * fix potential race in AES when a repair fails (CASSANDRA-3548)
 * Remove columns shadowed by a deleted container even when we cannot purge
   (CASSANDRA-3538)
 * Improve memtable slice iteration performance (CASSANDRA-3545)
 * more efficient allocation of small bloom filters (CASSANDRA-3618)
 * Use separate writer thread in SSTableSimpleUnsortedWriter (CASSANDRA-3619)
 * fsync the directory after new sstable or commitlog segment are created (CASSANDRA-3250)
 * fix minor issues reported by FindBugs (CASSANDRA-3658)
 * global key/row caches (CASSANDRA-3143, 3849)
 * optimize memtable iteration during range scan (CASSANDRA-3638)
 * introduce 'crc_check_chance' in CompressionParameters to support
   a checksum percentage checking chance similarly to read-repair (CASSANDRA-3611)
 * a way to deactivate global key/row cache on per-CF basis (CASSANDRA-3667)
 * fix LeveledCompactionStrategy broken because of generation pre-allocation
   in LeveledManifest (CASSANDRA-3691)
 * finer-grained control over data directories (CASSANDRA-2749)
 * Fix ClassCastException during hinted handoff (CASSANDRA-3694)
 * Upgrade Thrift to 0.7 (CASSANDRA-3213)
 * Make stress.java insert operation to use microseconds (CASSANDRA-3725)
 * Allows (internally) doing a range query with a limit of columns instead of
   rows (CASSANDRA-3742)
 * Allow rangeSlice queries to be start/end inclusive/exclusive (CASSANDRA-3749)
 * Fix BulkLoader to support new SSTable layout and add stream
   throttling to prevent an NPE when there is no yaml config (CASSANDRA-3752)
 * Allow concurrent schema migrations (CASSANDRA-1391, 3832)
 * Add SnapshotCommand to trigger snapshot on remote node (CASSANDRA-3721)
 * Make CFMetaData conversions to/from thrift/native schema inverses
   (CASSANDRA_3559)
 * Add initial code for CQL 3.0-beta (CASSANDRA-2474, 3781, 3753)
 * Add wide row support for ColumnFamilyInputFormat (CASSANDRA-3264)
 * Allow extending CompositeType comparator (CASSANDRA-3657)
 * Avoids over-paging during get_count (CASSANDRA-3798)
 * Add new command to rebuild a node without (repair) merkle tree calculations
   (CASSANDRA-3483, 3922)
 * respect not only row cache capacity but caching mode when
   trying to read data (CASSANDRA-3812)
 * fix system tests (CASSANDRA-3827)
 * CQL support for altering row key type in ALTER TABLE (CASSANDRA-3781)
 * turn compression on by default (CASSANDRA-3871)
 * make hexToBytes refuse invalid input (CASSANDRA-2851)
 * Make secondary indexes CF inherit compression and compaction from their
   parent CF (CASSANDRA-3877)
 * Finish cleanup up tombstone purge code (CASSANDRA-3872)
 * Avoid NPE on aboarted stream-out sessions (CASSANDRA-3904)
 * BulkRecordWriter throws NPE for counter columns (CASSANDRA-3906)
 * Support compression using BulkWriter (CASSANDRA-3907)


1.0.8
 * fix race between cleanup and flush on secondary index CFSes (CASSANDRA-3712)
 * avoid including non-queried nodes in rangeslice read repair
   (CASSANDRA-3843)
 * Only snapshot CF being compacted for snapshot_before_compaction 
   (CASSANDRA-3803)
 * Log active compactions in StatusLogger (CASSANDRA-3703)
 * Compute more accurate compaction score per level (CASSANDRA-3790)
 * Return InvalidRequest when using a keyspace that doesn't exist
   (CASSANDRA-3764)
 * disallow user modification of System keyspace (CASSANDRA-3738)
 * allow using sstable2json on secondary index data (CASSANDRA-3738)
 * (cqlsh) add DESCRIBE COLUMNFAMILIES (CASSANDRA-3586)
 * (cqlsh) format blobs correctly and use colors to improve output
   readability (CASSANDRA-3726)
 * synchronize BiMap of bootstrapping tokens (CASSANDRA-3417)
 * show index options in CLI (CASSANDRA-3809)
 * add optional socket timeout for streaming (CASSANDRA-3838)
 * fix truncate not to leave behind non-CFS backed secondary indexes
   (CASSANDRA-3844)
 * make CLI `show schema` to use output stream directly instead
   of StringBuilder (CASSANDRA-3842)
 * remove the wait on hint future during write (CASSANDRA-3870)
 * (cqlsh) ignore missing CfDef opts (CASSANDRA-3933)
 * (cqlsh) look for cqlshlib relative to realpath (CASSANDRA-3767)
 * Fix short read protection (CASSANDRA-3934)
 * Make sure infered and actual schema match (CASSANDRA-3371)
 * Fix NPE during HH delivery (CASSANDRA-3677)
 * Don't put boostrapping node in 'hibernate' status (CASSANDRA-3737)
 * Fix double quotes in windows bat files (CASSANDRA-3744)
 * Fix bad validator lookup (CASSANDRA-3789)
 * Fix soft reset in EC2MultiRegionSnitch (CASSANDRA-3835)
 * Don't leave zombie connections with THSHA thrift server (CASSANDRA-3867)
 * (cqlsh) fix deserialization of data (CASSANDRA-3874)
 * Fix removetoken force causing an inconsistent state (CASSANDRA-3876)
 * Fix ahndling of some types with Pig (CASSANDRA-3886)
 * Don't allow to drop the system keyspace (CASSANDRA-3759)
 * Make Pig deletes disabled by default and configurable (CASSANDRA-3628)
Merged from 0.8:
 * (Pig) fix CassandraStorage to use correct comparator in Super ColumnFamily
   case (CASSANDRA-3251)
 * fix thread safety issues in commitlog replay, primarily affecting
   systems with many (100s) of CF definitions (CASSANDRA-3751)
 * Fix relevant tombstone ignored with super columns (CASSANDRA-3875)


1.0.7
 * fix regression in HH page size calculation (CASSANDRA-3624)
 * retry failed stream on IOException (CASSANDRA-3686)
 * allow configuring bloom_filter_fp_chance (CASSANDRA-3497)
 * attempt hint delivery every ten minutes, or when failure detector
   notifies us that a node is back up, whichever comes first.  hint
   handoff throttle delay default changed to 1ms, from 50 (CASSANDRA-3554)
 * add nodetool setstreamthroughput (CASSANDRA-3571)
 * fix assertion when dropping a columnfamily with no sstables (CASSANDRA-3614)
 * more efficient allocation of small bloom filters (CASSANDRA-3618)
 * CLibrary.createHardLinkWithExec() to check for errors (CASSANDRA-3101)
 * Avoid creating empty and non cleaned writer during compaction (CASSANDRA-3616)
 * stop thrift service in shutdown hook so we can quiesce MessagingService
   (CASSANDRA-3335)
 * (CQL) compaction_strategy_options and compression_parameters for
   CREATE COLUMNFAMILY statement (CASSANDRA-3374)
 * Reset min/max compaction threshold when creating size tiered compaction
   strategy (CASSANDRA-3666)
 * Don't ignore IOException during compaction (CASSANDRA-3655)
 * Fix assertion error for CF with gc_grace=0 (CASSANDRA-3579)
 * Shutdown ParallelCompaction reducer executor after use (CASSANDRA-3711)
 * Avoid < 0 value for pending tasks in leveled compaction (CASSANDRA-3693)
 * (Hadoop) Support TimeUUID in Pig CassandraStorage (CASSANDRA-3327)
 * Check schema is ready before continuing boostrapping (CASSANDRA-3629)
 * Catch overflows during parsing of chunk_length_kb (CASSANDRA-3644)
 * Improve stream protocol mismatch errors (CASSANDRA-3652)
 * Avoid multiple thread doing HH to the same target (CASSANDRA-3681)
 * Add JMX property for rp_timeout_in_ms (CASSANDRA-2940)
 * Allow DynamicCompositeType to compare component of different types
   (CASSANDRA-3625)
 * Flush non-cfs backed secondary indexes (CASSANDRA-3659)
 * Secondary Indexes should report memory consumption (CASSANDRA-3155)
 * fix for SelectStatement start/end key are not set correctly
   when a key alias is involved (CASSANDRA-3700)
 * fix CLI `show schema` command insert of an extra comma in
   column_metadata (CASSANDRA-3714)
Merged from 0.8:
 * avoid logging (harmless) exception when GC takes < 1ms (CASSANDRA-3656)
 * prevent new nodes from thinking down nodes are up forever (CASSANDRA-3626)
 * use correct list of replicas for LOCAL_QUORUM reads when read repair
   is disabled (CASSANDRA-3696)
 * block on flush before compacting hints (may prevent OOM) (CASSANDRA-3733)


1.0.6
 * (CQL) fix cqlsh support for replicate_on_write (CASSANDRA-3596)
 * fix adding to leveled manifest after streaming (CASSANDRA-3536)
 * filter out unavailable cipher suites when using encryption (CASSANDRA-3178)
 * (HADOOP) add old-style api support for CFIF and CFRR (CASSANDRA-2799)
 * Support TimeUUIDType column names in Stress.java tool (CASSANDRA-3541)
 * (CQL) INSERT/UPDATE/DELETE/TRUNCATE commands should allow CF names to
   be qualified by keyspace (CASSANDRA-3419)
 * always remove endpoints from delevery queue in HH (CASSANDRA-3546)
 * fix race between cf flush and its 2ndary indexes flush (CASSANDRA-3547)
 * fix potential race in AES when a repair fails (CASSANDRA-3548)
 * fix default value validation usage in CLI SET command (CASSANDRA-3553)
 * Optimize componentsFor method for compaction and startup time
   (CASSANDRA-3532)
 * (CQL) Proper ColumnFamily metadata validation on CREATE COLUMNFAMILY 
   (CASSANDRA-3565)
 * fix compression "chunk_length_kb" option to set correct kb value for 
   thrift/avro (CASSANDRA-3558)
 * fix missing response during range slice repair (CASSANDRA-3551)
 * 'describe ring' moved from CLI to nodetool and available through JMX (CASSANDRA-3220)
 * add back partitioner to sstable metadata (CASSANDRA-3540)
 * fix NPE in get_count for counters (CASSANDRA-3601)
Merged from 0.8:
 * remove invalid assertion that table was opened before dropping it
   (CASSANDRA-3580)
 * range and index scans now only send requests to enough replicas to
   satisfy requested CL + RR (CASSANDRA-3598)
 * use cannonical host for local node in nodetool info (CASSANDRA-3556)
 * remove nonlocal DC write optimization since it only worked with
   CL.ONE or CL.LOCAL_QUORUM (CASSANDRA-3577, 3585)
 * detect misuses of CounterColumnType (CASSANDRA-3422)
 * turn off string interning in json2sstable, take 2 (CASSANDRA-2189)
 * validate compression parameters on add/update of the ColumnFamily 
   (CASSANDRA-3573)
 * Check for 0.0.0.0 is incorrect in CFIF (CASSANDRA-3584)
 * Increase vm.max_map_count in debian packaging (CASSANDRA-3563)
 * gossiper will never add itself to saved endpoints (CASSANDRA-3485)


1.0.5
 * revert CASSANDRA-3407 (see CASSANDRA-3540)
 * fix assertion error while forwarding writes to local nodes (CASSANDRA-3539)


1.0.4
 * fix self-hinting of timed out read repair updates and make hinted handoff
   less prone to OOMing a coordinator (CASSANDRA-3440)
 * expose bloom filter sizes via JMX (CASSANDRA-3495)
 * enforce RP tokens 0..2**127 (CASSANDRA-3501)
 * canonicalize paths exposed through JMX (CASSANDRA-3504)
 * fix "liveSize" stat when sstables are removed (CASSANDRA-3496)
 * add bloom filter FP rates to nodetool cfstats (CASSANDRA-3347)
 * record partitioner in sstable metadata component (CASSANDRA-3407)
 * add new upgradesstables nodetool command (CASSANDRA-3406)
 * skip --debug requirement to see common exceptions in CLI (CASSANDRA-3508)
 * fix incorrect query results due to invalid max timestamp (CASSANDRA-3510)
 * make sstableloader recognize compressed sstables (CASSANDRA-3521)
 * avoids race in OutboundTcpConnection in multi-DC setups (CASSANDRA-3530)
 * use SETLOCAL in cassandra.bat (CASSANDRA-3506)
 * fix ConcurrentModificationException in Table.all() (CASSANDRA-3529)
Merged from 0.8:
 * fix concurrence issue in the FailureDetector (CASSANDRA-3519)
 * fix array out of bounds error in counter shard removal (CASSANDRA-3514)
 * avoid dropping tombstones when they might still be needed to shadow
   data in a different sstable (CASSANDRA-2786)


1.0.3
 * revert name-based query defragmentation aka CASSANDRA-2503 (CASSANDRA-3491)
 * fix invalidate-related test failures (CASSANDRA-3437)
 * add next-gen cqlsh to bin/ (CASSANDRA-3188, 3131, 3493)
 * (CQL) fix handling of rows with no columns (CASSANDRA-3424, 3473)
 * fix querying supercolumns by name returning only a subset of
   subcolumns or old subcolumn versions (CASSANDRA-3446)
 * automatically compute sha1 sum for uncompressed data files (CASSANDRA-3456)
 * fix reading metadata/statistics component for version < h (CASSANDRA-3474)
 * add sstable forward-compatibility (CASSANDRA-3478)
 * report compression ratio in CFSMBean (CASSANDRA-3393)
 * fix incorrect size exception during streaming of counters (CASSANDRA-3481)
 * (CQL) fix for counter decrement syntax (CASSANDRA-3418)
 * Fix race introduced by CASSANDRA-2503 (CASSANDRA-3482)
 * Fix incomplete deletion of delivered hints (CASSANDRA-3466)
 * Avoid rescheduling compactions when no compaction was executed 
   (CASSANDRA-3484)
 * fix handling of the chunk_length_kb compression options (CASSANDRA-3492)
Merged from 0.8:
 * fix updating CF row_cache_provider (CASSANDRA-3414)
 * CFMetaData.convertToThrift method to set RowCacheProvider (CASSANDRA-3405)
 * acquire compactionlock during truncate (CASSANDRA-3399)
 * fix displaying cfdef entries for super columnfamilies (CASSANDRA-3415)
 * Make counter shard merging thread safe (CASSANDRA-3178)
 * Revert CASSANDRA-2855
 * Fix bug preventing the use of efficient cross-DC writes (CASSANDRA-3472)
 * `describe ring` command for CLI (CASSANDRA-3220)
 * (Hadoop) skip empty rows when entire row is requested, redux (CASSANDRA-2855)


1.0.2
 * "defragment" rows for name-based queries under STCS (CASSANDRA-2503)
 * Add timing information to cassandra-cli GET/SET/LIST queries (CASSANDRA-3326)
 * Only create one CompressionMetadata object per sstable (CASSANDRA-3427)
 * cleanup usage of StorageService.setMode() (CASSANDRA-3388)
 * Avoid large array allocation for compressed chunk offsets (CASSANDRA-3432)
 * fix DecimalType bytebuffer marshalling (CASSANDRA-3421)
 * fix bug that caused first column in per row indexes to be ignored 
   (CASSANDRA-3441)
 * add JMX call to clean (failed) repair sessions (CASSANDRA-3316)
 * fix sstableloader reference acquisition bug (CASSANDRA-3438)
 * fix estimated row size regression (CASSANDRA-3451)
 * make sure we don't return more columns than asked (CASSANDRA-3303, 3395)
Merged from 0.8:
 * acquire compactionlock during truncate (CASSANDRA-3399)
 * fix displaying cfdef entries for super columnfamilies (CASSANDRA-3415)


1.0.1
 * acquire references during index build to prevent delete problems
   on Windows (CASSANDRA-3314)
 * describe_ring should include datacenter/topology information (CASSANDRA-2882)
 * Thrift sockets are not properly buffered (CASSANDRA-3261)
 * performance improvement for bytebufferutil compare function (CASSANDRA-3286)
 * add system.versions ColumnFamily (CASSANDRA-3140)
 * reduce network copies (CASSANDRA-3333, 3373)
 * limit nodetool to 32MB of heap (CASSANDRA-3124)
 * (CQL) update parser to accept "timestamp" instead of "date" (CASSANDRA-3149)
 * Fix CLI `show schema` to include "compression_options" (CASSANDRA-3368)
 * Snapshot to include manifest under LeveledCompactionStrategy (CASSANDRA-3359)
 * (CQL) SELECT query should allow CF name to be qualified by keyspace (CASSANDRA-3130)
 * (CQL) Fix internal application error specifying 'using consistency ...'
   in lower case (CASSANDRA-3366)
 * fix Deflate compression when compression actually makes the data bigger
   (CASSANDRA-3370)
 * optimize UUIDGen to avoid lock contention on InetAddress.getLocalHost 
   (CASSANDRA-3387)
 * tolerate index being dropped mid-mutation (CASSANDRA-3334, 3313)
 * CompactionManager is now responsible for checking for new candidates
   post-task execution, enabling more consistent leveled compaction 
   (CASSANDRA-3391)
 * Cache HSHA threads (CASSANDRA-3372)
 * use CF/KS names as snapshot prefix for drop + truncate operations
   (CASSANDRA-2997)
 * Break bloom filters up to avoid heap fragmentation (CASSANDRA-2466)
 * fix cassandra hanging on jsvc stop (CASSANDRA-3302)
 * Avoid leveled compaction getting blocked on errors (CASSANDRA-3408)
 * Make reloading the compaction strategy safe (CASSANDRA-3409)
 * ignore 0.8 hints even if compaction begins before we try to purge
   them (CASSANDRA-3385)
 * remove procrun (bin\daemon) from Cassandra source tree and 
   artifacts (CASSANDRA-3331)
 * make cassandra compile under JDK7 (CASSANDRA-3275)
 * remove dependency of clientutil.jar to FBUtilities (CASSANDRA-3299)
 * avoid truncation errors by using long math on long values (CASSANDRA-3364)
 * avoid clock drift on some Windows machine (CASSANDRA-3375)
 * display cache provider in cli 'describe keyspace' command (CASSANDRA-3384)
 * fix incomplete topology information in describe_ring (CASSANDRA-3403)
 * expire dead gossip states based on time (CASSANDRA-2961)
 * improve CompactionTask extensibility (CASSANDRA-3330)
 * Allow one leveled compaction task to kick off another (CASSANDRA-3363)
 * allow encryption only between datacenters (CASSANDRA-2802)
Merged from 0.8:
 * fix truncate allowing data to be replayed post-restart (CASSANDRA-3297)
 * make iwriter final in IndexWriter to avoid NPE (CASSANDRA-2863)
 * (CQL) update grammar to require key clause in DELETE statement
   (CASSANDRA-3349)
 * (CQL) allow numeric keyspace names in USE statement (CASSANDRA-3350)
 * (Hadoop) skip empty rows when slicing the entire row (CASSANDRA-2855)
 * Fix handling of tombstone by SSTableExport/Import (CASSANDRA-3357)
 * fix ColumnIndexer to use long offsets (CASSANDRA-3358)
 * Improved CLI exceptions (CASSANDRA-3312)
 * Fix handling of tombstone by SSTableExport/Import (CASSANDRA-3357)
 * Only count compaction as active (for throttling) when they have
   successfully acquired the compaction lock (CASSANDRA-3344)
 * Display CLI version string on startup (CASSANDRA-3196)
 * (Hadoop) make CFIF try rpc_address or fallback to listen_address
   (CASSANDRA-3214)
 * (Hadoop) accept comma delimited lists of initial thrift connections
   (CASSANDRA-3185)
 * ColumnFamily min_compaction_threshold should be >= 2 (CASSANDRA-3342)
 * (Pig) add 0.8+ types and key validation type in schema (CASSANDRA-3280)
 * Fix completely removing column metadata using CLI (CASSANDRA-3126)
 * CLI `describe cluster;` output should be on separate lines for separate versions
   (CASSANDRA-3170)
 * fix changing durable_writes keyspace option during CF creation
   (CASSANDRA-3292)
 * avoid locking on update when no indexes are involved (CASSANDRA-3386)
 * fix assertionError during repair with ordered partitioners (CASSANDRA-3369)
 * correctly serialize key_validation_class for avro (CASSANDRA-3391)
 * don't expire counter tombstone after streaming (CASSANDRA-3394)
 * prevent nodes that failed to join from hanging around forever 
   (CASSANDRA-3351)
 * remove incorrect optimization from slice read path (CASSANDRA-3390)
 * Fix race in AntiEntropyService (CASSANDRA-3400)


1.0.0-final
 * close scrubbed sstable fd before deleting it (CASSANDRA-3318)
 * fix bug preventing obsolete commitlog segments from being removed
   (CASSANDRA-3269)
 * tolerate whitespace in seed CDL (CASSANDRA-3263)
 * Change default heap thresholds to max(min(1/2 ram, 1G), min(1/4 ram, 8GB))
   (CASSANDRA-3295)
 * Fix broken CompressedRandomAccessReaderTest (CASSANDRA-3298)
 * (CQL) fix type information returned for wildcard queries (CASSANDRA-3311)
 * add estimated tasks to LeveledCompactionStrategy (CASSANDRA-3322)
 * avoid including compaction cache-warming in keycache stats (CASSANDRA-3325)
 * run compaction and hinted handoff threads at MIN_PRIORITY (CASSANDRA-3308)
 * default hsha thrift server to cpu core count in rpc pool (CASSANDRA-3329)
 * add bin\daemon to binary tarball for Windows service (CASSANDRA-3331)
 * Fix places where uncompressed size of sstables was use in place of the
   compressed one (CASSANDRA-3338)
 * Fix hsha thrift server (CASSANDRA-3346)
 * Make sure repair only stream needed sstables (CASSANDRA-3345)


1.0.0-rc2
 * Log a meaningful warning when a node receives a message for a repair session
   that doesn't exist anymore (CASSANDRA-3256)
 * test for NUMA policy support as well as numactl presence (CASSANDRA-3245)
 * Fix FD leak when internode encryption is enabled (CASSANDRA-3257)
 * Remove incorrect assertion in mergeIterator (CASSANDRA-3260)
 * FBUtilities.hexToBytes(String) to throw NumberFormatException when string
   contains non-hex characters (CASSANDRA-3231)
 * Keep SimpleSnitch proximity ordering unchanged from what the Strategy
   generates, as intended (CASSANDRA-3262)
 * remove Scrub from compactionstats when finished (CASSANDRA-3255)
 * fix counter entry in jdbc TypesMap (CASSANDRA-3268)
 * fix full queue scenario for ParallelCompactionIterator (CASSANDRA-3270)
 * fix bootstrap process (CASSANDRA-3285)
 * don't try delivering hints if when there isn't any (CASSANDRA-3176)
 * CLI documentation change for ColumnFamily `compression_options` (CASSANDRA-3282)
 * ignore any CF ids sent by client for adding CF/KS (CASSANDRA-3288)
 * remove obsolete hints on first startup (CASSANDRA-3291)
 * use correct ISortedColumns for time-optimized reads (CASSANDRA-3289)
 * Evict gossip state immediately when a token is taken over by a new IP 
   (CASSANDRA-3259)


1.0.0-rc1
 * Update CQL to generate microsecond timestamps by default (CASSANDRA-3227)
 * Fix counting CFMetadata towards Memtable liveRatio (CASSANDRA-3023)
 * Kill server on wrapped OOME such as from FileChannel.map (CASSANDRA-3201)
 * remove unnecessary copy when adding to row cache (CASSANDRA-3223)
 * Log message when a full repair operation completes (CASSANDRA-3207)
 * Fix streamOutSession keeping sstables references forever if the remote end
   dies (CASSANDRA-3216)
 * Remove dynamic_snitch boolean from example configuration (defaulting to 
   true) and set default badness threshold to 0.1 (CASSANDRA-3229)
 * Base choice of random or "balanced" token on bootstrap on whether
   schema definitions were found (CASSANDRA-3219)
 * Fixes for LeveledCompactionStrategy score computation, prioritization,
   scheduling, and performance (CASSANDRA-3224, 3234)
 * parallelize sstable open at server startup (CASSANDRA-2988)
 * fix handling of exceptions writing to OutboundTcpConnection (CASSANDRA-3235)
 * Allow using quotes in "USE <keyspace>;" CLI command (CASSANDRA-3208)
 * Don't allow any cache loading exceptions to halt startup (CASSANDRA-3218)
 * Fix sstableloader --ignores option (CASSANDRA-3247)
 * File descriptor limit increased in packaging (CASSANDRA-3206)
 * Fix deadlock in commit log during flush (CASSANDRA-3253) 


1.0.0-beta1
 * removed binarymemtable (CASSANDRA-2692)
 * add commitlog_total_space_in_mb to prevent fragmented logs (CASSANDRA-2427)
 * removed commitlog_rotation_threshold_in_mb configuration (CASSANDRA-2771)
 * make AbstractBounds.normalize de-overlapp overlapping ranges (CASSANDRA-2641)
 * replace CollatingIterator, ReducingIterator with MergeIterator 
   (CASSANDRA-2062)
 * Fixed the ability to set compaction strategy in cli using create column 
   family command (CASSANDRA-2778)
 * clean up tmp files after failed compaction (CASSANDRA-2468)
 * restrict repair streaming to specific columnfamilies (CASSANDRA-2280)
 * don't bother persisting columns shadowed by a row tombstone (CASSANDRA-2589)
 * reset CF and SC deletion times after gc_grace (CASSANDRA-2317)
 * optimize away seek when compacting wide rows (CASSANDRA-2879)
 * single-pass streaming (CASSANDRA-2677, 2906, 2916, 3003)
 * use reference counting for deleting sstables instead of relying on GC
   (CASSANDRA-2521, 3179)
 * store hints as serialized mutations instead of pointers to data row
   (CASSANDRA-2045)
 * store hints in the coordinator node instead of in the closest replica 
   (CASSANDRA-2914)
 * add row_cache_keys_to_save CF option (CASSANDRA-1966)
 * check column family validity in nodetool repair (CASSANDRA-2933)
 * use lazy initialization instead of class initialization in NodeId
   (CASSANDRA-2953)
 * add paging to get_count (CASSANDRA-2894)
 * fix "short reads" in [multi]get (CASSANDRA-2643, 3157, 3192)
 * add optional compression for sstables (CASSANDRA-47, 2994, 3001, 3128)
 * add scheduler JMX metrics (CASSANDRA-2962)
 * add block level checksum for compressed data (CASSANDRA-1717)
 * make column family backed column map pluggable and introduce unsynchronized
   ArrayList backed one to speedup reads (CASSANDRA-2843, 3165, 3205)
 * refactoring of the secondary index api (CASSANDRA-2982)
 * make CL > ONE reads wait for digest reconciliation before returning
   (CASSANDRA-2494)
 * fix missing logging for some exceptions (CASSANDRA-2061)
 * refactor and optimize ColumnFamilyStore.files(...) and Descriptor.fromFilename(String)
   and few other places responsible for work with SSTable files (CASSANDRA-3040)
 * Stop reading from sstables once we know we have the most recent columns,
   for query-by-name requests (CASSANDRA-2498)
 * Add query-by-column mode to stress.java (CASSANDRA-3064)
 * Add "install" command to cassandra.bat (CASSANDRA-292)
 * clean up KSMetadata, CFMetadata from unnecessary
   Thrift<->Avro conversion methods (CASSANDRA-3032)
 * Add timeouts to client request schedulers (CASSANDRA-3079, 3096)
 * Cli to use hashes rather than array of hashes for strategy options (CASSANDRA-3081)
 * LeveledCompactionStrategy (CASSANDRA-1608, 3085, 3110, 3087, 3145, 3154, 3182)
 * Improvements of the CLI `describe` command (CASSANDRA-2630)
 * reduce window where dropped CF sstables may not be deleted (CASSANDRA-2942)
 * Expose gossip/FD info to JMX (CASSANDRA-2806)
 * Fix streaming over SSL when compressed SSTable involved (CASSANDRA-3051)
 * Add support for pluggable secondary index implementations (CASSANDRA-3078)
 * remove compaction_thread_priority setting (CASSANDRA-3104)
 * generate hints for replicas that timeout, not just replicas that are known
   to be down before starting (CASSANDRA-2034)
 * Add throttling for internode streaming (CASSANDRA-3080)
 * make the repair of a range repair all replica (CASSANDRA-2610, 3194)
 * expose the ability to repair the first range (as returned by the
   partitioner) of a node (CASSANDRA-2606)
 * Streams Compression (CASSANDRA-3015)
 * add ability to use multiple threads during a single compaction
   (CASSANDRA-2901)
 * make AbstractBounds.normalize support overlapping ranges (CASSANDRA-2641)
 * fix of the CQL count() behavior (CASSANDRA-3068)
 * use TreeMap backed column families for the SSTable simple writers
   (CASSANDRA-3148)
 * fix inconsistency of the CLI syntax when {} should be used instead of [{}]
   (CASSANDRA-3119)
 * rename CQL type names to match expected SQL behavior (CASSANDRA-3149, 3031)
 * Arena-based allocation for memtables (CASSANDRA-2252, 3162, 3163, 3168)
 * Default RR chance to 0.1 (CASSANDRA-3169)
 * Add RowLevel support to secondary index API (CASSANDRA-3147)
 * Make SerializingCacheProvider the default if JNA is available (CASSANDRA-3183)
 * Fix backwards compatibilty for CQL memtable properties (CASSANDRA-3190)
 * Add five-minute delay before starting compactions on a restarted server
   (CASSANDRA-3181)
 * Reduce copies done for intra-host messages (CASSANDRA-1788, 3144)
 * support of compaction strategy option for stress.java (CASSANDRA-3204)
 * make memtable throughput and column count thresholds no-ops (CASSANDRA-2449)
 * Return schema information along with the resultSet in CQL (CASSANDRA-2734)
 * Add new DecimalType (CASSANDRA-2883)
 * Fix assertion error in RowRepairResolver (CASSANDRA-3156)
 * Reduce unnecessary high buffer sizes (CASSANDRA-3171)
 * Pluggable compaction strategy (CASSANDRA-1610)
 * Add new broadcast_address config option (CASSANDRA-2491)


0.8.7
 * Kill server on wrapped OOME such as from FileChannel.map (CASSANDRA-3201)
 * Allow using quotes in "USE <keyspace>;" CLI command (CASSANDRA-3208)
 * Log message when a full repair operation completes (CASSANDRA-3207)
 * Don't allow any cache loading exceptions to halt startup (CASSANDRA-3218)
 * Fix sstableloader --ignores option (CASSANDRA-3247)
 * File descriptor limit increased in packaging (CASSANDRA-3206)
 * Log a meaningfull warning when a node receive a message for a repair session
   that doesn't exist anymore (CASSANDRA-3256)
 * Fix FD leak when internode encryption is enabled (CASSANDRA-3257)
 * FBUtilities.hexToBytes(String) to throw NumberFormatException when string
   contains non-hex characters (CASSANDRA-3231)
 * Keep SimpleSnitch proximity ordering unchanged from what the Strategy
   generates, as intended (CASSANDRA-3262)
 * remove Scrub from compactionstats when finished (CASSANDRA-3255)
 * Fix tool .bat files when CASSANDRA_HOME contains spaces (CASSANDRA-3258)
 * Force flush of status table when removing/updating token (CASSANDRA-3243)
 * Evict gossip state immediately when a token is taken over by a new IP (CASSANDRA-3259)
 * Fix bug where the failure detector can take too long to mark a host
   down (CASSANDRA-3273)
 * (Hadoop) allow wrapping ranges in queries (CASSANDRA-3137)
 * (Hadoop) check all interfaces for a match with split location
   before falling back to random replica (CASSANDRA-3211)
 * (Hadoop) Make Pig storage handle implements LoadMetadata (CASSANDRA-2777)
 * (Hadoop) Fix exception during PIG 'dump' (CASSANDRA-2810)
 * Fix stress COUNTER_GET option (CASSANDRA-3301)
 * Fix missing fields in CLI `show schema` output (CASSANDRA-3304)
 * Nodetool no longer leaks threads and closes JMX connections (CASSANDRA-3309)
 * fix truncate allowing data to be replayed post-restart (CASSANDRA-3297)
 * Move SimpleAuthority and SimpleAuthenticator to examples (CASSANDRA-2922)
 * Fix handling of tombstone by SSTableExport/Import (CASSANDRA-3357)
 * Fix transposition in cfHistograms (CASSANDRA-3222)
 * Allow using number as DC name when creating keyspace in CQL (CASSANDRA-3239)
 * Force flush of system table after updating/removing a token (CASSANDRA-3243)


0.8.6
 * revert CASSANDRA-2388
 * change TokenRange.endpoints back to listen/broadcast address to match
   pre-1777 behavior, and add TokenRange.rpc_endpoints instead (CASSANDRA-3187)
 * avoid trying to watch cassandra-topology.properties when loaded from jar
   (CASSANDRA-3138)
 * prevent users from creating keyspaces with LocalStrategy replication
   (CASSANDRA-3139)
 * fix CLI `show schema;` to output correct keyspace definition statement
   (CASSANDRA-3129)
 * CustomTThreadPoolServer to log TTransportException at DEBUG level
   (CASSANDRA-3142)
 * allow topology sort to work with non-unique rack names between 
   datacenters (CASSANDRA-3152)
 * Improve caching of same-version Messages on digest and repair paths
   (CASSANDRA-3158)
 * Randomize choice of first replica for counter increment (CASSANDRA-2890)
 * Fix using read_repair_chance instead of merge_shard_change (CASSANDRA-3202)
 * Avoid streaming data to nodes that already have it, on move as well as
   decommission (CASSANDRA-3041)
 * Fix divide by zero error in GCInspector (CASSANDRA-3164)
 * allow quoting of the ColumnFamily name in CLI `create column family`
   statement (CASSANDRA-3195)
 * Fix rolling upgrade from 0.7 to 0.8 problem (CASSANDRA-3166)
 * Accomodate missing encryption_options in IncomingTcpConnection.stream
   (CASSANDRA-3212)


0.8.5
 * fix NPE when encryption_options is unspecified (CASSANDRA-3007)
 * include column name in validation failure exceptions (CASSANDRA-2849)
 * make sure truncate clears out the commitlog so replay won't re-
   populate with truncated data (CASSANDRA-2950)
 * fix NPE when debug logging is enabled and dropped CF is present
   in a commitlog segment (CASSANDRA-3021)
 * fix cassandra.bat when CASSANDRA_HOME contains spaces (CASSANDRA-2952)
 * fix to SSTableSimpleUnsortedWriter bufferSize calculation (CASSANDRA-3027)
 * make cleanup and normal compaction able to skip empty rows
   (rows containing nothing but expired tombstones) (CASSANDRA-3039)
 * work around native memory leak in com.sun.management.GarbageCollectorMXBean
   (CASSANDRA-2868)
 * validate that column names in column_metadata are not equal to key_alias
   on create/update of the ColumnFamily and CQL 'ALTER' statement (CASSANDRA-3036)
 * return an InvalidRequestException if an indexed column is assigned
   a value larger than 64KB (CASSANDRA-3057)
 * fix of numeric-only and string column names handling in CLI "drop index" 
   (CASSANDRA-3054)
 * prune index scan resultset back to original request for lazy
   resultset expansion case (CASSANDRA-2964)
 * (Hadoop) fail jobs when Cassandra node has failed but TaskTracker
   has not (CASSANDRA-2388)
 * fix dynamic snitch ignoring nodes when read_repair_chance is zero
   (CASSANDRA-2662)
 * avoid retaining references to dropped CFS objects in 
   CompactionManager.estimatedCompactions (CASSANDRA-2708)
 * expose rpc timeouts per host in MessagingServiceMBean (CASSANDRA-2941)
 * avoid including cwd in classpath for deb and rpm packages (CASSANDRA-2881)
 * remove gossip state when a new IP takes over a token (CASSANDRA-3071)
 * allow sstable2json to work on index sstable files (CASSANDRA-3059)
 * always hint counters (CASSANDRA-3099)
 * fix log4j initialization in EmbeddedCassandraService (CASSANDRA-2857)
 * remove gossip state when a new IP takes over a token (CASSANDRA-3071)
 * work around native memory leak in com.sun.management.GarbageCollectorMXBean
    (CASSANDRA-2868)
 * fix UnavailableException with writes at CL.EACH_QUORM (CASSANDRA-3084)
 * fix parsing of the Keyspace and ColumnFamily names in numeric
   and string representations in CLI (CASSANDRA-3075)
 * fix corner cases in Range.differenceToFetch (CASSANDRA-3084)
 * fix ip address String representation in the ring cache (CASSANDRA-3044)
 * fix ring cache compatibility when mixing pre-0.8.4 nodes with post-
   in the same cluster (CASSANDRA-3023)
 * make repair report failure when a node participating dies (instead of
   hanging forever) (CASSANDRA-2433)
 * fix handling of the empty byte buffer by ReversedType (CASSANDRA-3111)
 * Add validation that Keyspace names are case-insensitively unique (CASSANDRA-3066)
 * catch invalid key_validation_class before instantiating UpdateColumnFamily (CASSANDRA-3102)
 * make Range and Bounds objects client-safe (CASSANDRA-3108)
 * optionally skip log4j configuration (CASSANDRA-3061)
 * bundle sstableloader with the debian package (CASSANDRA-3113)
 * don't try to build secondary indexes when there is none (CASSANDRA-3123)
 * improve SSTableSimpleUnsortedWriter speed for large rows (CASSANDRA-3122)
 * handle keyspace arguments correctly in nodetool snapshot (CASSANDRA-3038)
 * Fix SSTableImportTest on windows (CASSANDRA-3043)
 * expose compactionThroughputMbPerSec through JMX (CASSANDRA-3117)
 * log keyspace and CF of large rows being compacted


0.8.4
 * change TokenRing.endpoints to be a list of rpc addresses instead of 
   listen/broadcast addresses (CASSANDRA-1777)
 * include files-to-be-streamed in StreamInSession.getSources (CASSANDRA-2972)
 * use JAVA env var in cassandra-env.sh (CASSANDRA-2785, 2992)
 * avoid doing read for no-op replicate-on-write at CL=1 (CASSANDRA-2892)
 * refuse counter write for CL.ANY (CASSANDRA-2990)
 * switch back to only logging recent dropped messages (CASSANDRA-3004)
 * always deserialize RowMutation for counters (CASSANDRA-3006)
 * ignore saved replication_factor strategy_option for NTS (CASSANDRA-3011)
 * make sure pre-truncate CL segments are discarded (CASSANDRA-2950)


0.8.3
 * add ability to drop local reads/writes that are going to timeout
   (CASSANDRA-2943)
 * revamp token removal process, keep gossip states for 3 days (CASSANDRA-2496)
 * don't accept extra args for 0-arg nodetool commands (CASSANDRA-2740)
 * log unavailableexception details at debug level (CASSANDRA-2856)
 * expose data_dir though jmx (CASSANDRA-2770)
 * don't include tmp files as sstable when create cfs (CASSANDRA-2929)
 * log Java classpath on startup (CASSANDRA-2895)
 * keep gossipped version in sync with actual on migration coordinator 
   (CASSANDRA-2946)
 * use lazy initialization instead of class initialization in NodeId
   (CASSANDRA-2953)
 * check column family validity in nodetool repair (CASSANDRA-2933)
 * speedup bytes to hex conversions dramatically (CASSANDRA-2850)
 * Flush memtables on shutdown when durable writes are disabled 
   (CASSANDRA-2958)
 * improved POSIX compatibility of start scripts (CASsANDRA-2965)
 * add counter support to Hadoop InputFormat (CASSANDRA-2981)
 * fix bug where dirty commitlog segments were removed (and avoid keeping 
   segments with no post-flush activity permanently dirty) (CASSANDRA-2829)
 * fix throwing exception with batch mutation of counter super columns
   (CASSANDRA-2949)
 * ignore system tables during repair (CASSANDRA-2979)
 * throw exception when NTS is given replication_factor as an option
   (CASSANDRA-2960)
 * fix assertion error during compaction of counter CFs (CASSANDRA-2968)
 * avoid trying to create index names, when no index exists (CASSANDRA-2867)
 * don't sample the system table when choosing a bootstrap token
   (CASSANDRA-2825)
 * gossiper notifies of local state changes (CASSANDRA-2948)
 * add asynchronous and half-sync/half-async (hsha) thrift servers 
   (CASSANDRA-1405)
 * fix potential use of free'd native memory in SerializingCache 
   (CASSANDRA-2951)
 * prune index scan resultset back to original request for lazy
   resultset expansion case (CASSANDRA-2964)
 * (Hadoop) fail jobs when Cassandra node has failed but TaskTracker
    has not (CASSANDRA-2388)


0.8.2
 * CQL: 
   - include only one row per unique key for IN queries (CASSANDRA-2717)
   - respect client timestamp on full row deletions (CASSANDRA-2912)
 * improve thread-safety in StreamOutSession (CASSANDRA-2792)
 * allow deleting a row and updating indexed columns in it in the
   same mutation (CASSANDRA-2773)
 * Expose number of threads blocked on submitting memtable to flush
   in JMX (CASSANDRA-2817)
 * add ability to return "endpoints" to nodetool (CASSANDRA-2776)
 * Add support for multiple (comma-delimited) coordinator addresses
   to ColumnFamilyInputFormat (CASSANDRA-2807)
 * fix potential NPE while scheduling read repair for range slice
   (CASSANDRA-2823)
 * Fix race in SystemTable.getCurrentLocalNodeId (CASSANDRA-2824)
 * Correctly set default for replicate_on_write (CASSANDRA-2835)
 * improve nodetool compactionstats formatting (CASSANDRA-2844)
 * fix index-building status display (CASSANDRA-2853)
 * fix CLI perpetuating obsolete KsDef.replication_factor (CASSANDRA-2846)
 * improve cli treatment of multiline comments (CASSANDRA-2852)
 * handle row tombstones correctly in EchoedRow (CASSANDRA-2786)
 * add MessagingService.get[Recently]DroppedMessages and
   StorageService.getExceptionCount (CASSANDRA-2804)
 * fix possibility of spurious UnavailableException for LOCAL_QUORUM
   reads with dynamic snitch + read repair disabled (CASSANDRA-2870)
 * add ant-optional as dependence for the debian package (CASSANDRA-2164)
 * add option to specify limit for get_slice in the CLI (CASSANDRA-2646)
 * decrease HH page size (CASSANDRA-2832)
 * reset cli keyspace after dropping the current one (CASSANDRA-2763)
 * add KeyRange option to Hadoop inputformat (CASSANDRA-1125)
 * fix protocol versioning (CASSANDRA-2818, 2860)
 * support spaces in path to log4j configuration (CASSANDRA-2383)
 * avoid including inferred types in CF update (CASSANDRA-2809)
 * fix JMX bulkload call (CASSANDRA-2908)
 * fix updating KS with durable_writes=false (CASSANDRA-2907)
 * add simplified facade to SSTableWriter for bulk loading use
   (CASSANDRA-2911)
 * fix re-using index CF sstable names after drop/recreate (CASSANDRA-2872)
 * prepend CF to default index names (CASSANDRA-2903)
 * fix hint replay (CASSANDRA-2928)
 * Properly synchronize repair's merkle tree computation (CASSANDRA-2816)


0.8.1
 * CQL:
   - support for insert, delete in BATCH (CASSANDRA-2537)
   - support for IN to SELECT, UPDATE (CASSANDRA-2553)
   - timestamp support for INSERT, UPDATE, and BATCH (CASSANDRA-2555)
   - TTL support (CASSANDRA-2476)
   - counter support (CASSANDRA-2473)
   - ALTER COLUMNFAMILY (CASSANDRA-1709)
   - DROP INDEX (CASSANDRA-2617)
   - add SCHEMA/TABLE as aliases for KS/CF (CASSANDRA-2743)
   - server handles wait-for-schema-agreement (CASSANDRA-2756)
   - key alias support (CASSANDRA-2480)
 * add support for comparator parameters and a generic ReverseType
   (CASSANDRA-2355)
 * add CompositeType and DynamicCompositeType (CASSANDRA-2231)
 * optimize batches containing multiple updates to the same row
   (CASSANDRA-2583)
 * adjust hinted handoff page size to avoid OOM with large columns 
   (CASSANDRA-2652)
 * mark BRAF buffer invalid post-flush so we don't re-flush partial
   buffers again, especially on CL writes (CASSANDRA-2660)
 * add DROP INDEX support to CLI (CASSANDRA-2616)
 * don't perform HH to client-mode [storageproxy] nodes (CASSANDRA-2668)
 * Improve forceDeserialize/getCompactedRow encapsulation (CASSANDRA-2659)
 * Don't write CounterUpdateColumn to disk in tests (CASSANDRA-2650)
 * Add sstable bulk loading utility (CASSANDRA-1278)
 * avoid replaying hints to dropped columnfamilies (CASSANDRA-2685)
 * add placeholders for missing rows in range query pseudo-RR (CASSANDRA-2680)
 * remove no-op HHOM.renameHints (CASSANDRA-2693)
 * clone super columns to avoid modifying them during flush (CASSANDRA-2675)
 * allow writes to bypass the commitlog for certain keyspaces (CASSANDRA-2683)
 * avoid NPE when bypassing commitlog during memtable flush (CASSANDRA-2781)
 * Added support for making bootstrap retry if nodes flap (CASSANDRA-2644)
 * Added statusthrift to nodetool to report if thrift server is running (CASSANDRA-2722)
 * Fixed rows being cached if they do not exist (CASSANDRA-2723)
 * Support passing tableName and cfName to RowCacheProviders (CASSANDRA-2702)
 * close scrub file handles (CASSANDRA-2669)
 * throttle migration replay (CASSANDRA-2714)
 * optimize column serializer creation (CASSANDRA-2716)
 * Added support for making bootstrap retry if nodes flap (CASSANDRA-2644)
 * Added statusthrift to nodetool to report if thrift server is running
   (CASSANDRA-2722)
 * Fixed rows being cached if they do not exist (CASSANDRA-2723)
 * fix truncate/compaction race (CASSANDRA-2673)
 * workaround large resultsets causing large allocation retention
   by nio sockets (CASSANDRA-2654)
 * fix nodetool ring use with Ec2Snitch (CASSANDRA-2733)
 * fix removing columns and subcolumns that are supressed by a row or
   supercolumn tombstone during replica resolution (CASSANDRA-2590)
 * support sstable2json against snapshot sstables (CASSANDRA-2386)
 * remove active-pull schema requests (CASSANDRA-2715)
 * avoid marking entire list of sstables as actively being compacted
   in multithreaded compaction (CASSANDRA-2765)
 * seek back after deserializing a row to update cache with (CASSANDRA-2752)
 * avoid skipping rows in scrub for counter column family (CASSANDRA-2759)
 * fix ConcurrentModificationException in repair when dealing with 0.7 node
   (CASSANDRA-2767)
 * use threadsafe collections for StreamInSession (CASSANDRA-2766)
 * avoid infinite loop when creating merkle tree (CASSANDRA-2758)
 * avoids unmarking compacting sstable prematurely in cleanup (CASSANDRA-2769)
 * fix NPE when the commit log is bypassed (CASSANDRA-2718)
 * don't throw an exception in SS.isRPCServerRunning (CASSANDRA-2721)
 * make stress.jar executable (CASSANDRA-2744)
 * add daemon mode to java stress (CASSANDRA-2267)
 * expose the DC and rack of a node through JMX and nodetool ring (CASSANDRA-2531)
 * fix cache mbean getSize (CASSANDRA-2781)
 * Add Date, Float, Double, and Boolean types (CASSANDRA-2530)
 * Add startup flag to renew counter node id (CASSANDRA-2788)
 * add jamm agent to cassandra.bat (CASSANDRA-2787)
 * fix repair hanging if a neighbor has nothing to send (CASSANDRA-2797)
 * purge tombstone even if row is in only one sstable (CASSANDRA-2801)
 * Fix wrong purge of deleted cf during compaction (CASSANDRA-2786)
 * fix race that could result in Hadoop writer failing to throw an
   exception encountered after close() (CASSANDRA-2755)
 * fix scan wrongly throwing assertion error (CASSANDRA-2653)
 * Always use even distribution for merkle tree with RandomPartitionner
   (CASSANDRA-2841)
 * fix describeOwnership for OPP (CASSANDRA-2800)
 * ensure that string tokens do not contain commas (CASSANDRA-2762)


0.8.0-final
 * fix CQL grammar warning and cqlsh regression from CASSANDRA-2622
 * add ant generate-cql-html target (CASSANDRA-2526)
 * update CQL consistency levels (CASSANDRA-2566)
 * debian packaging fixes (CASSANDRA-2481, 2647)
 * fix UUIDType, IntegerType for direct buffers (CASSANDRA-2682, 2684)
 * switch to native Thrift for Hadoop map/reduce (CASSANDRA-2667)
 * fix StackOverflowError when building from eclipse (CASSANDRA-2687)
 * only provide replication_factor to strategy_options "help" for
   SimpleStrategy, OldNetworkTopologyStrategy (CASSANDRA-2678, 2713)
 * fix exception adding validators to non-string columns (CASSANDRA-2696)
 * avoid instantiating DatabaseDescriptor in JDBC (CASSANDRA-2694)
 * fix potential stack overflow during compaction (CASSANDRA-2626)
 * clone super columns to avoid modifying them during flush (CASSANDRA-2675)
 * reset underlying iterator in EchoedRow constructor (CASSANDRA-2653)


0.8.0-rc1
 * faster flushes and compaction from fixing excessively pessimistic 
   rebuffering in BRAF (CASSANDRA-2581)
 * fix returning null column values in the python cql driver (CASSANDRA-2593)
 * fix merkle tree splitting exiting early (CASSANDRA-2605)
 * snapshot_before_compaction directory name fix (CASSANDRA-2598)
 * Disable compaction throttling during bootstrap (CASSANDRA-2612) 
 * fix CQL treatment of > and < operators in range slices (CASSANDRA-2592)
 * fix potential double-application of counter updates on commitlog replay
   by moving replay position from header to sstable metadata (CASSANDRA-2419)
 * JDBC CQL driver exposes getColumn for access to timestamp
 * JDBC ResultSetMetadata properties added to AbstractType
 * r/m clustertool (CASSANDRA-2607)
 * add support for presenting row key as a column in CQL result sets 
   (CASSANDRA-2622)
 * Don't allow {LOCAL|EACH}_QUORUM unless strategy is NTS (CASSANDRA-2627)
 * validate keyspace strategy_options during CQL create (CASSANDRA-2624)
 * fix empty Result with secondary index when limit=1 (CASSANDRA-2628)
 * Fix regression where bootstrapping a node with no schema fails
   (CASSANDRA-2625)
 * Allow removing LocationInfo sstables (CASSANDRA-2632)
 * avoid attempting to replay mutations from dropped keyspaces (CASSANDRA-2631)
 * avoid using cached position of a key when GT is requested (CASSANDRA-2633)
 * fix counting bloom filter true positives (CASSANDRA-2637)
 * initialize local ep state prior to gossip startup if needed (CASSANDRA-2638)
 * fix counter increment lost after restart (CASSANDRA-2642)
 * add quote-escaping via backslash to CLI (CASSANDRA-2623)
 * fix pig example script (CASSANDRA-2487)
 * fix dynamic snitch race in adding latencies (CASSANDRA-2618)
 * Start/stop cassandra after more important services such as mdadm in
   debian packaging (CASSANDRA-2481)


0.8.0-beta2
 * fix NPE compacting index CFs (CASSANDRA-2528)
 * Remove checking all column families on startup for compaction candidates 
   (CASSANDRA-2444)
 * validate CQL create keyspace options (CASSANDRA-2525)
 * fix nodetool setcompactionthroughput (CASSANDRA-2550)
 * move	gossip heartbeat back to its own thread (CASSANDRA-2554)
 * validate cql TRUNCATE columnfamily before truncating (CASSANDRA-2570)
 * fix batch_mutate for mixed standard-counter mutations (CASSANDRA-2457)
 * disallow making schema changes to system keyspace (CASSANDRA-2563)
 * fix sending mutation messages multiple times (CASSANDRA-2557)
 * fix incorrect use of NBHM.size in ReadCallback that could cause
   reads to time out even when responses were received (CASSANDRA-2552)
 * trigger read repair correctly for LOCAL_QUORUM reads (CASSANDRA-2556)
 * Allow configuring the number of compaction thread (CASSANDRA-2558)
 * forceUserDefinedCompaction will attempt to compact what it is given
   even if the pessimistic estimate is that there is not enough disk space;
   automatic compactions will only compact 2 or more sstables (CASSANDRA-2575)
 * refuse to apply migrations with older timestamps than the current 
   schema (CASSANDRA-2536)
 * remove unframed Thrift transport option
 * include indexes in snapshots (CASSANDRA-2596)
 * improve ignoring of obsolete mutations in index maintenance (CASSANDRA-2401)
 * recognize attempt to drop just the index while leaving the column
   definition alone (CASSANDRA-2619)
  

0.8.0-beta1
 * remove Avro RPC support (CASSANDRA-926)
 * support for columns that act as incr/decr counters 
   (CASSANDRA-1072, 1937, 1944, 1936, 2101, 2093, 2288, 2105, 2384, 2236, 2342,
   2454)
 * CQL (CASSANDRA-1703, 1704, 1705, 1706, 1707, 1708, 1710, 1711, 1940, 
   2124, 2302, 2277, 2493)
 * avoid double RowMutation serialization on write path (CASSANDRA-1800)
 * make NetworkTopologyStrategy the default (CASSANDRA-1960)
 * configurable internode encryption (CASSANDRA-1567, 2152)
 * human readable column names in sstable2json output (CASSANDRA-1933)
 * change default JMX port to 7199 (CASSANDRA-2027)
 * backwards compatible internal messaging (CASSANDRA-1015)
 * atomic switch of memtables and sstables (CASSANDRA-2284)
 * add pluggable SeedProvider (CASSANDRA-1669)
 * Fix clustertool to not throw exception when calling get_endpoints (CASSANDRA-2437)
 * upgrade to thrift 0.6 (CASSANDRA-2412) 
 * repair works on a token range instead of full ring (CASSANDRA-2324)
 * purge tombstones from row cache (CASSANDRA-2305)
 * push replication_factor into strategy_options (CASSANDRA-1263)
 * give snapshots the same name on each node (CASSANDRA-1791)
 * remove "nodetool loadbalance" (CASSANDRA-2448)
 * multithreaded compaction (CASSANDRA-2191)
 * compaction throttling (CASSANDRA-2156)
 * add key type information and alias (CASSANDRA-2311, 2396)
 * cli no longer divides read_repair_chance by 100 (CASSANDRA-2458)
 * made CompactionInfo.getTaskType return an enum (CASSANDRA-2482)
 * add a server-wide cap on measured memtable memory usage and aggressively
   flush to keep under that threshold (CASSANDRA-2006)
 * add unified UUIDType (CASSANDRA-2233)
 * add off-heap row cache support (CASSANDRA-1969)


0.7.5
 * improvements/fixes to PIG driver (CASSANDRA-1618, CASSANDRA-2387,
   CASSANDRA-2465, CASSANDRA-2484)
 * validate index names (CASSANDRA-1761)
 * reduce contention on Table.flusherLock (CASSANDRA-1954)
 * try harder to detect failures during streaming, cleaning up temporary
   files more reliably (CASSANDRA-2088)
 * shut down server for OOM on a Thrift thread (CASSANDRA-2269)
 * fix tombstone handling in repair and sstable2json (CASSANDRA-2279)
 * preserve version when streaming data from old sstables (CASSANDRA-2283)
 * don't start repair if a neighboring node is marked as dead (CASSANDRA-2290)
 * purge tombstones from row cache (CASSANDRA-2305)
 * Avoid seeking when sstable2json exports the entire file (CASSANDRA-2318)
 * clear Built flag in system table when dropping an index (CASSANDRA-2320)
 * don't allow arbitrary argument for stress.java (CASSANDRA-2323)
 * validate values for index predicates in get_indexed_slice (CASSANDRA-2328)
 * queue secondary indexes for flush before the parent (CASSANDRA-2330)
 * allow job configuration to set the CL used in Hadoop jobs (CASSANDRA-2331)
 * add memtable_flush_queue_size defaulting to 4 (CASSANDRA-2333)
 * Allow overriding of initial_token, storage_port and rpc_port from system
   properties (CASSANDRA-2343)
 * fix comparator used for non-indexed secondary expressions in index scan
   (CASSANDRA-2347)
 * ensure size calculation and write phase of large-row compaction use
   the same threshold for TTL expiration (CASSANDRA-2349)
 * fix race when iterating CFs during add/drop (CASSANDRA-2350)
 * add ConsistencyLevel command to CLI (CASSANDRA-2354)
 * allow negative numbers in the cli (CASSANDRA-2358)
 * hard code serialVersionUID for tokens class (CASSANDRA-2361)
 * fix potential infinite loop in ByteBufferUtil.inputStream (CASSANDRA-2365)
 * fix encoding bugs in HintedHandoffManager, SystemTable when default
   charset is not UTF8 (CASSANDRA-2367)
 * avoids having removed node reappearing in Gossip (CASSANDRA-2371)
 * fix incorrect truncation of long to int when reading columns via block
   index (CASSANDRA-2376)
 * fix NPE during stream session (CASSANDRA-2377)
 * fix race condition that could leave orphaned data files when dropping CF or
   KS (CASSANDRA-2381)
 * fsync statistics component on write (CASSANDRA-2382)
 * fix duplicate results from CFS.scan (CASSANDRA-2406)
 * add IntegerType to CLI help (CASSANDRA-2414)
 * avoid caching token-only decoratedkeys (CASSANDRA-2416)
 * convert mmap assertion to if/throw so scrub can catch it (CASSANDRA-2417)
 * don't overwrite gc log (CASSANDR-2418)
 * invalidate row cache for streamed row to avoid inconsitencies
   (CASSANDRA-2420)
 * avoid copies in range/index scans (CASSANDRA-2425)
 * make sure we don't wipe data during cleanup if the node has not join
   the ring (CASSANDRA-2428)
 * Try harder to close files after compaction (CASSANDRA-2431)
 * re-set bootstrapped flag after move finishes (CASSANDRA-2435)
 * display validation_class in CLI 'describe keyspace' (CASSANDRA-2442)
 * make cleanup compactions cleanup the row cache (CASSANDRA-2451)
 * add column fields validation to scrub (CASSANDRA-2460)
 * use 64KB flush buffer instead of in_memory_compaction_limit (CASSANDRA-2463)
 * fix backslash substitutions in CLI (CASSANDRA-2492)
 * disable cache saving for system CFS (CASSANDRA-2502)
 * fixes for verifying destination availability under hinted conditions
   so UE can be thrown intead of timing out (CASSANDRA-2514)
 * fix update of validation class in column metadata (CASSANDRA-2512)
 * support LOCAL_QUORUM, EACH_QUORUM CLs outside of NTS (CASSANDRA-2516)
 * preserve version when streaming data from old sstables (CASSANDRA-2283)
 * fix backslash substitutions in CLI (CASSANDRA-2492)
 * count a row deletion as one operation towards memtable threshold 
   (CASSANDRA-2519)
 * support LOCAL_QUORUM, EACH_QUORUM CLs outside of NTS (CASSANDRA-2516)


0.7.4
 * add nodetool join command (CASSANDRA-2160)
 * fix secondary indexes on pre-existing or streamed data (CASSANDRA-2244)
 * initialize endpoint in gossiper earlier (CASSANDRA-2228)
 * add ability to write to Cassandra from Pig (CASSANDRA-1828)
 * add rpc_[min|max]_threads (CASSANDRA-2176)
 * add CL.TWO, CL.THREE (CASSANDRA-2013)
 * avoid exporting an un-requested row in sstable2json, when exporting 
   a key that does not exist (CASSANDRA-2168)
 * add incremental_backups option (CASSANDRA-1872)
 * add configurable row limit to Pig loadfunc (CASSANDRA-2276)
 * validate column values in batches as well as single-Column inserts
   (CASSANDRA-2259)
 * move sample schema from cassandra.yaml to schema-sample.txt,
   a cli scripts (CASSANDRA-2007)
 * avoid writing empty rows when scrubbing tombstoned rows (CASSANDRA-2296)
 * fix assertion error in range and index scans for CL < ALL
   (CASSANDRA-2282)
 * fix commitlog replay when flush position refers to data that didn't
   get synced before server died (CASSANDRA-2285)
 * fix fd leak in sstable2json with non-mmap'd i/o (CASSANDRA-2304)
 * reduce memory use during streaming of multiple sstables (CASSANDRA-2301)
 * purge tombstoned rows from cache after GCGraceSeconds (CASSANDRA-2305)
 * allow zero replicas in a NTS datacenter (CASSANDRA-1924)
 * make range queries respect snitch for local replicas (CASSANDRA-2286)
 * fix HH delivery when column index is larger than 2GB (CASSANDRA-2297)
 * make 2ary indexes use parent CF flush thresholds during initial build
   (CASSANDRA-2294)
 * update memtable_throughput to be a long (CASSANDRA-2158)


0.7.3
 * Keep endpoint state until aVeryLongTime (CASSANDRA-2115)
 * lower-latency read repair (CASSANDRA-2069)
 * add hinted_handoff_throttle_delay_in_ms option (CASSANDRA-2161)
 * fixes for cache save/load (CASSANDRA-2172, -2174)
 * Handle whole-row deletions in CFOutputFormat (CASSANDRA-2014)
 * Make memtable_flush_writers flush in parallel (CASSANDRA-2178)
 * Add compaction_preheat_key_cache option (CASSANDRA-2175)
 * refactor stress.py to have only one copy of the format string 
   used for creating row keys (CASSANDRA-2108)
 * validate index names for \w+ (CASSANDRA-2196)
 * Fix Cassandra cli to respect timeout if schema does not settle 
   (CASSANDRA-2187)
 * fix for compaction and cleanup writing old-format data into new-version 
   sstable (CASSANDRA-2211, -2216)
 * add nodetool scrub (CASSANDRA-2217, -2240)
 * fix sstable2json large-row pagination (CASSANDRA-2188)
 * fix EOFing on requests for the last bytes in a file (CASSANDRA-2213)
 * fix BufferedRandomAccessFile bugs (CASSANDRA-2218, -2241)
 * check for memtable flush_after_mins exceeded every 10s (CASSANDRA-2183)
 * fix cache saving on Windows (CASSANDRA-2207)
 * add validateSchemaAgreement call + synchronization to schema
   modification operations (CASSANDRA-2222)
 * fix for reversed slice queries on large rows (CASSANDRA-2212)
 * fat clients were writing local data (CASSANDRA-2223)
 * set DEFAULT_MEMTABLE_LIFETIME_IN_MINS to 24h
 * improve detection and cleanup of partially-written sstables 
   (CASSANDRA-2206)
 * fix supercolumn de/serialization when subcolumn comparator is different
   from supercolumn's (CASSANDRA-2104)
 * fix starting up on Windows when CASSANDRA_HOME contains whitespace
   (CASSANDRA-2237)
 * add [get|set][row|key]cacheSavePeriod to JMX (CASSANDRA-2100)
 * fix Hadoop ColumnFamilyOutputFormat dropping of mutations
   when batch fills up (CASSANDRA-2255)
 * move file deletions off of scheduledtasks executor (CASSANDRA-2253)


0.7.2
 * copy DecoratedKey.key when inserting into caches to avoid retaining
   a reference to the underlying buffer (CASSANDRA-2102)
 * format subcolumn names with subcomparator (CASSANDRA-2136)
 * fix column bloom filter deserialization (CASSANDRA-2165)


0.7.1
 * refactor MessageDigest creation code. (CASSANDRA-2107)
 * buffer network stack to avoid inefficient small TCP messages while avoiding
   the nagle/delayed ack problem (CASSANDRA-1896)
 * check log4j configuration for changes every 10s (CASSANDRA-1525, 1907)
 * more-efficient cross-DC replication (CASSANDRA-1530, -2051, -2138)
 * avoid polluting page cache with commitlog or sstable writes
   and seq scan operations (CASSANDRA-1470)
 * add RMI authentication options to nodetool (CASSANDRA-1921)
 * make snitches configurable at runtime (CASSANDRA-1374)
 * retry hadoop split requests on connection failure (CASSANDRA-1927)
 * implement describeOwnership for BOP, COPP (CASSANDRA-1928)
 * make read repair behave as expected for ConsistencyLevel > ONE
   (CASSANDRA-982, 2038)
 * distributed test harness (CASSANDRA-1859, 1964)
 * reduce flush lock contention (CASSANDRA-1930)
 * optimize supercolumn deserialization (CASSANDRA-1891)
 * fix CFMetaData.apply to only compare objects of the same class 
   (CASSANDRA-1962)
 * allow specifying specific SSTables to compact from JMX (CASSANDRA-1963)
 * fix race condition in MessagingService.targets (CASSANDRA-1959, 2094, 2081)
 * refuse to open sstables from a future version (CASSANDRA-1935)
 * zero-copy reads (CASSANDRA-1714)
 * fix copy bounds for word Text in wordcount demo (CASSANDRA-1993)
 * fixes for contrib/javautils (CASSANDRA-1979)
 * check more frequently for memtable expiration (CASSANDRA-2000)
 * fix writing SSTable column count statistics (CASSANDRA-1976)
 * fix streaming of multiple CFs during bootstrap (CASSANDRA-1992)
 * explicitly set JVM GC new generation size with -Xmn (CASSANDRA-1968)
 * add short options for CLI flags (CASSANDRA-1565)
 * make keyspace argument to "describe keyspace" in CLI optional
   when authenticated to keyspace already (CASSANDRA-2029)
 * added option to specify -Dcassandra.join_ring=false on startup
   to allow "warm spare" nodes or performing JMX maintenance before
   joining the ring (CASSANDRA-526)
 * log migrations at INFO (CASSANDRA-2028)
 * add CLI verbose option in file mode (CASSANDRA-2030)
 * add single-line "--" comments to CLI (CASSANDRA-2032)
 * message serialization tests (CASSANDRA-1923)
 * switch from ivy to maven-ant-tasks (CASSANDRA-2017)
 * CLI attempts to block for new schema to propagate (CASSANDRA-2044)
 * fix potential overflow in nodetool cfstats (CASSANDRA-2057)
 * add JVM shutdownhook to sync commitlog (CASSANDRA-1919)
 * allow nodes to be up without being part of  normal traffic (CASSANDRA-1951)
 * fix CLI "show keyspaces" with null options on NTS (CASSANDRA-2049)
 * fix possible ByteBuffer race conditions (CASSANDRA-2066)
 * reduce garbage generated by MessagingService to prevent load spikes
   (CASSANDRA-2058)
 * fix math in RandomPartitioner.describeOwnership (CASSANDRA-2071)
 * fix deletion of sstable non-data components (CASSANDRA-2059)
 * avoid blocking gossip while deleting handoff hints (CASSANDRA-2073)
 * ignore messages from newer versions, keep track of nodes in gossip 
   regardless of version (CASSANDRA-1970)
 * cache writing moved to CompactionManager to reduce i/o contention and
   updated to use non-cache-polluting writes (CASSANDRA-2053)
 * page through large rows when exporting to JSON (CASSANDRA-2041)
 * add flush_largest_memtables_at and reduce_cache_sizes_at options
   (CASSANDRA-2142)
 * add cli 'describe cluster' command (CASSANDRA-2127)
 * add cli support for setting username/password at 'connect' command 
   (CASSANDRA-2111)
 * add -D option to Stress.java to allow reading hosts from a file 
   (CASSANDRA-2149)
 * bound hints CF throughput between 32M and 256M (CASSANDRA-2148)
 * continue starting when invalid saved cache entries are encountered
   (CASSANDRA-2076)
 * add max_hint_window_in_ms option (CASSANDRA-1459)


0.7.0-final
 * fix offsets to ByteBuffer.get (CASSANDRA-1939)


0.7.0-rc4
 * fix cli crash after backgrounding (CASSANDRA-1875)
 * count timeouts in storageproxy latencies, and include latency 
   histograms in StorageProxyMBean (CASSANDRA-1893)
 * fix CLI get recognition of supercolumns (CASSANDRA-1899)
 * enable keepalive on intra-cluster sockets (CASSANDRA-1766)
 * count timeouts towards dynamicsnitch latencies (CASSANDRA-1905)
 * Expose index-building status in JMX + cli schema description
   (CASSANDRA-1871)
 * allow [LOCAL|EACH]_QUORUM to be used with non-NetworkTopology 
   replication Strategies
 * increased amount of index locks for faster commitlog replay
 * collect secondary index tombstones immediately (CASSANDRA-1914)
 * revert commitlog changes from #1780 (CASSANDRA-1917)
 * change RandomPartitioner min token to -1 to avoid collision w/
   tokens on actual nodes (CASSANDRA-1901)
 * examine the right nibble when validating TimeUUID (CASSANDRA-1910)
 * include secondary indexes in cleanup (CASSANDRA-1916)
 * CFS.scrubDataDirectories should also cleanup invalid secondary indexes
   (CASSANDRA-1904)
 * ability to disable/enable gossip on nodes to force them down
   (CASSANDRA-1108)


0.7.0-rc3
 * expose getNaturalEndpoints in StorageServiceMBean taking byte[]
   key; RMI cannot serialize ByteBuffer (CASSANDRA-1833)
 * infer org.apache.cassandra.locator for replication strategy classes
   when not otherwise specified
 * validation that generates less garbage (CASSANDRA-1814)
 * add TTL support to CLI (CASSANDRA-1838)
 * cli defaults to bytestype for subcomparator when creating
   column families (CASSANDRA-1835)
 * unregister index MBeans when index is dropped (CASSANDRA-1843)
 * make ByteBufferUtil.clone thread-safe (CASSANDRA-1847)
 * change exception for read requests during bootstrap from 
   InvalidRequest to Unavailable (CASSANDRA-1862)
 * respect row-level tombstones post-flush in range scans
   (CASSANDRA-1837)
 * ReadResponseResolver check digests against each other (CASSANDRA-1830)
 * return InvalidRequest when remove of subcolumn without supercolumn
   is requested (CASSANDRA-1866)
 * flush before repair (CASSANDRA-1748)
 * SSTableExport validates key order (CASSANDRA-1884)
 * large row support for SSTableExport (CASSANDRA-1867)
 * Re-cache hot keys post-compaction without hitting disk (CASSANDRA-1878)
 * manage read repair in coordinator instead of data source, to
   provide latency information to dynamic snitch (CASSANDRA-1873)


0.7.0-rc2
 * fix live-column-count of slice ranges including tombstoned supercolumn 
   with live subcolumn (CASSANDRA-1591)
 * rename o.a.c.internal.AntientropyStage -> AntiEntropyStage,
   o.a.c.request.Request_responseStage -> RequestResponseStage,
   o.a.c.internal.Internal_responseStage -> InternalResponseStage
 * add AbstractType.fromString (CASSANDRA-1767)
 * require index_type to be present when specifying index_name
   on ColumnDef (CASSANDRA-1759)
 * fix add/remove index bugs in CFMetadata (CASSANDRA-1768)
 * rebuild Strategy during system_update_keyspace (CASSANDRA-1762)
 * cli updates prompt to ... in continuation lines (CASSANDRA-1770)
 * support multiple Mutations per key in hadoop ColumnFamilyOutputFormat
   (CASSANDRA-1774)
 * improvements to Debian init script (CASSANDRA-1772)
 * use local classloader to check for version.properties (CASSANDRA-1778)
 * Validate that column names in column_metadata are valid for the
   defined comparator, and decode properly in cli (CASSANDRA-1773)
 * use cross-platform newlines in cli (CASSANDRA-1786)
 * add ExpiringColumn support to sstable import/export (CASSANDRA-1754)
 * add flush for each append to periodic commitlog mode; added
   periodic_without_flush option to disable this (CASSANDRA-1780)
 * close file handle used for post-flush truncate (CASSANDRA-1790)
 * various code cleanup (CASSANDRA-1793, -1794, -1795)
 * fix range queries against wrapped range (CASSANDRA-1781)
 * fix consistencylevel calculations for NetworkTopologyStrategy
   (CASSANDRA-1804)
 * cli support index type enum names (CASSANDRA-1810)
 * improved validation of column_metadata (CASSANDRA-1813)
 * reads at ConsistencyLevel > 1 throw UnavailableException
   immediately if insufficient live nodes exist (CASSANDRA-1803)
 * copy bytebuffers for local writes to avoid retaining the entire
   Thrift frame (CASSANDRA-1801)
 * fix NPE adding index to column w/o prior metadata (CASSANDRA-1764)
 * reduce fat client timeout (CASSANDRA-1730)
 * fix botched merge of CASSANDRA-1316


0.7.0-rc1
 * fix compaction and flush races with schema updates (CASSANDRA-1715)
 * add clustertool, config-converter, sstablekeys, and schematool 
   Windows .bat files (CASSANDRA-1723)
 * reject range queries received during bootstrap (CASSANDRA-1739)
 * fix wrapping-range queries on non-minimum token (CASSANDRA-1700)
 * add nodetool cfhistogram (CASSANDRA-1698)
 * limit repaired ranges to what the nodes have in common (CASSANDRA-1674)
 * index scan treats missing columns as not matching secondary
   expressions (CASSANDRA-1745)
 * Fix misuse of DataOutputBuffer.getData in AntiEntropyService
   (CASSANDRA-1729)
 * detect and warn when obsolete version of JNA is present (CASSANDRA-1760)
 * reduce fat client timeout (CASSANDRA-1730)
 * cleanup smallest CFs first to increase free temp space for larger ones
   (CASSANDRA-1811)
 * Update windows .bat files to work outside of main Cassandra
   directory (CASSANDRA-1713)
 * fix read repair regression from 0.6.7 (CASSANDRA-1727)
 * more-efficient read repair (CASSANDRA-1719)
 * fix hinted handoff replay (CASSANDRA-1656)
 * log type of dropped messages (CASSANDRA-1677)
 * upgrade to SLF4J 1.6.1
 * fix ByteBuffer bug in ExpiringColumn.updateDigest (CASSANDRA-1679)
 * fix IntegerType.getString (CASSANDRA-1681)
 * make -Djava.net.preferIPv4Stack=true the default (CASSANDRA-628)
 * add INTERNAL_RESPONSE verb to differentiate from responses related
   to client requests (CASSANDRA-1685)
 * log tpstats when dropping messages (CASSANDRA-1660)
 * include unreachable nodes in describeSchemaVersions (CASSANDRA-1678)
 * Avoid dropping messages off the client request path (CASSANDRA-1676)
 * fix jna errno reporting (CASSANDRA-1694)
 * add friendlier error for UnknownHostException on startup (CASSANDRA-1697)
 * include jna dependency in RPM package (CASSANDRA-1690)
 * add --skip-keys option to stress.py (CASSANDRA-1696)
 * improve cli handling of non-string keys and column names 
   (CASSANDRA-1701, -1693)
 * r/m extra subcomparator line in cli keyspaces output (CASSANDRA-1712)
 * add read repair chance to cli "show keyspaces"
 * upgrade to ConcurrentLinkedHashMap 1.1 (CASSANDRA-975)
 * fix index scan routing (CASSANDRA-1722)
 * fix tombstoning of supercolumns in range queries (CASSANDRA-1734)
 * clear endpoint cache after updating keyspace metadata (CASSANDRA-1741)
 * fix wrapping-range queries on non-minimum token (CASSANDRA-1700)
 * truncate includes secondary indexes (CASSANDRA-1747)
 * retain reference to PendingFile sstables (CASSANDRA-1749)
 * fix sstableimport regression (CASSANDRA-1753)
 * fix for bootstrap when no non-system tables are defined (CASSANDRA-1732)
 * handle replica unavailability in index scan (CASSANDRA-1755)
 * fix service initialization order deadlock (CASSANDRA-1756)
 * multi-line cli commands (CASSANDRA-1742)
 * fix race between snapshot and compaction (CASSANDRA-1736)
 * add listEndpointsPendingHints, deleteHintsForEndpoint JMX methods 
   (CASSANDRA-1551)


0.7.0-beta3
 * add strategy options to describe_keyspace output (CASSANDRA-1560)
 * log warning when using randomly generated token (CASSANDRA-1552)
 * re-organize JMX into .db, .net, .internal, .request (CASSANDRA-1217)
 * allow nodes to change IPs between restarts (CASSANDRA-1518)
 * remember ring state between restarts by default (CASSANDRA-1518)
 * flush index built flag so we can read it before log replay (CASSANDRA-1541)
 * lock row cache updates to prevent race condition (CASSANDRA-1293)
 * remove assertion causing rare (and harmless) error messages in
   commitlog (CASSANDRA-1330)
 * fix moving nodes with no keyspaces defined (CASSANDRA-1574)
 * fix unbootstrap when no data is present in a transfer range (CASSANDRA-1573)
 * take advantage of AVRO-495 to simplify our avro IDL (CASSANDRA-1436)
 * extend authorization hierarchy to column family (CASSANDRA-1554)
 * deletion support in secondary indexes (CASSANDRA-1571)
 * meaningful error message for invalid replication strategy class 
   (CASSANDRA-1566)
 * allow keyspace creation with RF > N (CASSANDRA-1428)
 * improve cli error handling (CASSANDRA-1580)
 * add cache save/load ability (CASSANDRA-1417, 1606, 1647)
 * add StorageService.getDrainProgress (CASSANDRA-1588)
 * Disallow bootstrap to an in-use token (CASSANDRA-1561)
 * Allow dynamic secondary index creation and destruction (CASSANDRA-1532)
 * log auto-guessed memtable thresholds (CASSANDRA-1595)
 * add ColumnDef support to cli (CASSANDRA-1583)
 * reduce index sample time by 75% (CASSANDRA-1572)
 * add cli support for column, strategy metadata (CASSANDRA-1578, 1612)
 * add cli support for schema modification (CASSANDRA-1584)
 * delete temp files on failed compactions (CASSANDRA-1596)
 * avoid blocking for dead nodes during removetoken (CASSANDRA-1605)
 * remove ConsistencyLevel.ZERO (CASSANDRA-1607)
 * expose in-progress compaction type in jmx (CASSANDRA-1586)
 * removed IClock & related classes from internals (CASSANDRA-1502)
 * fix removing tokens from SystemTable on decommission and removetoken
   (CASSANDRA-1609)
 * include CF metadata in cli 'show keyspaces' (CASSANDRA-1613)
 * switch from Properties to HashMap in PropertyFileSnitch to
   avoid synchronization bottleneck (CASSANDRA-1481)
 * PropertyFileSnitch configuration file renamed to 
   cassandra-topology.properties
 * add cli support for get_range_slices (CASSANDRA-1088, CASSANDRA-1619)
 * Make memtable flush thresholds per-CF instead of global 
   (CASSANDRA-1007, 1637)
 * add cli support for binary data without CfDef hints (CASSANDRA-1603)
 * fix building SSTable statistics post-stream (CASSANDRA-1620)
 * fix potential infinite loop in 2ary index queries (CASSANDRA-1623)
 * allow creating NTS keyspaces with no replicas configured (CASSANDRA-1626)
 * add jmx histogram of sstables accessed per read (CASSANDRA-1624)
 * remove system_rename_column_family and system_rename_keyspace from the
   client API until races can be fixed (CASSANDRA-1630, CASSANDRA-1585)
 * add cli sanity tests (CASSANDRA-1582)
 * update GC settings in cassandra.bat (CASSANDRA-1636)
 * cli support for index queries (CASSANDRA-1635)
 * cli support for updating schema memtable settings (CASSANDRA-1634)
 * cli --file option (CASSANDRA-1616)
 * reduce automatically chosen memtable sizes by 50% (CASSANDRA-1641)
 * move endpoint cache from snitch to strategy (CASSANDRA-1643)
 * fix commitlog recovery deleting the newly-created segment as well as
   the old ones (CASSANDRA-1644)
 * upgrade to Thrift 0.5 (CASSANDRA-1367)
 * renamed CL.DCQUORUM to LOCAL_QUORUM and DCQUORUMSYNC to EACH_QUORUM
 * cli truncate support (CASSANDRA-1653)
 * update GC settings in cassandra.bat (CASSANDRA-1636)
 * avoid logging when a node's ip/token is gossipped back to it (CASSANDRA-1666)


0.7-beta2
 * always use UTF-8 for hint keys (CASSANDRA-1439)
 * remove cassandra.yaml dependency from Hadoop and Pig (CASSADRA-1322)
 * expose CfDef metadata in describe_keyspaces (CASSANDRA-1363)
 * restore use of mmap_index_only option (CASSANDRA-1241)
 * dropping a keyspace with no column families generated an error 
   (CASSANDRA-1378)
 * rename RackAwareStrategy to OldNetworkTopologyStrategy, RackUnawareStrategy 
   to SimpleStrategy, DatacenterShardStrategy to NetworkTopologyStrategy,
   AbstractRackAwareSnitch to AbstractNetworkTopologySnitch (CASSANDRA-1392)
 * merge StorageProxy.mutate, mutateBlocking (CASSANDRA-1396)
 * faster UUIDType, LongType comparisons (CASSANDRA-1386, 1393)
 * fix setting read_repair_chance from CLI addColumnFamily (CASSANDRA-1399)
 * fix updates to indexed columns (CASSANDRA-1373)
 * fix race condition leaving to FileNotFoundException (CASSANDRA-1382)
 * fix sharded lock hash on index write path (CASSANDRA-1402)
 * add support for GT/E, LT/E in subordinate index clauses (CASSANDRA-1401)
 * cfId counter got out of sync when CFs were added (CASSANDRA-1403)
 * less chatty schema updates (CASSANDRA-1389)
 * rename column family mbeans. 'type' will now include either 
   'IndexColumnFamilies' or 'ColumnFamilies' depending on the CFS type.
   (CASSANDRA-1385)
 * disallow invalid keyspace and column family names. This includes name that
   matches a '^\w+' regex. (CASSANDRA-1377)
 * use JNA, if present, to take snapshots (CASSANDRA-1371)
 * truncate hints if starting 0.7 for the first time (CASSANDRA-1414)
 * fix FD leak in single-row slicepredicate queries (CASSANDRA-1416)
 * allow index expressions against columns that are not part of the 
   SlicePredicate (CASSANDRA-1410)
 * config-converter properly handles snitches and framed support 
   (CASSANDRA-1420)
 * remove keyspace argument from multiget_count (CASSANDRA-1422)
 * allow specifying cassandra.yaml location as (local or remote) URL
   (CASSANDRA-1126)
 * fix using DynamicEndpointSnitch with NetworkTopologyStrategy
   (CASSANDRA-1429)
 * Add CfDef.default_validation_class (CASSANDRA-891)
 * fix EstimatedHistogram.max (CASSANDRA-1413)
 * quorum read optimization (CASSANDRA-1622)
 * handle zero-length (or missing) rows during HH paging (CASSANDRA-1432)
 * include secondary indexes during schema migrations (CASSANDRA-1406)
 * fix commitlog header race during schema change (CASSANDRA-1435)
 * fix ColumnFamilyStoreMBeanIterator to use new type name (CASSANDRA-1433)
 * correct filename generated by xml->yaml converter (CASSANDRA-1419)
 * add CMSInitiatingOccupancyFraction=75 and UseCMSInitiatingOccupancyOnly
   to default JVM options
 * decrease jvm heap for cassandra-cli (CASSANDRA-1446)
 * ability to modify keyspaces and column family definitions on a live cluster
   (CASSANDRA-1285)
 * support for Hadoop Streaming [non-jvm map/reduce via stdin/out]
   (CASSANDRA-1368)
 * Move persistent sstable stats from the system table to an sstable component
   (CASSANDRA-1430)
 * remove failed bootstrap attempt from pending ranges when gossip times
   it out after 1h (CASSANDRA-1463)
 * eager-create tcp connections to other cluster members (CASSANDRA-1465)
 * enumerate stages and derive stage from message type instead of 
   transmitting separately (CASSANDRA-1465)
 * apply reversed flag during collation from different data sources
   (CASSANDRA-1450)
 * make failure to remove commitlog segment non-fatal (CASSANDRA-1348)
 * correct ordering of drain operations so CL.recover is no longer 
   necessary (CASSANDRA-1408)
 * removed keyspace from describe_splits method (CASSANDRA-1425)
 * rename check_schema_agreement to describe_schema_versions
   (CASSANDRA-1478)
 * fix QUORUM calculation for RF > 3 (CASSANDRA-1487)
 * remove tombstones during non-major compactions when bloom filter
   verifies that row does not exist in other sstables (CASSANDRA-1074)
 * nodes that coordinated a loadbalance in the past could not be seen by
   newly added nodes (CASSANDRA-1467)
 * exposed endpoint states (gossip details) via jmx (CASSANDRA-1467)
 * ensure that compacted sstables are not included when new readers are
   instantiated (CASSANDRA-1477)
 * by default, calculate heap size and memtable thresholds at runtime (CASSANDRA-1469)
 * fix races dealing with adding/dropping keyspaces and column families in
   rapid succession (CASSANDRA-1477)
 * clean up of Streaming system (CASSANDRA-1503, 1504, 1506)
 * add options to configure Thrift socket keepalive and buffer sizes (CASSANDRA-1426)
 * make contrib CassandraServiceDataCleaner recursive (CASSANDRA-1509)
 * min, max compaction threshold are configurable and persistent 
   per-ColumnFamily (CASSANDRA-1468)
 * fix replaying the last mutation in a commitlog unnecessarily 
   (CASSANDRA-1512)
 * invoke getDefaultUncaughtExceptionHandler from DTPE with the original
   exception rather than the ExecutionException wrapper (CASSANDRA-1226)
 * remove Clock from the Thrift (and Avro) API (CASSANDRA-1501)
 * Close intra-node sockets when connection is broken (CASSANDRA-1528)
 * RPM packaging spec file (CASSANDRA-786)
 * weighted request scheduler (CASSANDRA-1485)
 * treat expired columns as deleted (CASSANDRA-1539)
 * make IndexInterval configurable (CASSANDRA-1488)
 * add describe_snitch to Thrift API (CASSANDRA-1490)
 * MD5 authenticator compares plain text submitted password with MD5'd
   saved property, instead of vice versa (CASSANDRA-1447)
 * JMX MessagingService pending and completed counts (CASSANDRA-1533)
 * fix race condition processing repair responses (CASSANDRA-1511)
 * make repair blocking (CASSANDRA-1511)
 * create EndpointSnitchInfo and MBean to expose rack and DC (CASSANDRA-1491)
 * added option to contrib/word_count to output results back to Cassandra
   (CASSANDRA-1342)
 * rewrite Hadoop ColumnFamilyRecordWriter to pool connections, retry to
   multiple Cassandra nodes, and smooth impact on the Cassandra cluster
   by using smaller batch sizes (CASSANDRA-1434)
 * fix setting gc_grace_seconds via CLI (CASSANDRA-1549)
 * support TTL'd index values (CASSANDRA-1536)
 * make removetoken work like decommission (CASSANDRA-1216)
 * make cli comparator-aware and improve quote rules (CASSANDRA-1523,-1524)
 * make nodetool compact and cleanup blocking (CASSANDRA-1449)
 * add memtable, cache information to GCInspector logs (CASSANDRA-1558)
 * enable/disable HintedHandoff via JMX (CASSANDRA-1550)
 * Ignore stray files in the commit log directory (CASSANDRA-1547)
 * Disallow bootstrap to an in-use token (CASSANDRA-1561)


0.7-beta1
 * sstable versioning (CASSANDRA-389)
 * switched to slf4j logging (CASSANDRA-625)
 * add (optional) expiration time for column (CASSANDRA-699)
 * access levels for authentication/authorization (CASSANDRA-900)
 * add ReadRepairChance to CF definition (CASSANDRA-930)
 * fix heisenbug in system tests, especially common on OS X (CASSANDRA-944)
 * convert to byte[] keys internally and all public APIs (CASSANDRA-767)
 * ability to alter schema definitions on a live cluster (CASSANDRA-44)
 * renamed configuration file to cassandra.xml, and log4j.properties to
   log4j-server.properties, which must now be loaded from
   the classpath (which is how our scripts in bin/ have always done it)
   (CASSANDRA-971)
 * change get_count to require a SlicePredicate. create multi_get_count
   (CASSANDRA-744)
 * re-organized endpointsnitch implementations and added SimpleSnitch
   (CASSANDRA-994)
 * Added preload_row_cache option (CASSANDRA-946)
 * add CRC to commitlog header (CASSANDRA-999)
 * removed deprecated batch_insert and get_range_slice methods (CASSANDRA-1065)
 * add truncate thrift method (CASSANDRA-531)
 * http mini-interface using mx4j (CASSANDRA-1068)
 * optimize away copy of sliced row on memtable read path (CASSANDRA-1046)
 * replace constant-size 2GB mmaped segments and special casing for index 
   entries spanning segment boundaries, with SegmentedFile that computes 
   segments that always contain entire entries/rows (CASSANDRA-1117)
 * avoid reading large rows into memory during compaction (CASSANDRA-16)
 * added hadoop OutputFormat (CASSANDRA-1101)
 * efficient Streaming (no more anticompaction) (CASSANDRA-579)
 * split commitlog header into separate file and add size checksum to
   mutations (CASSANDRA-1179)
 * avoid allocating a new byte[] for each mutation on replay (CASSANDRA-1219)
 * revise HH schema to be per-endpoint (CASSANDRA-1142)
 * add joining/leaving status to nodetool ring (CASSANDRA-1115)
 * allow multiple repair sessions per node (CASSANDRA-1190)
 * optimize away MessagingService for local range queries (CASSANDRA-1261)
 * make framed transport the default so malformed requests can't OOM the 
   server (CASSANDRA-475)
 * significantly faster reads from row cache (CASSANDRA-1267)
 * take advantage of row cache during range queries (CASSANDRA-1302)
 * make GCGraceSeconds a per-ColumnFamily value (CASSANDRA-1276)
 * keep persistent row size and column count statistics (CASSANDRA-1155)
 * add IntegerType (CASSANDRA-1282)
 * page within a single row during hinted handoff (CASSANDRA-1327)
 * push DatacenterShardStrategy configuration into keyspace definition,
   eliminating datacenter.properties. (CASSANDRA-1066)
 * optimize forward slices starting with '' and single-index-block name 
   queries by skipping the column index (CASSANDRA-1338)
 * streaming refactor (CASSANDRA-1189)
 * faster comparison for UUID types (CASSANDRA-1043)
 * secondary index support (CASSANDRA-749 and subtasks)
 * make compaction buckets deterministic (CASSANDRA-1265)


0.6.6
 * Allow using DynamicEndpointSnitch with RackAwareStrategy (CASSANDRA-1429)
 * remove the remaining vestiges of the unfinished DatacenterShardStrategy 
   (replaced by NetworkTopologyStrategy in 0.7)
   

0.6.5
 * fix key ordering in range query results with RandomPartitioner
   and ConsistencyLevel > ONE (CASSANDRA-1145)
 * fix for range query starting with the wrong token range (CASSANDRA-1042)
 * page within a single row during hinted handoff (CASSANDRA-1327)
 * fix compilation on non-sun JDKs (CASSANDRA-1061)
 * remove String.trim() call on row keys in batch mutations (CASSANDRA-1235)
 * Log summary of dropped messages instead of spamming log (CASSANDRA-1284)
 * add dynamic endpoint snitch (CASSANDRA-981)
 * fix streaming for keyspaces with hyphens in their name (CASSANDRA-1377)
 * fix errors in hard-coded bloom filter optKPerBucket by computing it
   algorithmically (CASSANDRA-1220
 * remove message deserialization stage, and uncap read/write stages
   so slow reads/writes don't block gossip processing (CASSANDRA-1358)
 * add jmx port configuration to Debian package (CASSANDRA-1202)
 * use mlockall via JNA, if present, to prevent Linux from swapping
   out parts of the JVM (CASSANDRA-1214)


0.6.4
 * avoid queuing multiple hint deliveries for the same endpoint
   (CASSANDRA-1229)
 * better performance for and stricter checking of UTF8 column names
   (CASSANDRA-1232)
 * extend option to lower compaction priority to hinted handoff
   as well (CASSANDRA-1260)
 * log errors in gossip instead of re-throwing (CASSANDRA-1289)
 * avoid aborting commitlog replay prematurely if a flushed-but-
   not-removed commitlog segment is encountered (CASSANDRA-1297)
 * fix duplicate rows being read during mapreduce (CASSANDRA-1142)
 * failure detection wasn't closing command sockets (CASSANDRA-1221)
 * cassandra-cli.bat works on windows (CASSANDRA-1236)
 * pre-emptively drop requests that cannot be processed within RPCTimeout
   (CASSANDRA-685)
 * add ack to Binary write verb and update CassandraBulkLoader
   to wait for acks for each row (CASSANDRA-1093)
 * added describe_partitioner Thrift method (CASSANDRA-1047)
 * Hadoop jobs no longer require the Cassandra storage-conf.xml
   (CASSANDRA-1280, CASSANDRA-1047)
 * log thread pool stats when GC is excessive (CASSANDRA-1275)
 * remove gossip message size limit (CASSANDRA-1138)
 * parallelize local and remote reads during multiget, and respect snitch 
   when determining whether to do local read for CL.ONE (CASSANDRA-1317)
 * fix read repair to use requested consistency level on digest mismatch,
   rather than assuming QUORUM (CASSANDRA-1316)
 * process digest mismatch re-reads in parallel (CASSANDRA-1323)
 * switch hints CF comparator to BytesType (CASSANDRA-1274)


0.6.3
 * retry to make streaming connections up to 8 times. (CASSANDRA-1019)
 * reject describe_ring() calls on invalid keyspaces (CASSANDRA-1111)
 * fix cache size calculation for size of 100% (CASSANDRA-1129)
 * fix cache capacity only being recalculated once (CASSANDRA-1129)
 * remove hourly scan of all hints on the off chance that the gossiper
   missed a status change; instead, expose deliverHintsToEndpoint to JMX
   so it can be done manually, if necessary (CASSANDRA-1141)
 * don't reject reads at CL.ALL (CASSANDRA-1152)
 * reject deletions to supercolumns in CFs containing only standard
   columns (CASSANDRA-1139)
 * avoid preserving login information after client disconnects
   (CASSANDRA-1057)
 * prefer sun jdk to openjdk in debian init script (CASSANDRA-1174)
 * detect partioner config changes between restarts and fail fast 
   (CASSANDRA-1146)
 * use generation time to resolve node token reassignment disagreements
   (CASSANDRA-1118)
 * restructure the startup ordering of Gossiper and MessageService to avoid
   timing anomalies (CASSANDRA-1160)
 * detect incomplete commit log hearders (CASSANDRA-1119)
 * force anti-entropy service to stream files on the stream stage to avoid
   sending streams out of order (CASSANDRA-1169)
 * remove inactive stream managers after AES streams files (CASSANDRA-1169)
 * allow removing entire row through batch_mutate Deletion (CASSANDRA-1027)
 * add JMX metrics for row-level bloom filter false positives (CASSANDRA-1212)
 * added a redhat init script to contrib (CASSANDRA-1201)
 * use midpoint when bootstrapping a new machine into range with not
   much data yet instead of random token (CASSANDRA-1112)
 * kill server on OOM in executor stage as well as Thrift (CASSANDRA-1226)
 * remove opportunistic repairs, when two machines with overlapping replica
   responsibilities happen to finish major compactions of the same CF near
   the same time.  repairs are now fully manual (CASSANDRA-1190)
 * add ability to lower compaction priority (default is no change from 0.6.2)
   (CASSANDRA-1181)


0.6.2
 * fix contrib/word_count build. (CASSANDRA-992)
 * split CommitLogExecutorService into BatchCommitLogExecutorService and 
   PeriodicCommitLogExecutorService (CASSANDRA-1014)
 * add latency histograms to CFSMBean (CASSANDRA-1024)
 * make resolving timestamp ties deterministic by using value bytes
   as a tiebreaker (CASSANDRA-1039)
 * Add option to turn off Hinted Handoff (CASSANDRA-894)
 * fix windows startup (CASSANDRA-948)
 * make concurrent_reads, concurrent_writes configurable at runtime via JMX
   (CASSANDRA-1060)
 * disable GCInspector on non-Sun JVMs (CASSANDRA-1061)
 * fix tombstone handling in sstable rows with no other data (CASSANDRA-1063)
 * fix size of row in spanned index entries (CASSANDRA-1056)
 * install json2sstable, sstable2json, and sstablekeys to Debian package
 * StreamingService.StreamDestinations wouldn't empty itself after streaming
   finished (CASSANDRA-1076)
 * added Collections.shuffle(splits) before returning the splits in 
   ColumnFamilyInputFormat (CASSANDRA-1096)
 * do not recalculate cache capacity post-compaction if it's been manually 
   modified (CASSANDRA-1079)
 * better defaults for flush sorter + writer executor queue sizes
   (CASSANDRA-1100)
 * windows scripts for SSTableImport/Export (CASSANDRA-1051)
 * windows script for nodetool (CASSANDRA-1113)
 * expose PhiConvictThreshold (CASSANDRA-1053)
 * make repair of RF==1 a no-op (CASSANDRA-1090)
 * improve default JVM GC options (CASSANDRA-1014)
 * fix SlicePredicate serialization inside Hadoop jobs (CASSANDRA-1049)
 * close Thrift sockets in Hadoop ColumnFamilyRecordReader (CASSANDRA-1081)


0.6.1
 * fix NPE in sstable2json when no excluded keys are given (CASSANDRA-934)
 * keep the replica set constant throughout the read repair process
   (CASSANDRA-937)
 * allow querying getAllRanges with empty token list (CASSANDRA-933)
 * fix command line arguments inversion in clustertool (CASSANDRA-942)
 * fix race condition that could trigger a false-positive assertion
   during post-flush discard of old commitlog segments (CASSANDRA-936)
 * fix neighbor calculation for anti-entropy repair (CASSANDRA-924)
 * perform repair even for small entropy differences (CASSANDRA-924)
 * Use hostnames in CFInputFormat to allow Hadoop's naive string-based
   locality comparisons to work (CASSANDRA-955)
 * cache read-only BufferedRandomAccessFile length to avoid
   3 system calls per invocation (CASSANDRA-950)
 * nodes with IPv6 (and no IPv4) addresses could not join cluster
   (CASSANDRA-969)
 * Retrieve the correct number of undeleted columns, if any, from
   a supercolumn in a row that had been deleted previously (CASSANDRA-920)
 * fix index scans that cross the 2GB mmap boundaries for both mmap
   and standard i/o modes (CASSANDRA-866)
 * expose drain via nodetool (CASSANDRA-978)


0.6.0-RC1
 * JMX drain to flush memtables and run through commit log (CASSANDRA-880)
 * Bootstrapping can skip ranges under the right conditions (CASSANDRA-902)
 * fix merging row versions in range_slice for CL > ONE (CASSANDRA-884)
 * default write ConsistencyLeven chaned from ZERO to ONE
 * fix for index entries spanning mmap buffer boundaries (CASSANDRA-857)
 * use lexical comparison if time part of TimeUUIDs are the same 
   (CASSANDRA-907)
 * bound read, mutation, and response stages to fix possible OOM
   during log replay (CASSANDRA-885)
 * Use microseconds-since-epoch (UTC) in cli, instead of milliseconds
 * Treat batch_mutate Deletion with null supercolumn as "apply this predicate 
   to top level supercolumns" (CASSANDRA-834)
 * Streaming destination nodes do not update their JMX status (CASSANDRA-916)
 * Fix internal RPC timeout calculation (CASSANDRA-911)
 * Added Pig loadfunc to contrib/pig (CASSANDRA-910)


0.6.0-beta3
 * fix compaction bucketing bug (CASSANDRA-814)
 * update windows batch file (CASSANDRA-824)
 * deprecate KeysCachedFraction configuration directive in favor
   of KeysCached; move to unified-per-CF key cache (CASSANDRA-801)
 * add invalidateRowCache to ColumnFamilyStoreMBean (CASSANDRA-761)
 * send Handoff hints to natural locations to reduce load on
   remaining nodes in a failure scenario (CASSANDRA-822)
 * Add RowWarningThresholdInMB configuration option to warn before very 
   large rows get big enough to threaten node stability, and -x option to
   be able to remove them with sstable2json if the warning is unheeded
   until it's too late (CASSANDRA-843)
 * Add logging of GC activity (CASSANDRA-813)
 * fix ConcurrentModificationException in commitlog discard (CASSANDRA-853)
 * Fix hardcoded row count in Hadoop RecordReader (CASSANDRA-837)
 * Add a jmx status to the streaming service and change several DEBUG
   messages to INFO (CASSANDRA-845)
 * fix classpath in cassandra-cli.bat for Windows (CASSANDRA-858)
 * allow re-specifying host, port to cassandra-cli if invalid ones
   are first tried (CASSANDRA-867)
 * fix race condition handling rpc timeout in the coordinator
   (CASSANDRA-864)
 * Remove CalloutLocation and StagingFileDirectory from storage-conf files 
   since those settings are no longer used (CASSANDRA-878)
 * Parse a long from RowWarningThresholdInMB instead of an int (CASSANDRA-882)
 * Remove obsolete ControlPort code from DatabaseDescriptor (CASSANDRA-886)
 * move skipBytes side effect out of assert (CASSANDRA-899)
 * add "double getLoad" to StorageServiceMBean (CASSANDRA-898)
 * track row stats per CF at compaction time (CASSANDRA-870)
 * disallow CommitLogDirectory matching a DataFileDirectory (CASSANDRA-888)
 * default key cache size is 200k entries, changed from 10% (CASSANDRA-863)
 * add -Dcassandra-foreground=yes to cassandra.bat
 * exit if cluster name is changed unexpectedly (CASSANDRA-769)


0.6.0-beta1/beta2
 * add batch_mutate thrift command, deprecating batch_insert (CASSANDRA-336)
 * remove get_key_range Thrift API, deprecated in 0.5 (CASSANDRA-710)
 * add optional login() Thrift call for authentication (CASSANDRA-547)
 * support fat clients using gossiper and StorageProxy to perform
   replication in-process [jvm-only] (CASSANDRA-535)
 * support mmapped I/O for reads, on by default on 64bit JVMs 
   (CASSANDRA-408, CASSANDRA-669)
 * improve insert concurrency, particularly during Hinted Handoff
   (CASSANDRA-658)
 * faster network code (CASSANDRA-675)
 * stress.py moved to contrib (CASSANDRA-635)
 * row caching [must be explicitly enabled per-CF in config] (CASSANDRA-678)
 * present a useful measure of compaction progress in JMX (CASSANDRA-599)
 * add bin/sstablekeys (CASSNADRA-679)
 * add ConsistencyLevel.ANY (CASSANDRA-687)
 * make removetoken remove nodes from gossip entirely (CASSANDRA-644)
 * add ability to set cache sizes at runtime (CASSANDRA-708)
 * report latency and cache hit rate statistics with lifetime totals
   instead of average over the last minute (CASSANDRA-702)
 * support get_range_slice for RandomPartitioner (CASSANDRA-745)
 * per-keyspace replication factory and replication strategy (CASSANDRA-620)
 * track latency in microseconds (CASSANDRA-733)
 * add describe_ Thrift methods, deprecating get_string_property and 
   get_string_list_property
 * jmx interface for tracking operation mode and streams in general.
   (CASSANDRA-709)
 * keep memtables in sorted order to improve range query performance
   (CASSANDRA-799)
 * use while loop instead of recursion when trimming sstables compaction list 
   to avoid blowing stack in pathological cases (CASSANDRA-804)
 * basic Hadoop map/reduce support (CASSANDRA-342)


0.5.1
 * ensure all files for an sstable are streamed to the same directory.
   (CASSANDRA-716)
 * more accurate load estimate for bootstrapping (CASSANDRA-762)
 * tolerate dead or unavailable bootstrap target on write (CASSANDRA-731)
 * allow larger numbers of keys (> 140M) in a sstable bloom filter
   (CASSANDRA-790)
 * include jvm argument improvements from CASSANDRA-504 in debian package
 * change streaming chunk size to 32MB to accomodate Windows XP limitations
   (was 64MB) (CASSANDRA-795)
 * fix get_range_slice returning results in the wrong order (CASSANDRA-781)
 

0.5.0 final
 * avoid attempting to delete temporary bootstrap files twice (CASSANDRA-681)
 * fix bogus NaN in nodeprobe cfstats output (CASSANDRA-646)
 * provide a policy for dealing with single thread executors w/ a full queue
   (CASSANDRA-694)
 * optimize inner read in MessagingService, vastly improving multiple-node
   performance (CASSANDRA-675)
 * wait for table flush before streaming data back to a bootstrapping node.
   (CASSANDRA-696)
 * keep track of bootstrapping sources by table so that bootstrapping doesn't 
   give the indication of finishing early (CASSANDRA-673)


0.5.0 RC3
 * commit the correct version of the patch for CASSANDRA-663


0.5.0 RC2 (unreleased)
 * fix bugs in converting get_range_slice results to Thrift 
   (CASSANDRA-647, CASSANDRA-649)
 * expose java.util.concurrent.TimeoutException in StorageProxy methods
   (CASSANDRA-600)
 * TcpConnectionManager was holding on to disconnected connections, 
   giving the false indication they were being used. (CASSANDRA-651)
 * Remove duplicated write. (CASSANDRA-662)
 * Abort bootstrap if IP is already in the token ring (CASSANDRA-663)
 * increase default commitlog sync period, and wait for last sync to 
   finish before submitting another (CASSANDRA-668)


0.5.0 RC1
 * Fix potential NPE in get_range_slice (CASSANDRA-623)
 * add CRC32 to commitlog entries (CASSANDRA-605)
 * fix data streaming on windows (CASSANDRA-630)
 * GC compacted sstables after cleanup and compaction (CASSANDRA-621)
 * Speed up anti-entropy validation (CASSANDRA-629)
 * Fix anti-entropy assertion error (CASSANDRA-639)
 * Fix pending range conflicts when bootstapping or moving
   multiple nodes at once (CASSANDRA-603)
 * Handle obsolete gossip related to node movement in the case where
   one or more nodes is down when the movement occurs (CASSANDRA-572)
 * Include dead nodes in gossip to avoid a variety of problems
   and fix HH to removed nodes (CASSANDRA-634)
 * return an InvalidRequestException for mal-formed SlicePredicates
   (CASSANDRA-643)
 * fix bug determining closest neighbor for use in multiple datacenters
   (CASSANDRA-648)
 * Vast improvements in anticompaction speed (CASSANDRA-607)
 * Speed up log replay and writes by avoiding redundant serializations
   (CASSANDRA-652)


0.5.0 beta 2
 * Bootstrap improvements (several tickets)
 * add nodeprobe repair anti-entropy feature (CASSANDRA-193, CASSANDRA-520)
 * fix possibility of partition when many nodes restart at once
   in clusters with multiple seeds (CASSANDRA-150)
 * fix NPE in get_range_slice when no data is found (CASSANDRA-578)
 * fix potential NPE in hinted handoff (CASSANDRA-585)
 * fix cleanup of local "system" keyspace (CASSANDRA-576)
 * improve computation of cluster load balance (CASSANDRA-554)
 * added super column read/write, column count, and column/row delete to
   cassandra-cli (CASSANDRA-567, CASSANDRA-594)
 * fix returning live subcolumns of deleted supercolumns (CASSANDRA-583)
 * respect JAVA_HOME in bin/ scripts (several tickets)
 * add StorageService.initClient for fat clients on the JVM (CASSANDRA-535)
   (see contrib/client_only for an example of use)
 * make consistency_level functional in get_range_slice (CASSANDRA-568)
 * optimize key deserialization for RandomPartitioner (CASSANDRA-581)
 * avoid GCing tombstones except on major compaction (CASSANDRA-604)
 * increase failure conviction threshold, resulting in less nodes
   incorrectly (and temporarily) marked as down (CASSANDRA-610)
 * respect memtable thresholds during log replay (CASSANDRA-609)
 * support ConsistencyLevel.ALL on read (CASSANDRA-584)
 * add nodeprobe removetoken command (CASSANDRA-564)


0.5.0 beta
 * Allow multiple simultaneous flushes, improving flush throughput 
   on multicore systems (CASSANDRA-401)
 * Split up locks to improve write and read throughput on multicore systems
   (CASSANDRA-444, CASSANDRA-414)
 * More efficient use of memory during compaction (CASSANDRA-436)
 * autobootstrap option: when enabled, all non-seed nodes will attempt
   to bootstrap when started, until bootstrap successfully
   completes. -b option is removed.  (CASSANDRA-438)
 * Unless a token is manually specified in the configuration xml,
   a bootstraping node will use a token that gives it half the
   keys from the most-heavily-loaded node in the cluster,
   instead of generating a random token. 
   (CASSANDRA-385, CASSANDRA-517)
 * Miscellaneous bootstrap fixes (several tickets)
 * Ability to change a node's token even after it has data on it
   (CASSANDRA-541)
 * Ability to decommission a live node from the ring (CASSANDRA-435)
 * Semi-automatic loadbalancing via nodeprobe (CASSANDRA-192)
 * Add ability to set compaction thresholds at runtime via
   JMX / nodeprobe.  (CASSANDRA-465)
 * Add "comment" field to ColumnFamily definition. (CASSANDRA-481)
 * Additional JMX metrics (CASSANDRA-482)
 * JSON based export and import tools (several tickets)
 * Hinted Handoff fixes (several tickets)
 * Add key cache to improve read performance (CASSANDRA-423)
 * Simplified construction of custom ReplicationStrategy classes
   (CASSANDRA-497)
 * Graphical application (Swing) for ring integrity verification and 
   visualization was added to contrib (CASSANDRA-252)
 * Add DCQUORUM, DCQUORUMSYNC consistency levels and corresponding
   ReplicationStrategy / EndpointSnitch classes.  Experimental.
   (CASSANDRA-492)
 * Web client interface added to contrib (CASSANDRA-457)
 * More-efficient flush for Random, CollatedOPP partitioners 
   for normal writes (CASSANDRA-446) and bulk load (CASSANDRA-420)
 * Add MemtableFlushAfterMinutes, a global replacement for the old 
   per-CF FlushPeriodInMinutes setting (CASSANDRA-463)
 * optimizations to slice reading (CASSANDRA-350) and supercolumn
   queries (CASSANDRA-510)
 * force binding to given listenaddress for nodes with multiple
   interfaces (CASSANDRA-546)
 * stress.py benchmarking tool improvements (several tickets)
 * optimized replica placement code (CASSANDRA-525)
 * faster log replay on restart (CASSANDRA-539, CASSANDRA-540)
 * optimized local-node writes (CASSANDRA-558)
 * added get_range_slice, deprecating get_key_range (CASSANDRA-344)
 * expose TimedOutException to thrift (CASSANDRA-563)
 

0.4.2
 * Add validation disallowing null keys (CASSANDRA-486)
 * Fix race conditions in TCPConnectionManager (CASSANDRA-487)
 * Fix using non-utf8-aware comparison as a sanity check.
   (CASSANDRA-493)
 * Improve default garbage collector options (CASSANDRA-504)
 * Add "nodeprobe flush" (CASSANDRA-505)
 * remove NotFoundException from get_slice throws list (CASSANDRA-518)
 * fix get (not get_slice) of entire supercolumn (CASSANDRA-508)
 * fix null token during bootstrap (CASSANDRA-501)


0.4.1
 * Fix FlushPeriod columnfamily configuration regression
   (CASSANDRA-455)
 * Fix long column name support (CASSANDRA-460)
 * Fix for serializing a row that only contains tombstones
   (CASSANDRA-458)
 * Fix for discarding unneeded commitlog segments (CASSANDRA-459)
 * Add SnapshotBeforeCompaction configuration option (CASSANDRA-426)
 * Fix compaction abort under insufficient disk space (CASSANDRA-473)
 * Fix reading subcolumn slice from tombstoned CF (CASSANDRA-484)
 * Fix race condition in RVH causing occasional NPE (CASSANDRA-478)


0.4.0
 * fix get_key_range problems when a node is down (CASSANDRA-440)
   and add UnavailableException to more Thrift methods
 * Add example EndPointSnitch contrib code (several tickets)


0.4.0 RC2
 * fix SSTable generation clash during compaction (CASSANDRA-418)
 * reject method calls with null parameters (CASSANDRA-308)
 * properly order ranges in nodeprobe output (CASSANDRA-421)
 * fix logging of certain errors on executor threads (CASSANDRA-425)


0.4.0 RC1
 * Bootstrap feature is live; use -b on startup (several tickets)
 * Added multiget api (CASSANDRA-70)
 * fix Deadlock with SelectorManager.doProcess and TcpConnection.write
   (CASSANDRA-392)
 * remove key cache b/c of concurrency bugs in third-party
   CLHM library (CASSANDRA-405)
 * update non-major compaction logic to use two threshold values
   (CASSANDRA-407)
 * add periodic / batch commitlog sync modes (several tickets)
 * inline BatchMutation into batch_insert params (CASSANDRA-403)
 * allow setting the logging level at runtime via mbean (CASSANDRA-402)
 * change default comparator to BytesType (CASSANDRA-400)
 * add forwards-compatible ConsistencyLevel parameter to get_key_range
   (CASSANDRA-322)
 * r/m special case of blocking for local destination when writing with 
   ConsistencyLevel.ZERO (CASSANDRA-399)
 * Fixes to make BinaryMemtable [bulk load interface] useful (CASSANDRA-337);
   see contrib/bmt_example for an example of using it.
 * More JMX properties added (several tickets)
 * Thrift changes (several tickets)
    - Merged _super get methods with the normal ones; return values
      are now of ColumnOrSuperColumn.
    - Similarly, merged batch_insert_super into batch_insert.



0.4.0 beta
 * On-disk data format has changed to allow billions of keys/rows per
   node instead of only millions
 * Multi-keyspace support
 * Scan all sstables for all queries to avoid situations where
   different types of operation on the same ColumnFamily could
   disagree on what data was present
 * Snapshot support via JMX
 * Thrift API has changed a _lot_:
    - removed time-sorted CFs; instead, user-defined comparators
      may be defined on the column names, which are now byte arrays.
      Default comparators are provided for UTF8, Bytes, Ascii, Long (i64),
      and UUID types.
    - removed colon-delimited strings in thrift api in favor of explicit
      structs such as ColumnPath, ColumnParent, etc.  Also normalized
      thrift struct and argument naming.
    - Added columnFamily argument to get_key_range.
    - Change signature of get_slice to accept starting and ending
      columns as well as an offset.  (This allows use of indexes.)
      Added "ascending" flag to allow reasonably-efficient reverse
      scans as well.  Removed get_slice_by_range as redundant.
    - get_key_range operates on one CF at a time
    - changed `block` boolean on insert methods to ConsistencyLevel enum,
      with options of NONE, ONE, QUORUM, and ALL.
    - added similar consistency_level parameter to read methods
    - column-name-set slice with no names given now returns zero columns
      instead of all of them.  ("all" can run your server out of memory.
      use a range-based slice with a high max column count instead.)
 * Removed the web interface. Node information can now be obtained by 
   using the newly introduced nodeprobe utility.
 * More JMX stats
 * Remove magic values from internals (e.g. special key to indicate
   when to flush memtables)
 * Rename configuration "table" to "keyspace"
 * Moved to crash-only design; no more shutdown (just kill the process)
 * Lots of bug fixes

Full list of issues resolved in 0.4 is at https://issues.apache.org/jira/secure/IssueNavigator.jspa?reset=true&&pid=12310865&fixfor=12313862&resolution=1&sorter/field=issuekey&sorter/order=DESC


0.3.0 RC3
 * Fix potential deadlock under load in TCPConnection.
   (CASSANDRA-220)


0.3.0 RC2
 * Fix possible data loss when server is stopped after replaying
   log but before new inserts force memtable flush.
   (CASSANDRA-204)
 * Added BUGS file


0.3.0 RC1
 * Range queries on keys, including user-defined key collation
 * Remove support
 * Workarounds for a weird bug in JDK select/register that seems
   particularly common on VM environments. Cassandra should deploy
   fine on EC2 now
 * Much improved infrastructure: the beginnings of a decent test suite
   ("ant test" for unit tests; "nosetests" for system tests), code
   coverage reporting, etc.
 * Expanded node status reporting via JMX
 * Improved error reporting/logging on both server and client
 * Reduced memory footprint in default configuration
 * Combined blocking and non-blocking versions of insert APIs
 * Added FlushPeriodInMinutes configuration parameter to force
   flushing of infrequently-updated ColumnFamilies<|MERGE_RESOLUTION|>--- conflicted
+++ resolved
@@ -1,4 +1,3 @@
-<<<<<<< HEAD
 3.0.7
  * Refactor Materialized View code (CASSANDRA-11475)
  * Update Java Driver (CASSANDRA-11615)
@@ -26,12 +25,7 @@
    header is received (CASSANDRA-11464)
  * Validate that num_tokens and initial_token are consistent with one another (CASSANDRA-10120)
 Merged from 2.2:
-=======
  * Fix commit log replay after out-of-order flush completion (CASSANDRA-9669)
-
-2.2.7
- * Prohibit Reverse Counter type as part of the PK (CASSANDRA-9395)
->>>>>>> 849a4386
  * cqlsh: correctly handle non-ascii chars in error messages (CASSANDRA-11626)
  * Exit JVM if JMX server fails to startup (CASSANDRA-11540)
  * Produce a heap dump when exiting on OOM (CASSANDRA-9861)
