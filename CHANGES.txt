2.2
<<<<<<< HEAD
 * Clean up gossiper logic for old versions (CASSANDRA-9370)
=======
 * Fix custom payload coding/decoding to match the spec (CASSANDRA-9515)
>>>>>>> 6f93bd1f
 * ant test-all results incomplete when parsed (CASSANDRA-9463)
 * Disallow frozen<> types in function arguments and return types for
   clarity (CASSANDRA-9411)
 * Static Analysis to warn on unsafe use of Autocloseable instances (CASSANDRA-9431)
 * Update commitlog archiving examples now that commitlog segments are
   not recycled (CASSANDRA-9350)
 * Extend Transactional API to sstable lifecycle management (CASSANDRA-8568)
 * (cqlsh) Add support for native protocol 4 (CASSANDRA-9399)
 * Ensure that UDF and UDAs are keyspace-isolated (CASSANDRA-9409)
 * Revert CASSANDRA-7807 (tracing completion client notifications) (CASSANDRA-9429)
 * Add ability to stop compaction by ID (CASSANDRA-7207)
 * Let CassandraVersion handle SNAPSHOT version (CASSANDRA-9438)
Merged from 2.1:
 * Consistent error message when a table mixes counter and non-counter
   columns (CASSANDRA-9492)
 * Avoid getting unreadable keys during anticompaction (CASSANDRA-9508)
 * (cqlsh) Better float precision by default (CASSANDRA-9224)
 * Improve estimated row count (CASSANDRA-9107)
 * Optimize range tombstone memory footprint (CASSANDRA-8603)
 * Use configured gcgs in anticompaction (CASSANDRA-9397)
Merged from 2.0:
 * Fix null static columns in pages after the first, paged reversed
   queries (CASSANDRA-8502)


2.2.0-beta1
 * Introduce Transactional API for internal state changes (CASSANDRA-8984)
 * Add a flag in cassandra.yaml to enable UDFs (CASSANDRA-9404)
 * Better support of null for UDF (CASSANDRA-8374)
 * Use ecj instead of javassist for UDFs (CASSANDRA-8241)
 * faster async logback configuration for tests (CASSANDRA-9376)
 * Add `smallint` and `tinyint` data types (CASSANDRA-8951)
 * Avoid thrift schema creation when native driver is used in stress tool (CASSANDRA-9374)
 * Populate TokenMetadata early during startup (CASSANDRA-9317)
 * Make Functions.declared thread-safe
 * Add client warnings to native protocol v4 (CASSANDRA-8930)
 * Allow roles cache to be invalidated (CASSANDRA-8967)
 * Upgrade Snappy (CASSANDRA-9063)
 * Don't start Thrift rpc by default (CASSANDRA-9319)
 * Only stream from unrepaired sstables with incremental repair (CASSANDRA-8267)
 * Aggregate UDFs allow SFUNC return type to differ from STYPE if FFUNC specified (CASSANDRA-9321)
 * Remove Thrift dependencies in bundled tools (CASSANDRA-8358)
 * Disable memory mapping of hsperfdata file for JVM statistics (CASSANDRA-9242)
 * Add pre-startup checks to detect potential incompatibilities (CASSANDRA-8049)
 * Distinguish between null and unset in protocol v4 (CASSANDRA-7304)
 * Add user/role permissions for user-defined functions (CASSANDRA-7557)
 * Allow cassandra config to be updated to restart daemon without unloading classes (CASSANDRA-9046)
 * Don't initialize compaction writer before checking if iter is empty (CASSANDRA-9117)
 * Don't execute any functions at prepare-time (CASSANDRA-9037)
 * Share file handles between all instances of a SegmentedFile (CASSANDRA-8893)
 * Make it possible to major compact LCS (CASSANDRA-7272)
 * Make FunctionExecutionException extend RequestExecutionException
   (CASSANDRA-9055)
 * Add support for SELECT JSON, INSERT JSON syntax and new toJson(), fromJson()
   functions (CASSANDRA-7970)
 * Optimise max purgeable timestamp calculation in compaction (CASSANDRA-8920)
 * Constrain internode message buffer sizes, and improve IO class hierarchy (CASSANDRA-8670) 
 * New tool added to validate all sstables in a node (CASSANDRA-5791)
 * Push notification when tracing completes for an operation (CASSANDRA-7807)
 * Delay "node up" and "node added" notifications until native protocol server is started (CASSANDRA-8236)
 * Compressed Commit Log (CASSANDRA-6809)
 * Optimise IntervalTree (CASSANDRA-8988)
 * Add a key-value payload for third party usage (CASSANDRA-8553, 9212)
 * Bump metrics-reporter-config dependency for metrics 3.0 (CASSANDRA-8149)
 * Partition intra-cluster message streams by size, not type (CASSANDRA-8789)
 * Add WriteFailureException to native protocol, notify coordinator of
   write failures (CASSANDRA-8592)
 * Convert SequentialWriter to nio (CASSANDRA-8709)
 * Add role based access control (CASSANDRA-7653, 8650, 7216, 8760, 8849, 8761, 8850)
 * Record client ip address in tracing sessions (CASSANDRA-8162)
 * Indicate partition key columns in response metadata for prepared
   statements (CASSANDRA-7660)
 * Merge UUIDType and TimeUUIDType parse logic (CASSANDRA-8759)
 * Avoid memory allocation when searching index summary (CASSANDRA-8793)
 * Optimise (Time)?UUIDType Comparisons (CASSANDRA-8730)
 * Make CRC32Ex into a separate maven dependency (CASSANDRA-8836)
 * Use preloaded jemalloc w/ Unsafe (CASSANDRA-8714, 9197)
 * Avoid accessing partitioner through StorageProxy (CASSANDRA-8244, 8268)
 * Upgrade Metrics library and remove depricated metrics (CASSANDRA-5657)
 * Serializing Row cache alternative, fully off heap (CASSANDRA-7438)
 * Duplicate rows returned when in clause has repeated values (CASSANDRA-6707)
 * Make CassandraException unchecked, extend RuntimeException (CASSANDRA-8560)
 * Support direct buffer decompression for reads (CASSANDRA-8464)
 * DirectByteBuffer compatible LZ4 methods (CASSANDRA-7039)
 * Group sstables for anticompaction correctly (CASSANDRA-8578)
 * Add ReadFailureException to native protocol, respond
   immediately when replicas encounter errors while handling
   a read request (CASSANDRA-7886)
 * Switch CommitLogSegment from RandomAccessFile to nio (CASSANDRA-8308)
 * Allow mixing token and partition key restrictions (CASSANDRA-7016)
 * Support index key/value entries on map collections (CASSANDRA-8473)
 * Modernize schema tables (CASSANDRA-8261)
 * Support for user-defined aggregation functions (CASSANDRA-8053)
 * Fix NPE in SelectStatement with empty IN values (CASSANDRA-8419)
 * Refactor SelectStatement, return IN results in natural order instead
   of IN value list order and ignore duplicate values in partition key IN restrictions (CASSANDRA-7981)
 * Support UDTs, tuples, and collections in user-defined
   functions (CASSANDRA-7563)
 * Fix aggregate fn results on empty selection, result column name,
   and cqlsh parsing (CASSANDRA-8229)
 * Mark sstables as repaired after full repair (CASSANDRA-7586)
 * Extend Descriptor to include a format value and refactor reader/writer
   APIs (CASSANDRA-7443)
 * Integrate JMH for microbenchmarks (CASSANDRA-8151)
 * Keep sstable levels when bootstrapping (CASSANDRA-7460)
 * Add Sigar library and perform basic OS settings check on startup (CASSANDRA-7838)
 * Support for aggregation functions (CASSANDRA-4914)
 * Remove cassandra-cli (CASSANDRA-7920)
 * Accept dollar quoted strings in CQL (CASSANDRA-7769)
 * Make assassinate a first class command (CASSANDRA-7935)
 * Support IN clause on any partition key column (CASSANDRA-7855)
 * Support IN clause on any clustering column (CASSANDRA-4762)
 * Improve compaction logging (CASSANDRA-7818)
 * Remove YamlFileNetworkTopologySnitch (CASSANDRA-7917)
 * Do anticompaction in groups (CASSANDRA-6851)
 * Support user-defined functions (CASSANDRA-7395, 7526, 7562, 7740, 7781, 7929,
   7924, 7812, 8063, 7813, 7708)
 * Permit configurable timestamps with cassandra-stress (CASSANDRA-7416)
 * Move sstable RandomAccessReader to nio2, which allows using the
   FILE_SHARE_DELETE flag on Windows (CASSANDRA-4050)
 * Remove CQL2 (CASSANDRA-5918)
 * Optimize fetching multiple cells by name (CASSANDRA-6933)
 * Allow compilation in java 8 (CASSANDRA-7028)
 * Make incremental repair default (CASSANDRA-7250)
 * Enable code coverage thru JaCoCo (CASSANDRA-7226)
 * Switch external naming of 'column families' to 'tables' (CASSANDRA-4369) 
 * Shorten SSTable path (CASSANDRA-6962)
 * Use unsafe mutations for most unit tests (CASSANDRA-6969)
 * Fix race condition during calculation of pending ranges (CASSANDRA-7390)
 * Fail on very large batch sizes (CASSANDRA-8011)
 * Improve concurrency of repair (CASSANDRA-6455, 8208, 9145)
 * Select optimal CRC32 implementation at runtime (CASSANDRA-8614)
 * Evaluate MurmurHash of Token once per query (CASSANDRA-7096)
 * Generalize progress reporting (CASSANDRA-8901)
 * Resumable bootstrap streaming (CASSANDRA-8838, CASSANDRA-8942)
 * Allow scrub for secondary index (CASSANDRA-5174)
 * Save repair data to system table (CASSANDRA-5839)
 * fix nodetool names that reference column families (CASSANDRA-8872)


2.1.6
 * Warn on misuse of unlogged batches (CASSANDRA-9282)
 * Failure detector detects and ignores local pauses (CASSANDRA-9183)
 * Add utility class to support for rate limiting a given log statement (CASSANDRA-9029)
 * Add missing consistency levels to cassandra-stess (CASSANDRA-9361)
 * Fix commitlog getCompletedTasks to not increment (CASSANDRA-9339)
 * Fix for harmless exceptions logged as ERROR (CASSANDRA-8564)
 * Delete processed sstables in sstablesplit/sstableupgrade (CASSANDRA-8606)
 * Improve sstable exclusion from partition tombstones (CASSANDRA-9298)
 * Validate the indexed column rather than the cell's contents for 2i (CASSANDRA-9057)
 * Add support for top-k custom 2i queries (CASSANDRA-8717)
 * Fix error when dropping table during compaction (CASSANDRA-9251)
 * cassandra-stress supports validation operations over user profiles (CASSANDRA-8773)
 * Add support for rate limiting log messages (CASSANDRA-9029)
 * Log the partition key with tombstone warnings (CASSANDRA-8561)
 * Reduce runWithCompactionsDisabled poll interval to 1ms (CASSANDRA-9271)
 * Fix PITR commitlog replay (CASSANDRA-9195)
 * GCInspector logs very different times (CASSANDRA-9124)
 * Fix deleting from an empty list (CASSANDRA-9198)
 * Update tuple and collection types that use a user-defined type when that UDT
   is modified (CASSANDRA-9148, CASSANDRA-9192)
 * Use higher timeout for prepair and snapshot in repair (CASSANDRA-9261)
 * Fix anticompaction blocking ANTI_ENTROPY stage (CASSANDRA-9151)
 * Repair waits for anticompaction to finish (CASSANDRA-9097)
 * Fix streaming not holding ref when stream error (CASSANDRA-9295)
 * Fix canonical view returning early opened SSTables (CASSANDRA-9396)
Merged from 2.0:
 * Always mark sstable suspect when corrupted (CASSANDRA-9478)
 * Add database users and permissions to CQL3 documentation (CASSANDRA-7558)
 * Allow JVM_OPTS to be passed to standalone tools (CASSANDRA-5969)
 * Fix bad condition in RangeTombstoneList (CASSANDRA-9485)
 * Fix potential StackOverflow when setting CrcCheckChance over JMX (CASSANDRA-9488)
 * Fix null static columns in pages after the first, paged reversed
   queries (CASSANDRA-8502)
 * Fix counting cache serialization in request metrics (CASSANDRA-9466)
 * (cqlsh) Add LOGIN command to switch users (CASSANDRA-7212)
 * Clone SliceQueryFilter in AbstractReadCommand implementations (CASSANDRA-8940)
 * Push correct protocol notification for DROP INDEX (CASSANDRA-9310)
 * token-generator - generated tokens too long (CASSANDRA-9300)
 * Add option not to validate atoms during scrub (CASSANDRA-9406)
 * Fix counting of tombstones for TombstoneOverwhelmingException (CASSANDRA-9299)
 * Fix ReconnectableSnitch reconnecting to peers during upgrade (CASSANDRA-6702)
 * Include keyspace and table name in error log for collections over the size
   limit (CASSANDRA-9286)
 * Avoid potential overlap in LCS with single-partition sstables (CASSANDRA-9322)
 * Log warning message when a table is queried before the schema has fully
   propagated (CASSANDRA-9136)
 * Overload SecondaryIndex#indexes to accept the column definition (CASSANDRA-9314)
 * (cqlsh) Add SERIAL and LOCAL_SERIAL consistency levels (CASSANDRA-8051)
 * Fix index selection during rebuild with certain table layouts (CASSANDRA-9281)
 * Fix partition-level-delete-only workload accounting (CASSANDRA-9194)
 * Allow scrub to handle corrupted compressed chunks (CASSANDRA-9140)
 * Fix assertion error when resetlocalschema is run during repair (CASSANDRA-9249)
 * Disable single sstable tombstone compactions for DTCS by default (CASSANDRA-9234)
 * IncomingTcpConnection thread is not named (CASSANDRA-9262)
 * Close incoming connections when MessagingService is stopped (CASSANDRA-9238)
 * Fix streaming hang when retrying (CASSANDRA-9132)


2.1.5
 * Re-add deprecated cold_reads_to_omit param for backwards compat (CASSANDRA-9203)
 * Make anticompaction visible in compactionstats (CASSANDRA-9098)
 * Improve nodetool getendpoints documentation about the partition
   key parameter (CASSANDRA-6458)
 * Don't check other keyspaces for schema changes when an user-defined
   type is altered (CASSANDRA-9187)
 * Add generate-idea-files target to build.xml (CASSANDRA-9123)
 * Allow takeColumnFamilySnapshot to take a list of tables (CASSANDRA-8348)
 * Limit major sstable operations to their canonical representation (CASSANDRA-8669)
 * cqlsh: Add tests for INSERT and UPDATE tab completion (CASSANDRA-9125)
 * cqlsh: quote column names when needed in COPY FROM inserts (CASSANDRA-9080)
 * Do not load read meter for offline operations (CASSANDRA-9082)
 * cqlsh: Make CompositeType data readable (CASSANDRA-8919)
 * cqlsh: Fix display of triggers (CASSANDRA-9081)
 * Fix NullPointerException when deleting or setting an element by index on
   a null list collection (CASSANDRA-9077)
 * Buffer bloom filter serialization (CASSANDRA-9066)
 * Fix anti-compaction target bloom filter size (CASSANDRA-9060)
 * Make FROZEN and TUPLE unreserved keywords in CQL (CASSANDRA-9047)
 * Prevent AssertionError from SizeEstimatesRecorder (CASSANDRA-9034)
 * Avoid overwriting index summaries for sstables with an older format that
   does not support downsampling; rebuild summaries on startup when this
   is detected (CASSANDRA-8993)
 * Fix potential data loss in CompressedSequentialWriter (CASSANDRA-8949)
 * Make PasswordAuthenticator number of hashing rounds configurable (CASSANDRA-8085)
 * Fix AssertionError when binding nested collections in DELETE (CASSANDRA-8900)
 * Check for overlap with non-early sstables in LCS (CASSANDRA-8739)
 * Only calculate max purgable timestamp if we have to (CASSANDRA-8914)
 * (cqlsh) Greatly improve performance of COPY FROM (CASSANDRA-8225)
 * IndexSummary effectiveIndexInterval is now a guideline, not a rule (CASSANDRA-8993)
 * Use correct bounds for page cache eviction of compressed files (CASSANDRA-8746)
 * SSTableScanner enforces its bounds (CASSANDRA-8946)
 * Cleanup cell equality (CASSANDRA-8947)
 * Introduce intra-cluster message coalescing (CASSANDRA-8692)
 * DatabaseDescriptor throws NPE when rpc_interface is used (CASSANDRA-8839)
 * Don't check if an sstable is live for offline compactions (CASSANDRA-8841)
 * Don't set clientMode in SSTableLoader (CASSANDRA-8238)
 * Fix SSTableRewriter with disabled early open (CASSANDRA-8535)
 * Fix cassandra-stress so it respects the CL passed in user mode (CASSANDRA-8948)
 * Fix rare NPE in ColumnDefinition#hasIndexOption() (CASSANDRA-8786)
 * cassandra-stress reports per-operation statistics, plus misc (CASSANDRA-8769)
 * Add SimpleDate (cql date) and Time (cql time) types (CASSANDRA-7523)
 * Use long for key count in cfstats (CASSANDRA-8913)
 * Make SSTableRewriter.abort() more robust to failure (CASSANDRA-8832)
 * Remove cold_reads_to_omit from STCS (CASSANDRA-8860)
 * Make EstimatedHistogram#percentile() use ceil instead of floor (CASSANDRA-8883)
 * Fix top partitions reporting wrong cardinality (CASSANDRA-8834)
 * Fix rare NPE in KeyCacheSerializer (CASSANDRA-8067)
 * Pick sstables for validation as late as possible inc repairs (CASSANDRA-8366)
 * Fix commitlog getPendingTasks to not increment (CASSANDRA-8862)
 * Fix parallelism adjustment in range and secondary index queries
   when the first fetch does not satisfy the limit (CASSANDRA-8856)
 * Check if the filtered sstables is non-empty in STCS (CASSANDRA-8843)
 * Upgrade java-driver used for cassandra-stress (CASSANDRA-8842)
 * Fix CommitLog.forceRecycleAllSegments() memory access error (CASSANDRA-8812)
 * Improve assertions in Memory (CASSANDRA-8792)
 * Fix SSTableRewriter cleanup (CASSANDRA-8802)
 * Introduce SafeMemory for CompressionMetadata.Writer (CASSANDRA-8758)
 * 'nodetool info' prints exception against older node (CASSANDRA-8796)
 * Ensure SSTableReader.last corresponds exactly with the file end (CASSANDRA-8750)
 * Make SSTableWriter.openEarly more robust and obvious (CASSANDRA-8747)
 * Enforce SSTableReader.first/last (CASSANDRA-8744)
 * Cleanup SegmentedFile API (CASSANDRA-8749)
 * Avoid overlap with early compaction replacement (CASSANDRA-8683)
 * Safer Resource Management++ (CASSANDRA-8707)
 * Write partition size estimates into a system table (CASSANDRA-7688)
 * cqlsh: Fix keys() and full() collection indexes in DESCRIBE output
   (CASSANDRA-8154)
 * Show progress of streaming in nodetool netstats (CASSANDRA-8886)
 * IndexSummaryBuilder utilises offheap memory, and shares data between
   each IndexSummary opened from it (CASSANDRA-8757)
 * markCompacting only succeeds if the exact SSTableReader instances being 
   marked are in the live set (CASSANDRA-8689)
 * cassandra-stress support for varint (CASSANDRA-8882)
 * Fix Adler32 digest for compressed sstables (CASSANDRA-8778)
 * Add nodetool statushandoff/statusbackup (CASSANDRA-8912)
 * Use stdout for progress and stats in sstableloader (CASSANDRA-8982)
 * Correctly identify 2i datadir from older versions (CASSANDRA-9116)
Merged from 2.0:
 * Ignore gossip SYNs after shutdown (CASSANDRA-9238)
 * Avoid overflow when calculating max sstable size in LCS (CASSANDRA-9235)
 * Make sstable blacklisting work with compression (CASSANDRA-9138)
 * Do not attempt to rebuild indexes if no index accepts any column (CASSANDRA-9196)
 * Don't initiate snitch reconnection for dead states (CASSANDRA-7292)
 * Fix ArrayIndexOutOfBoundsException in CQLSSTableWriter (CASSANDRA-8978)
 * Add shutdown gossip state to prevent timeouts during rolling restarts (CASSANDRA-8336)
 * Fix running with java.net.preferIPv6Addresses=true (CASSANDRA-9137)
 * Fix failed bootstrap/replace attempts being persisted in system.peers (CASSANDRA-9180)
 * Flush system.IndexInfo after marking index built (CASSANDRA-9128)
 * Fix updates to min/max_compaction_threshold through cassandra-cli
   (CASSANDRA-8102)
 * Don't include tmp files when doing offline relevel (CASSANDRA-9088)
 * Use the proper CAS WriteType when finishing a previous round during Paxos
   preparation (CASSANDRA-8672)
 * Avoid race in cancelling compactions (CASSANDRA-9070)
 * More aggressive check for expired sstables in DTCS (CASSANDRA-8359)
 * Fix ignored index_interval change in ALTER TABLE statements (CASSANDRA-7976)
 * Do more aggressive compaction in old time windows in DTCS (CASSANDRA-8360)
 * java.lang.AssertionError when reading saved cache (CASSANDRA-8740)
 * "disk full" when running cleanup (CASSANDRA-9036)
 * Lower logging level from ERROR to DEBUG when a scheduled schema pull
   cannot be completed due to a node being down (CASSANDRA-9032)
 * Fix MOVED_NODE client event (CASSANDRA-8516)
 * Allow overriding MAX_OUTSTANDING_REPLAY_COUNT (CASSANDRA-7533)
 * Fix malformed JMX ObjectName containing IPv6 addresses (CASSANDRA-9027)
 * (cqlsh) Allow increasing CSV field size limit through
   cqlshrc config option (CASSANDRA-8934)
 * Stop logging range tombstones when exceeding the threshold
   (CASSANDRA-8559)
 * Fix NullPointerException when nodetool getendpoints is run
   against invalid keyspaces or tables (CASSANDRA-8950)
 * Allow specifying the tmp dir (CASSANDRA-7712)
 * Improve compaction estimated tasks estimation (CASSANDRA-8904)
 * Fix duplicate up/down messages sent to native clients (CASSANDRA-7816)
 * Expose commit log archive status via JMX (CASSANDRA-8734)
 * Provide better exceptions for invalid replication strategy parameters
   (CASSANDRA-8909)
 * Fix regression in mixed single and multi-column relation support for
   SELECT statements (CASSANDRA-8613)
 * Add ability to limit number of native connections (CASSANDRA-8086)
 * Fix CQLSSTableWriter throwing exception and spawning threads
   (CASSANDRA-8808)
 * Fix MT mismatch between empty and GC-able data (CASSANDRA-8979)
 * Fix incorrect validation when snapshotting single table (CASSANDRA-8056)
 * Add offline tool to relevel sstables (CASSANDRA-8301)
 * Preserve stream ID for more protocol errors (CASSANDRA-8848)
 * Fix combining token() function with multi-column relations on
   clustering columns (CASSANDRA-8797)
 * Make CFS.markReferenced() resistant to bad refcounting (CASSANDRA-8829)
 * Fix StreamTransferTask abort/complete bad refcounting (CASSANDRA-8815)
 * Fix AssertionError when querying a DESC clustering ordered
   table with ASC ordering and paging (CASSANDRA-8767)
 * AssertionError: "Memory was freed" when running cleanup (CASSANDRA-8716)
 * Make it possible to set max_sstable_age to fractional days (CASSANDRA-8406)
 * Fix some multi-column relations with indexes on some clustering
   columns (CASSANDRA-8275)
 * Fix memory leak in SSTableSimple*Writer and SSTableReader.validate()
   (CASSANDRA-8748)
 * Throw OOM if allocating memory fails to return a valid pointer (CASSANDRA-8726)
 * Fix SSTableSimpleUnsortedWriter ConcurrentModificationException (CASSANDRA-8619)
 * 'nodetool info' prints exception against older node (CASSANDRA-8796)
 * Ensure SSTableSimpleUnsortedWriter.close() terminates if
   disk writer has crashed (CASSANDRA-8807)


2.1.4
 * Bind JMX to localhost unless explicitly configured otherwise (CASSANDRA-9085)


2.1.3
 * Fix HSHA/offheap_objects corruption (CASSANDRA-8719)
 * Upgrade libthrift to 0.9.2 (CASSANDRA-8685)
 * Don't use the shared ref in sstableloader (CASSANDRA-8704)
 * Purge internal prepared statements if related tables or
   keyspaces are dropped (CASSANDRA-8693)
 * (cqlsh) Handle unicode BOM at start of files (CASSANDRA-8638)
 * Stop compactions before exiting offline tools (CASSANDRA-8623)
 * Update tools/stress/README.txt to match current behaviour (CASSANDRA-7933)
 * Fix schema from Thrift conversion with empty metadata (CASSANDRA-8695)
 * Safer Resource Management (CASSANDRA-7705)
 * Make sure we compact highly overlapping cold sstables with
   STCS (CASSANDRA-8635)
 * rpc_interface and listen_interface generate NPE on startup when specified
   interface doesn't exist (CASSANDRA-8677)
 * Fix ArrayIndexOutOfBoundsException in nodetool cfhistograms (CASSANDRA-8514)
 * Switch from yammer metrics for nodetool cf/proxy histograms (CASSANDRA-8662)
 * Make sure we don't add tmplink files to the compaction
   strategy (CASSANDRA-8580)
 * (cqlsh) Handle maps with blob keys (CASSANDRA-8372)
 * (cqlsh) Handle DynamicCompositeType schemas correctly (CASSANDRA-8563)
 * Duplicate rows returned when in clause has repeated values (CASSANDRA-6706)
 * Add tooling to detect hot partitions (CASSANDRA-7974)
 * Fix cassandra-stress user-mode truncation of partition generation (CASSANDRA-8608)
 * Only stream from unrepaired sstables during inc repair (CASSANDRA-8267)
 * Don't allow starting multiple inc repairs on the same sstables (CASSANDRA-8316)
 * Invalidate prepared BATCH statements when related tables
   or keyspaces are dropped (CASSANDRA-8652)
 * Fix missing results in secondary index queries on collections
   with ALLOW FILTERING (CASSANDRA-8421)
 * Expose EstimatedHistogram metrics for range slices (CASSANDRA-8627)
 * (cqlsh) Escape clqshrc passwords properly (CASSANDRA-8618)
 * Fix NPE when passing wrong argument in ALTER TABLE statement (CASSANDRA-8355)
 * Pig: Refactor and deprecate CqlStorage (CASSANDRA-8599)
 * Don't reuse the same cleanup strategy for all sstables (CASSANDRA-8537)
 * Fix case-sensitivity of index name on CREATE and DROP INDEX
   statements (CASSANDRA-8365)
 * Better detection/logging for corruption in compressed sstables (CASSANDRA-8192)
 * Use the correct repairedAt value when closing writer (CASSANDRA-8570)
 * (cqlsh) Handle a schema mismatch being detected on startup (CASSANDRA-8512)
 * Properly calculate expected write size during compaction (CASSANDRA-8532)
 * Invalidate affected prepared statements when a table's columns
   are altered (CASSANDRA-7910)
 * Stress - user defined writes should populate sequentally (CASSANDRA-8524)
 * Fix regression in SSTableRewriter causing some rows to become unreadable 
   during compaction (CASSANDRA-8429)
 * Run major compactions for repaired/unrepaired in parallel (CASSANDRA-8510)
 * (cqlsh) Fix compression options in DESCRIBE TABLE output when compression
   is disabled (CASSANDRA-8288)
 * (cqlsh) Fix DESCRIBE output after keyspaces are altered (CASSANDRA-7623)
 * Make sure we set lastCompactedKey correctly (CASSANDRA-8463)
 * (cqlsh) Fix output of CONSISTENCY command (CASSANDRA-8507)
 * (cqlsh) Fixed the handling of LIST statements (CASSANDRA-8370)
 * Make sstablescrub check leveled manifest again (CASSANDRA-8432)
 * Check first/last keys in sstable when giving out positions (CASSANDRA-8458)
 * Disable mmap on Windows (CASSANDRA-6993)
 * Add missing ConsistencyLevels to cassandra-stress (CASSANDRA-8253)
 * Add auth support to cassandra-stress (CASSANDRA-7985)
 * Fix ArrayIndexOutOfBoundsException when generating error message
   for some CQL syntax errors (CASSANDRA-8455)
 * Scale memtable slab allocation logarithmically (CASSANDRA-7882)
 * cassandra-stress simultaneous inserts over same seed (CASSANDRA-7964)
 * Reduce cassandra-stress sampling memory requirements (CASSANDRA-7926)
 * Ensure memtable flush cannot expire commit log entries from its future (CASSANDRA-8383)
 * Make read "defrag" async to reclaim memtables (CASSANDRA-8459)
 * Remove tmplink files for offline compactions (CASSANDRA-8321)
 * Reduce maxHintsInProgress (CASSANDRA-8415)
 * BTree updates may call provided update function twice (CASSANDRA-8018)
 * Release sstable references after anticompaction (CASSANDRA-8386)
 * Handle abort() in SSTableRewriter properly (CASSANDRA-8320)
 * Centralize shared executors (CASSANDRA-8055)
 * Fix filtering for CONTAINS (KEY) relations on frozen collection
   clustering columns when the query is restricted to a single
   partition (CASSANDRA-8203)
 * Do more aggressive entire-sstable TTL expiry checks (CASSANDRA-8243)
 * Add more log info if readMeter is null (CASSANDRA-8238)
 * add check of the system wall clock time at startup (CASSANDRA-8305)
 * Support for frozen collections (CASSANDRA-7859)
 * Fix overflow on histogram computation (CASSANDRA-8028)
 * Have paxos reuse the timestamp generation of normal queries (CASSANDRA-7801)
 * Fix incremental repair not remove parent session on remote (CASSANDRA-8291)
 * Improve JBOD disk utilization (CASSANDRA-7386)
 * Log failed host when preparing incremental repair (CASSANDRA-8228)
 * Force config client mode in CQLSSTableWriter (CASSANDRA-8281)
 * Fix sstableupgrade throws exception (CASSANDRA-8688)
 * Fix hang when repairing empty keyspace (CASSANDRA-8694)
Merged from 2.0:
 * Fix IllegalArgumentException in dynamic snitch (CASSANDRA-8448)
 * Add support for UPDATE ... IF EXISTS (CASSANDRA-8610)
 * Fix reversal of list prepends (CASSANDRA-8733)
 * Prevent non-zero default_time_to_live on tables with counters
   (CASSANDRA-8678)
 * Fix SSTableSimpleUnsortedWriter ConcurrentModificationException
   (CASSANDRA-8619)
 * Round up time deltas lower than 1ms in BulkLoader (CASSANDRA-8645)
 * Add batch remove iterator to ABSC (CASSANDRA-8414, 8666)
 * Round up time deltas lower than 1ms in BulkLoader (CASSANDRA-8645)
 * Fix isClientMode check in Keyspace (CASSANDRA-8687)
 * Use more efficient slice size for querying internal secondary
   index tables (CASSANDRA-8550)
 * Fix potentially returning deleted rows with range tombstone (CASSANDRA-8558)
 * Check for available disk space before starting a compaction (CASSANDRA-8562)
 * Fix DISTINCT queries with LIMITs or paging when some partitions
   contain only tombstones (CASSANDRA-8490)
 * Introduce background cache refreshing to permissions cache
   (CASSANDRA-8194)
 * Fix race condition in StreamTransferTask that could lead to
   infinite loops and premature sstable deletion (CASSANDRA-7704)
 * Add an extra version check to MigrationTask (CASSANDRA-8462)
 * Ensure SSTableWriter cleans up properly after failure (CASSANDRA-8499)
 * Increase bf true positive count on key cache hit (CASSANDRA-8525)
 * Move MeteredFlusher to its own thread (CASSANDRA-8485)
 * Fix non-distinct results in DISTNCT queries on static columns when
   paging is enabled (CASSANDRA-8087)
 * Move all hints related tasks to hints internal executor (CASSANDRA-8285)
 * Fix paging for multi-partition IN queries (CASSANDRA-8408)
 * Fix MOVED_NODE topology event never being emitted when a node
   moves its token (CASSANDRA-8373)
 * Fix validation of indexes in COMPACT tables (CASSANDRA-8156)
 * Avoid StackOverflowError when a large list of IN values
   is used for a clustering column (CASSANDRA-8410)
 * Fix NPE when writetime() or ttl() calls are wrapped by
   another function call (CASSANDRA-8451)
 * Fix NPE after dropping a keyspace (CASSANDRA-8332)
 * Fix error message on read repair timeouts (CASSANDRA-7947)
 * Default DTCS base_time_seconds changed to 60 (CASSANDRA-8417)
 * Refuse Paxos operation with more than one pending endpoint (CASSANDRA-8346, 8640)
 * Throw correct exception when trying to bind a keyspace or table
   name (CASSANDRA-6952)
 * Make HHOM.compact synchronized (CASSANDRA-8416)
 * cancel latency-sampling task when CF is dropped (CASSANDRA-8401)
 * don't block SocketThread for MessagingService (CASSANDRA-8188)
 * Increase quarantine delay on replacement (CASSANDRA-8260)
 * Expose off-heap memory usage stats (CASSANDRA-7897)
 * Ignore Paxos commits for truncated tables (CASSANDRA-7538)
 * Validate size of indexed column values (CASSANDRA-8280)
 * Make LCS split compaction results over all data directories (CASSANDRA-8329)
 * Fix some failing queries that use multi-column relations
   on COMPACT STORAGE tables (CASSANDRA-8264)
 * Fix InvalidRequestException with ORDER BY (CASSANDRA-8286)
 * Disable SSLv3 for POODLE (CASSANDRA-8265)
 * Fix millisecond timestamps in Tracing (CASSANDRA-8297)
 * Include keyspace name in error message when there are insufficient
   live nodes to stream from (CASSANDRA-8221)
 * Avoid overlap in L1 when L0 contains many nonoverlapping
   sstables (CASSANDRA-8211)
 * Improve PropertyFileSnitch logging (CASSANDRA-8183)
 * Add DC-aware sequential repair (CASSANDRA-8193)
 * Use live sstables in snapshot repair if possible (CASSANDRA-8312)
 * Fix hints serialized size calculation (CASSANDRA-8587)


2.1.2
 * (cqlsh) parse_for_table_meta errors out on queries with undefined
   grammars (CASSANDRA-8262)
 * (cqlsh) Fix SELECT ... TOKEN() function broken in C* 2.1.1 (CASSANDRA-8258)
 * Fix Cassandra crash when running on JDK8 update 40 (CASSANDRA-8209)
 * Optimize partitioner tokens (CASSANDRA-8230)
 * Improve compaction of repaired/unrepaired sstables (CASSANDRA-8004)
 * Make cache serializers pluggable (CASSANDRA-8096)
 * Fix issues with CONTAINS (KEY) queries on secondary indexes
   (CASSANDRA-8147)
 * Fix read-rate tracking of sstables for some queries (CASSANDRA-8239)
 * Fix default timestamp in QueryOptions (CASSANDRA-8246)
 * Set socket timeout when reading remote version (CASSANDRA-8188)
 * Refactor how we track live size (CASSANDRA-7852)
 * Make sure unfinished compaction files are removed (CASSANDRA-8124)
 * Fix shutdown when run as Windows service (CASSANDRA-8136)
 * Fix DESCRIBE TABLE with custom indexes (CASSANDRA-8031)
 * Fix race in RecoveryManagerTest (CASSANDRA-8176)
 * Avoid IllegalArgumentException while sorting sstables in
   IndexSummaryManager (CASSANDRA-8182)
 * Shutdown JVM on file descriptor exhaustion (CASSANDRA-7579)
 * Add 'die' policy for commit log and disk failure (CASSANDRA-7927)
 * Fix installing as service on Windows (CASSANDRA-8115)
 * Fix CREATE TABLE for CQL2 (CASSANDRA-8144)
 * Avoid boxing in ColumnStats min/max trackers (CASSANDRA-8109)
Merged from 2.0:
 * Correctly handle non-text column names in cql3 (CASSANDRA-8178)
 * Fix deletion for indexes on primary key columns (CASSANDRA-8206)
 * Add 'nodetool statusgossip' (CASSANDRA-8125)
 * Improve client notification that nodes are ready for requests (CASSANDRA-7510)
 * Handle negative timestamp in writetime method (CASSANDRA-8139)
 * Pig: Remove errant LIMIT clause in CqlNativeStorage (CASSANDRA-8166)
 * Throw ConfigurationException when hsha is used with the default
   rpc_max_threads setting of 'unlimited' (CASSANDRA-8116)
 * Allow concurrent writing of the same table in the same JVM using
   CQLSSTableWriter (CASSANDRA-7463)
 * Fix totalDiskSpaceUsed calculation (CASSANDRA-8205)


2.1.1
 * Fix spin loop in AtomicSortedColumns (CASSANDRA-7546)
 * Dont notify when replacing tmplink files (CASSANDRA-8157)
 * Fix validation with multiple CONTAINS clause (CASSANDRA-8131)
 * Fix validation of collections in TriggerExecutor (CASSANDRA-8146)
 * Fix IllegalArgumentException when a list of IN values containing tuples
   is passed as a single arg to a prepared statement with the v1 or v2
   protocol (CASSANDRA-8062)
 * Fix ClassCastException in DISTINCT query on static columns with
   query paging (CASSANDRA-8108)
 * Fix NPE on null nested UDT inside a set (CASSANDRA-8105)
 * Fix exception when querying secondary index on set items or map keys
   when some clustering columns are specified (CASSANDRA-8073)
 * Send proper error response when there is an error during native
   protocol message decode (CASSANDRA-8118)
 * Gossip should ignore generation numbers too far in the future (CASSANDRA-8113)
 * Fix NPE when creating a table with frozen sets, lists (CASSANDRA-8104)
 * Fix high memory use due to tracking reads on incrementally opened sstable
   readers (CASSANDRA-8066)
 * Fix EXECUTE request with skipMetadata=false returning no metadata
   (CASSANDRA-8054)
 * Allow concurrent use of CQLBulkOutputFormat (CASSANDRA-7776)
 * Shutdown JVM on OOM (CASSANDRA-7507)
 * Upgrade netty version and enable epoll event loop (CASSANDRA-7761)
 * Don't duplicate sstables smaller than split size when using
   the sstablesplitter tool (CASSANDRA-7616)
 * Avoid re-parsing already prepared statements (CASSANDRA-7923)
 * Fix some Thrift slice deletions and updates of COMPACT STORAGE
   tables with some clustering columns omitted (CASSANDRA-7990)
 * Fix filtering for CONTAINS on sets (CASSANDRA-8033)
 * Properly track added size (CASSANDRA-7239)
 * Allow compilation in java 8 (CASSANDRA-7208)
 * Fix Assertion error on RangeTombstoneList diff (CASSANDRA-8013)
 * Release references to overlapping sstables during compaction (CASSANDRA-7819)
 * Send notification when opening compaction results early (CASSANDRA-8034)
 * Make native server start block until properly bound (CASSANDRA-7885)
 * (cqlsh) Fix IPv6 support (CASSANDRA-7988)
 * Ignore fat clients when checking for endpoint collision (CASSANDRA-7939)
 * Make sstablerepairedset take a list of files (CASSANDRA-7995)
 * (cqlsh) Tab completeion for indexes on map keys (CASSANDRA-7972)
 * (cqlsh) Fix UDT field selection in select clause (CASSANDRA-7891)
 * Fix resource leak in event of corrupt sstable
 * (cqlsh) Add command line option for cqlshrc file path (CASSANDRA-7131)
 * Provide visibility into prepared statements churn (CASSANDRA-7921, CASSANDRA-7930)
 * Invalidate prepared statements when their keyspace or table is
   dropped (CASSANDRA-7566)
 * cassandra-stress: fix support for NetworkTopologyStrategy (CASSANDRA-7945)
 * Fix saving caches when a table is dropped (CASSANDRA-7784)
 * Add better error checking of new stress profile (CASSANDRA-7716)
 * Use ThreadLocalRandom and remove FBUtilities.threadLocalRandom (CASSANDRA-7934)
 * Prevent operator mistakes due to simultaneous bootstrap (CASSANDRA-7069)
 * cassandra-stress supports whitelist mode for node config (CASSANDRA-7658)
 * GCInspector more closely tracks GC; cassandra-stress and nodetool report it (CASSANDRA-7916)
 * nodetool won't output bogus ownership info without a keyspace (CASSANDRA-7173)
 * Add human readable option to nodetool commands (CASSANDRA-5433)
 * Don't try to set repairedAt on old sstables (CASSANDRA-7913)
 * Add metrics for tracking PreparedStatement use (CASSANDRA-7719)
 * (cqlsh) tab-completion for triggers (CASSANDRA-7824)
 * (cqlsh) Support for query paging (CASSANDRA-7514)
 * (cqlsh) Show progress of COPY operations (CASSANDRA-7789)
 * Add syntax to remove multiple elements from a map (CASSANDRA-6599)
 * Support non-equals conditions in lightweight transactions (CASSANDRA-6839)
 * Add IF [NOT] EXISTS to create/drop triggers (CASSANDRA-7606)
 * (cqlsh) Display the current logged-in user (CASSANDRA-7785)
 * (cqlsh) Don't ignore CTRL-C during COPY FROM execution (CASSANDRA-7815)
 * (cqlsh) Order UDTs according to cross-type dependencies in DESCRIBE
   output (CASSANDRA-7659)
 * (cqlsh) Fix handling of CAS statement results (CASSANDRA-7671)
 * (cqlsh) COPY TO/FROM improvements (CASSANDRA-7405)
 * Support list index operations with conditions (CASSANDRA-7499)
 * Add max live/tombstoned cells to nodetool cfstats output (CASSANDRA-7731)
 * Validate IPv6 wildcard addresses properly (CASSANDRA-7680)
 * (cqlsh) Error when tracing query (CASSANDRA-7613)
 * Avoid IOOBE when building SyntaxError message snippet (CASSANDRA-7569)
 * SSTableExport uses correct validator to create string representation of partition
   keys (CASSANDRA-7498)
 * Avoid NPEs when receiving type changes for an unknown keyspace (CASSANDRA-7689)
 * Add support for custom 2i validation (CASSANDRA-7575)
 * Pig support for hadoop CqlInputFormat (CASSANDRA-6454)
 * Add duration mode to cassandra-stress (CASSANDRA-7468)
 * Add listen_interface and rpc_interface options (CASSANDRA-7417)
 * Improve schema merge performance (CASSANDRA-7444)
 * Adjust MT depth based on # of partition validating (CASSANDRA-5263)
 * Optimise NativeCell comparisons (CASSANDRA-6755)
 * Configurable client timeout for cqlsh (CASSANDRA-7516)
 * Include snippet of CQL query near syntax error in messages (CASSANDRA-7111)
 * Make repair -pr work with -local (CASSANDRA-7450)
 * Fix error in sstableloader with -cph > 1 (CASSANDRA-8007)
 * Fix snapshot repair error on indexed tables (CASSANDRA-8020)
 * Do not exit nodetool repair when receiving JMX NOTIF_LOST (CASSANDRA-7909)
 * Stream to private IP when available (CASSANDRA-8084)
Merged from 2.0:
 * Reject conditions on DELETE unless full PK is given (CASSANDRA-6430)
 * Properly reject the token function DELETE (CASSANDRA-7747)
 * Force batchlog replay before decommissioning a node (CASSANDRA-7446)
 * Fix hint replay with many accumulated expired hints (CASSANDRA-6998)
 * Fix duplicate results in DISTINCT queries on static columns with query
   paging (CASSANDRA-8108)
 * Add DateTieredCompactionStrategy (CASSANDRA-6602)
 * Properly validate ascii and utf8 string literals in CQL queries (CASSANDRA-8101)
 * (cqlsh) Fix autocompletion for alter keyspace (CASSANDRA-8021)
 * Create backup directories for commitlog archiving during startup (CASSANDRA-8111)
 * Reduce totalBlockFor() for LOCAL_* consistency levels (CASSANDRA-8058)
 * Fix merging schemas with re-dropped keyspaces (CASSANDRA-7256)
 * Fix counters in supercolumns during live upgrades from 1.2 (CASSANDRA-7188)
 * Notify DT subscribers when a column family is truncated (CASSANDRA-8088)
 * Add sanity check of $JAVA on startup (CASSANDRA-7676)
 * Schedule fat client schema pull on join (CASSANDRA-7993)
 * Don't reset nodes' versions when closing IncomingTcpConnections
   (CASSANDRA-7734)
 * Record the real messaging version in all cases in OutboundTcpConnection
   (CASSANDRA-8057)
 * SSL does not work in cassandra-cli (CASSANDRA-7899)
 * Fix potential exception when using ReversedType in DynamicCompositeType
   (CASSANDRA-7898)
 * Better validation of collection values (CASSANDRA-7833)
 * Track min/max timestamps correctly (CASSANDRA-7969)
 * Fix possible overflow while sorting CL segments for replay (CASSANDRA-7992)
 * Increase nodetool Xmx (CASSANDRA-7956)
 * Archive any commitlog segments present at startup (CASSANDRA-6904)
 * CrcCheckChance should adjust based on live CFMetadata not 
   sstable metadata (CASSANDRA-7978)
 * token() should only accept columns in the partitioning
   key order (CASSANDRA-6075)
 * Add method to invalidate permission cache via JMX (CASSANDRA-7977)
 * Allow propagating multiple gossip states atomically (CASSANDRA-6125)
 * Log exceptions related to unclean native protocol client disconnects
   at DEBUG or INFO (CASSANDRA-7849)
 * Allow permissions cache to be set via JMX (CASSANDRA-7698)
 * Include schema_triggers CF in readable system resources (CASSANDRA-7967)
 * Fix RowIndexEntry to report correct serializedSize (CASSANDRA-7948)
 * Make CQLSSTableWriter sync within partitions (CASSANDRA-7360)
 * Potentially use non-local replicas in CqlConfigHelper (CASSANDRA-7906)
 * Explicitly disallow mixing multi-column and single-column
   relations on clustering columns (CASSANDRA-7711)
 * Better error message when condition is set on PK column (CASSANDRA-7804)
 * Don't send schema change responses and events for no-op DDL
   statements (CASSANDRA-7600)
 * (Hadoop) fix cluster initialisation for a split fetching (CASSANDRA-7774)
 * Throw InvalidRequestException when queries contain relations on entire
   collection columns (CASSANDRA-7506)
 * (cqlsh) enable CTRL-R history search with libedit (CASSANDRA-7577)
 * (Hadoop) allow ACFRW to limit nodes to local DC (CASSANDRA-7252)
 * (cqlsh) cqlsh should automatically disable tracing when selecting
   from system_traces (CASSANDRA-7641)
 * (Hadoop) Add CqlOutputFormat (CASSANDRA-6927)
 * Don't depend on cassandra config for nodetool ring (CASSANDRA-7508)
 * (cqlsh) Fix failing cqlsh formatting tests (CASSANDRA-7703)
 * Fix IncompatibleClassChangeError from hadoop2 (CASSANDRA-7229)
 * Add 'nodetool sethintedhandoffthrottlekb' (CASSANDRA-7635)
 * (cqlsh) Add tab-completion for CREATE/DROP USER IF [NOT] EXISTS (CASSANDRA-7611)
 * Catch errors when the JVM pulls the rug out from GCInspector (CASSANDRA-5345)
 * cqlsh fails when version number parts are not int (CASSANDRA-7524)
 * Fix NPE when table dropped during streaming (CASSANDRA-7946)
 * Fix wrong progress when streaming uncompressed (CASSANDRA-7878)
 * Fix possible infinite loop in creating repair range (CASSANDRA-7983)
 * Fix unit in nodetool for streaming throughput (CASSANDRA-7375)
Merged from 1.2:
 * Don't index tombstones (CASSANDRA-7828)
 * Improve PasswordAuthenticator default super user setup (CASSANDRA-7788)


2.1.0
 * (cqlsh) Removed "ALTER TYPE <name> RENAME TO <name>" from tab-completion
   (CASSANDRA-7895)
 * Fixed IllegalStateException in anticompaction (CASSANDRA-7892)
 * cqlsh: DESCRIBE support for frozen UDTs, tuples (CASSANDRA-7863)
 * Avoid exposing internal classes over JMX (CASSANDRA-7879)
 * Add null check for keys when freezing collection (CASSANDRA-7869)
 * Improve stress workload realism (CASSANDRA-7519)


2.1.0-rc7
 * Add frozen keyword and require UDT to be frozen (CASSANDRA-7857)
 * Track added sstable size correctly (CASSANDRA-7239)
 * (cqlsh) Fix case insensitivity (CASSANDRA-7834)
 * Fix failure to stream ranges when moving (CASSANDRA-7836)
 * Correctly remove tmplink files (CASSANDRA-7803)
 * (cqlsh) Fix column name formatting for functions, CAS operations,
   and UDT field selections (CASSANDRA-7806)
 * (cqlsh) Fix COPY FROM handling of null/empty primary key
   values (CASSANDRA-7792)
 * Fix ordering of static cells (CASSANDRA-7763)
Merged from 2.0:
 * Forbid re-adding dropped counter columns (CASSANDRA-7831)
 * Fix CFMetaData#isThriftCompatible() for PK-only tables (CASSANDRA-7832)
 * Always reject inequality on the partition key without token()
   (CASSANDRA-7722)
 * Always send Paxos commit to all replicas (CASSANDRA-7479)
 * Make disruptor_thrift_server invocation pool configurable (CASSANDRA-7594)
 * Make repair no-op when RF=1 (CASSANDRA-7864)


2.0.10
 * Don't send schema change responses and events for no-op DDL
   statements (CASSANDRA-7600)
 * (Hadoop) fix cluster initialisation for a split fetching (CASSANDRA-7774)
 * Configure system.paxos with LeveledCompactionStrategy (CASSANDRA-7753)
 * Fix ALTER clustering column type from DateType to TimestampType when
   using DESC clustering order (CASSANRDA-7797)
 * Throw EOFException if we run out of chunks in compressed datafile
   (CASSANDRA-7664)
 * Fix PRSI handling of CQL3 row markers for row cleanup (CASSANDRA-7787)
 * Fix dropping collection when it's the last regular column (CASSANDRA-7744)
 * Properly reject operations on list index with conditions (CASSANDRA-7499)
 * Make StreamReceiveTask thread safe and gc friendly (CASSANDRA-7795)
 * Validate empty cell names from counter updates (CASSANDRA-7798)
Merged from 1.2:
 * Don't allow compacted sstables to be marked as compacting (CASSANDRA-7145)
 * Track expired tombstones (CASSANDRA-7810)


2.1.0-rc6
 * Fix OOM issue from netty caching over time (CASSANDRA-7743)
 * json2sstable couldn't import JSON for CQL table (CASSANDRA-7477)
 * Invalidate all caches on table drop (CASSANDRA-7561)
 * Skip strict endpoint selection for ranges if RF == nodes (CASSANRA-7765)
 * Fix Thrift range filtering without 2ary index lookups (CASSANDRA-7741)
 * Add tracing entries about concurrent range requests (CASSANDRA-7599)
 * (cqlsh) Fix DESCRIBE for NTS keyspaces (CASSANDRA-7729)
 * Remove netty buffer ref-counting (CASSANDRA-7735)
 * Pass mutated cf to index updater for use by PRSI (CASSANDRA-7742)
 * Include stress yaml example in release and deb (CASSANDRA-7717)
 * workaround for netty issue causing corrupted data off the wire (CASSANDRA-7695)
 * cqlsh DESC CLUSTER fails retrieving ring information (CASSANDRA-7687)
 * Fix binding null values inside UDT (CASSANDRA-7685)
 * Fix UDT field selection with empty fields (CASSANDRA-7670)
 * Bogus deserialization of static cells from sstable (CASSANDRA-7684)
 * Fix NPE on compaction leftover cleanup for dropped table (CASSANDRA-7770)
Merged from 2.0:
 * Fix race condition in StreamTransferTask that could lead to
   infinite loops and premature sstable deletion (CASSANDRA-7704)
 * (cqlsh) Wait up to 10 sec for a tracing session (CASSANDRA-7222)
 * Fix NPE in FileCacheService.sizeInBytes (CASSANDRA-7756)
 * Remove duplicates from StorageService.getJoiningNodes (CASSANDRA-7478)
 * Clone token map outside of hot gossip loops (CASSANDRA-7758)
 * Fix MS expiring map timeout for Paxos messages (CASSANDRA-7752)
 * Do not flush on truncate if durable_writes is false (CASSANDRA-7750)
 * Give CRR a default input_cql Statement (CASSANDRA-7226)
 * Better error message when adding a collection with the same name
   than a previously dropped one (CASSANDRA-6276)
 * Fix validation when adding static columns (CASSANDRA-7730)
 * (Thrift) fix range deletion of supercolumns (CASSANDRA-7733)
 * Fix potential AssertionError in RangeTombstoneList (CASSANDRA-7700)
 * Validate arguments of blobAs* functions (CASSANDRA-7707)
 * Fix potential AssertionError with 2ndary indexes (CASSANDRA-6612)
 * Avoid logging CompactionInterrupted at ERROR (CASSANDRA-7694)
 * Minor leak in sstable2jon (CASSANDRA-7709)
 * Add cassandra.auto_bootstrap system property (CASSANDRA-7650)
 * Update java driver (for hadoop) (CASSANDRA-7618)
 * Remove CqlPagingRecordReader/CqlPagingInputFormat (CASSANDRA-7570)
 * Support connecting to ipv6 jmx with nodetool (CASSANDRA-7669)


2.1.0-rc5
 * Reject counters inside user types (CASSANDRA-7672)
 * Switch to notification-based GCInspector (CASSANDRA-7638)
 * (cqlsh) Handle nulls in UDTs and tuples correctly (CASSANDRA-7656)
 * Don't use strict consistency when replacing (CASSANDRA-7568)
 * Fix min/max cell name collection on 2.0 SSTables with range
   tombstones (CASSANDRA-7593)
 * Tolerate min/max cell names of different lengths (CASSANDRA-7651)
 * Filter cached results correctly (CASSANDRA-7636)
 * Fix tracing on the new SEPExecutor (CASSANDRA-7644)
 * Remove shuffle and taketoken (CASSANDRA-7601)
 * Clean up Windows batch scripts (CASSANDRA-7619)
 * Fix native protocol drop user type notification (CASSANDRA-7571)
 * Give read access to system.schema_usertypes to all authenticated users
   (CASSANDRA-7578)
 * (cqlsh) Fix cqlsh display when zero rows are returned (CASSANDRA-7580)
 * Get java version correctly when JAVA_TOOL_OPTIONS is set (CASSANDRA-7572)
 * Fix NPE when dropping index from non-existent keyspace, AssertionError when
   dropping non-existent index with IF EXISTS (CASSANDRA-7590)
 * Fix sstablelevelresetter hang (CASSANDRA-7614)
 * (cqlsh) Fix deserialization of blobs (CASSANDRA-7603)
 * Use "keyspace updated" schema change message for UDT changes in v1 and
   v2 protocols (CASSANDRA-7617)
 * Fix tracing of range slices and secondary index lookups that are local
   to the coordinator (CASSANDRA-7599)
 * Set -Dcassandra.storagedir for all tool shell scripts (CASSANDRA-7587)
 * Don't swap max/min col names when mutating sstable metadata (CASSANDRA-7596)
 * (cqlsh) Correctly handle paged result sets (CASSANDRA-7625)
 * (cqlsh) Improve waiting for a trace to complete (CASSANDRA-7626)
 * Fix tracing of concurrent range slices and 2ary index queries (CASSANDRA-7626)
 * Fix scrub against collection type (CASSANDRA-7665)
Merged from 2.0:
 * Set gc_grace_seconds to seven days for system schema tables (CASSANDRA-7668)
 * SimpleSeedProvider no longer caches seeds forever (CASSANDRA-7663)
 * Always flush on truncate (CASSANDRA-7511)
 * Fix ReversedType(DateType) mapping to native protocol (CASSANDRA-7576)
 * Always merge ranges owned by a single node (CASSANDRA-6930)
 * Track max/min timestamps for range tombstones (CASSANDRA-7647)
 * Fix NPE when listing saved caches dir (CASSANDRA-7632)


2.1.0-rc4
 * Fix word count hadoop example (CASSANDRA-7200)
 * Updated memtable_cleanup_threshold and memtable_flush_writers defaults 
   (CASSANDRA-7551)
 * (Windows) fix startup when WMI memory query fails (CASSANDRA-7505)
 * Anti-compaction proceeds if any part of the repair failed (CASSANDRA-7521)
 * Add missing table name to DROP INDEX responses and notifications (CASSANDRA-7539)
 * Bump CQL version to 3.2.0 and update CQL documentation (CASSANDRA-7527)
 * Fix configuration error message when running nodetool ring (CASSANDRA-7508)
 * Support conditional updates, tuple type, and the v3 protocol in cqlsh (CASSANDRA-7509)
 * Handle queries on multiple secondary index types (CASSANDRA-7525)
 * Fix cqlsh authentication with v3 native protocol (CASSANDRA-7564)
 * Fix NPE when unknown prepared statement ID is used (CASSANDRA-7454)
Merged from 2.0:
 * (Windows) force range-based repair to non-sequential mode (CASSANDRA-7541)
 * Fix range merging when DES scores are zero (CASSANDRA-7535)
 * Warn when SSL certificates have expired (CASSANDRA-7528)
 * Fix error when doing reversed queries with static columns (CASSANDRA-7490)
Merged from 1.2:
 * Set correct stream ID on responses when non-Exception Throwables
   are thrown while handling native protocol messages (CASSANDRA-7470)


2.1.0-rc3
 * Consider expiry when reconciling otherwise equal cells (CASSANDRA-7403)
 * Introduce CQL support for stress tool (CASSANDRA-6146)
 * Fix ClassCastException processing expired messages (CASSANDRA-7496)
 * Fix prepared marker for collections inside UDT (CASSANDRA-7472)
 * Remove left-over populate_io_cache_on_flush and replicate_on_write
   uses (CASSANDRA-7493)
 * (Windows) handle spaces in path names (CASSANDRA-7451)
 * Ensure writes have completed after dropping a table, before recycling
   commit log segments (CASSANDRA-7437)
 * Remove left-over rows_per_partition_to_cache (CASSANDRA-7493)
 * Fix error when CONTAINS is used with a bind marker (CASSANDRA-7502)
 * Properly reject unknown UDT field (CASSANDRA-7484)
Merged from 2.0:
 * Fix CC#collectTimeOrderedData() tombstone optimisations (CASSANDRA-7394)
 * Support DISTINCT for static columns and fix behaviour when DISTINC is
   not use (CASSANDRA-7305).
 * Workaround JVM NPE on JMX bind failure (CASSANDRA-7254)
 * Fix race in FileCacheService RemovalListener (CASSANDRA-7278)
 * Fix inconsistent use of consistencyForCommit that allowed LOCAL_QUORUM
   operations to incorrect become full QUORUM (CASSANDRA-7345)
 * Properly handle unrecognized opcodes and flags (CASSANDRA-7440)
 * (Hadoop) close CqlRecordWriter clients when finished (CASSANDRA-7459)
 * Commit disk failure policy (CASSANDRA-7429)
 * Make sure high level sstables get compacted (CASSANDRA-7414)
 * Fix AssertionError when using empty clustering columns and static columns
   (CASSANDRA-7455)
 * Add option to disable STCS in L0 (CASSANDRA-6621)
 * Upgrade to snappy-java 1.0.5.2 (CASSANDRA-7476)


2.1.0-rc2
 * Fix heap size calculation for CompoundSparseCellName and 
   CompoundSparseCellName.WithCollection (CASSANDRA-7421)
 * Allow counter mutations in UNLOGGED batches (CASSANDRA-7351)
 * Modify reconcile logic to always pick a tombstone over a counter cell
   (CASSANDRA-7346)
 * Avoid incremental compaction on Windows (CASSANDRA-7365)
 * Fix exception when querying a composite-keyed table with a collection index
   (CASSANDRA-7372)
 * Use node's host id in place of counter ids (CASSANDRA-7366)
 * Fix error when doing reversed queries with static columns (CASSANDRA-7490)
 * Backport CASSANDRA-6747 (CASSANDRA-7560)
 * Track max/min timestamps for range tombstones (CASSANDRA-7647)
 * Fix NPE when listing saved caches dir (CASSANDRA-7632)
 * Fix sstableloader unable to connect encrypted node (CASSANDRA-7585)
Merged from 1.2:
 * Clone token map outside of hot gossip loops (CASSANDRA-7758)
 * Add stop method to EmbeddedCassandraService (CASSANDRA-7595)
 * Support connecting to ipv6 jmx with nodetool (CASSANDRA-7669)
 * Set gc_grace_seconds to seven days for system schema tables (CASSANDRA-7668)
 * SimpleSeedProvider no longer caches seeds forever (CASSANDRA-7663)
 * Set correct stream ID on responses when non-Exception Throwables
   are thrown while handling native protocol messages (CASSANDRA-7470)
 * Fix row size miscalculation in LazilyCompactedRow (CASSANDRA-7543)
 * Fix race in background compaction check (CASSANDRA-7745)
 * Don't clear out range tombstones during compaction (CASSANDRA-7808)


2.1.0-rc1
 * Revert flush directory (CASSANDRA-6357)
 * More efficient executor service for fast operations (CASSANDRA-4718)
 * Move less common tools into a new cassandra-tools package (CASSANDRA-7160)
 * Support more concurrent requests in native protocol (CASSANDRA-7231)
 * Add tab-completion to debian nodetool packaging (CASSANDRA-6421)
 * Change concurrent_compactors defaults (CASSANDRA-7139)
 * Add PowerShell Windows launch scripts (CASSANDRA-7001)
 * Make commitlog archive+restore more robust (CASSANDRA-6974)
 * Fix marking commitlogsegments clean (CASSANDRA-6959)
 * Add snapshot "manifest" describing files included (CASSANDRA-6326)
 * Parallel streaming for sstableloader (CASSANDRA-3668)
 * Fix bugs in supercolumns handling (CASSANDRA-7138)
 * Fix ClassClassException on composite dense tables (CASSANDRA-7112)
 * Cleanup and optimize collation and slice iterators (CASSANDRA-7107)
 * Upgrade NBHM lib (CASSANDRA-7128)
 * Optimize netty server (CASSANDRA-6861)
 * Fix repair hang when given CF does not exist (CASSANDRA-7189)
 * Allow c* to be shutdown in an embedded mode (CASSANDRA-5635)
 * Add server side batching to native transport (CASSANDRA-5663)
 * Make batchlog replay asynchronous (CASSANDRA-6134)
 * remove unused classes (CASSANDRA-7197)
 * Limit user types to the keyspace they are defined in (CASSANDRA-6643)
 * Add validate method to CollectionType (CASSANDRA-7208)
 * New serialization format for UDT values (CASSANDRA-7209, CASSANDRA-7261)
 * Fix nodetool netstats (CASSANDRA-7270)
 * Fix potential ClassCastException in HintedHandoffManager (CASSANDRA-7284)
 * Use prepared statements internally (CASSANDRA-6975)
 * Fix broken paging state with prepared statement (CASSANDRA-7120)
 * Fix IllegalArgumentException in CqlStorage (CASSANDRA-7287)
 * Allow nulls/non-existant fields in UDT (CASSANDRA-7206)
 * Add Thrift MultiSliceRequest (CASSANDRA-6757, CASSANDRA-7027)
 * Handle overlapping MultiSlices (CASSANDRA-7279)
 * Fix DataOutputTest on Windows (CASSANDRA-7265)
 * Embedded sets in user defined data-types are not updating (CASSANDRA-7267)
 * Add tuple type to CQL/native protocol (CASSANDRA-7248)
 * Fix CqlPagingRecordReader on tables with few rows (CASSANDRA-7322)
Merged from 2.0:
 * Copy compaction options to make sure they are reloaded (CASSANDRA-7290)
 * Add option to do more aggressive tombstone compactions (CASSANDRA-6563)
 * Don't try to compact already-compacting files in HHOM (CASSANDRA-7288)
 * Always reallocate buffers in HSHA (CASSANDRA-6285)
 * (Hadoop) support authentication in CqlRecordReader (CASSANDRA-7221)
 * (Hadoop) Close java driver Cluster in CQLRR.close (CASSANDRA-7228)
 * Warn when 'USING TIMESTAMP' is used on a CAS BATCH (CASSANDRA-7067)
 * return all cpu values from BackgroundActivityMonitor.readAndCompute (CASSANDRA-7183)
 * Correctly delete scheduled range xfers (CASSANDRA-7143)
 * return all cpu values from BackgroundActivityMonitor.readAndCompute (CASSANDRA-7183)  
 * reduce garbage creation in calculatePendingRanges (CASSANDRA-7191)
 * fix c* launch issues on Russian os's due to output of linux 'free' cmd (CASSANDRA-6162)
 * Fix disabling autocompaction (CASSANDRA-7187)
 * Fix potential NumberFormatException when deserializing IntegerType (CASSANDRA-7088)
 * cqlsh can't tab-complete disabling compaction (CASSANDRA-7185)
 * cqlsh: Accept and execute CQL statement(s) from command-line parameter (CASSANDRA-7172)
 * Fix IllegalStateException in CqlPagingRecordReader (CASSANDRA-7198)
 * Fix the InvertedIndex trigger example (CASSANDRA-7211)
 * Add --resolve-ip option to 'nodetool ring' (CASSANDRA-7210)
 * reduce garbage on codec flag deserialization (CASSANDRA-7244) 
 * Fix duplicated error messages on directory creation error at startup (CASSANDRA-5818)
 * Proper null handle for IF with map element access (CASSANDRA-7155)
 * Improve compaction visibility (CASSANDRA-7242)
 * Correctly delete scheduled range xfers (CASSANDRA-7143)
 * Make batchlog replica selection rack-aware (CASSANDRA-6551)
 * Fix CFMetaData#getColumnDefinitionFromColumnName() (CASSANDRA-7074)
 * Fix writetime/ttl functions for static columns (CASSANDRA-7081)
 * Suggest CTRL-C or semicolon after three blank lines in cqlsh (CASSANDRA-7142)
 * Fix 2ndary index queries with DESC clustering order (CASSANDRA-6950)
 * Invalid key cache entries on DROP (CASSANDRA-6525)
 * Fix flapping RecoveryManagerTest (CASSANDRA-7084)
 * Add missing iso8601 patterns for date strings (CASSANDRA-6973)
 * Support selecting multiple rows in a partition using IN (CASSANDRA-6875)
 * Add authentication support to shuffle (CASSANDRA-6484)
 * Swap local and global default read repair chances (CASSANDRA-7320)
 * Add conditional CREATE/DROP USER support (CASSANDRA-7264)
 * Cqlsh counts non-empty lines for "Blank lines" warning (CASSANDRA-7325)
Merged from 1.2:
 * Add Cloudstack snitch (CASSANDRA-7147)
 * Update system.peers correctly when relocating tokens (CASSANDRA-7126)
 * Add Google Compute Engine snitch (CASSANDRA-7132)
 * remove duplicate query for local tokens (CASSANDRA-7182)
 * exit CQLSH with error status code if script fails (CASSANDRA-6344)
 * Fix bug with some IN queries missig results (CASSANDRA-7105)
 * Fix availability validation for LOCAL_ONE CL (CASSANDRA-7319)
 * Hint streaming can cause decommission to fail (CASSANDRA-7219)


2.1.0-beta2
 * Increase default CL space to 8GB (CASSANDRA-7031)
 * Add range tombstones to read repair digests (CASSANDRA-6863)
 * Fix BTree.clear for large updates (CASSANDRA-6943)
 * Fail write instead of logging a warning when unable to append to CL
   (CASSANDRA-6764)
 * Eliminate possibility of CL segment appearing twice in active list 
   (CASSANDRA-6557)
 * Apply DONTNEED fadvise to commitlog segments (CASSANDRA-6759)
 * Switch CRC component to Adler and include it for compressed sstables 
   (CASSANDRA-4165)
 * Allow cassandra-stress to set compaction strategy options (CASSANDRA-6451)
 * Add broadcast_rpc_address option to cassandra.yaml (CASSANDRA-5899)
 * Auto reload GossipingPropertyFileSnitch config (CASSANDRA-5897)
 * Fix overflow of memtable_total_space_in_mb (CASSANDRA-6573)
 * Fix ABTC NPE and apply update function correctly (CASSANDRA-6692)
 * Allow nodetool to use a file or prompt for password (CASSANDRA-6660)
 * Fix AIOOBE when concurrently accessing ABSC (CASSANDRA-6742)
 * Fix assertion error in ALTER TYPE RENAME (CASSANDRA-6705)
 * Scrub should not always clear out repaired status (CASSANDRA-5351)
 * Improve handling of range tombstone for wide partitions (CASSANDRA-6446)
 * Fix ClassCastException for compact table with composites (CASSANDRA-6738)
 * Fix potentially repairing with wrong nodes (CASSANDRA-6808)
 * Change caching option syntax (CASSANDRA-6745)
 * Fix stress to do proper counter reads (CASSANDRA-6835)
 * Fix help message for stress counter_write (CASSANDRA-6824)
 * Fix stress smart Thrift client to pick servers correctly (CASSANDRA-6848)
 * Add logging levels (minimal, normal or verbose) to stress tool (CASSANDRA-6849)
 * Fix race condition in Batch CLE (CASSANDRA-6860)
 * Improve cleanup/scrub/upgradesstables failure handling (CASSANDRA-6774)
 * ByteBuffer write() methods for serializing sstables (CASSANDRA-6781)
 * Proper compare function for CollectionType (CASSANDRA-6783)
 * Update native server to Netty 4 (CASSANDRA-6236)
 * Fix off-by-one error in stress (CASSANDRA-6883)
 * Make OpOrder AutoCloseable (CASSANDRA-6901)
 * Remove sync repair JMX interface (CASSANDRA-6900)
 * Add multiple memory allocation options for memtables (CASSANDRA-6689, 6694)
 * Remove adjusted op rate from stress output (CASSANDRA-6921)
 * Add optimized CF.hasColumns() implementations (CASSANDRA-6941)
 * Serialize batchlog mutations with the version of the target node
   (CASSANDRA-6931)
 * Optimize CounterColumn#reconcile() (CASSANDRA-6953)
 * Properly remove 1.2 sstable support in 2.1 (CASSANDRA-6869)
 * Lock counter cells, not partitions (CASSANDRA-6880)
 * Track presence of legacy counter shards in sstables (CASSANDRA-6888)
 * Ensure safe resource cleanup when replacing sstables (CASSANDRA-6912)
 * Add failure handler to async callback (CASSANDRA-6747)
 * Fix AE when closing SSTable without releasing reference (CASSANDRA-7000)
 * Clean up IndexInfo on keyspace/table drops (CASSANDRA-6924)
 * Only snapshot relative SSTables when sequential repair (CASSANDRA-7024)
 * Require nodetool rebuild_index to specify index names (CASSANDRA-7038)
 * fix cassandra stress errors on reads with native protocol (CASSANDRA-7033)
 * Use OpOrder to guard sstable references for reads (CASSANDRA-6919)
 * Preemptive opening of compaction result (CASSANDRA-6916)
 * Multi-threaded scrub/cleanup/upgradesstables (CASSANDRA-5547)
 * Optimize cellname comparison (CASSANDRA-6934)
 * Native protocol v3 (CASSANDRA-6855)
 * Optimize Cell liveness checks and clean up Cell (CASSANDRA-7119)
 * Support consistent range movements (CASSANDRA-2434)
Merged from 2.0:
 * Avoid race-prone second "scrub" of system keyspace (CASSANDRA-6797)
 * Pool CqlRecordWriter clients by inetaddress rather than Range
   (CASSANDRA-6665)
 * Fix compaction_history timestamps (CASSANDRA-6784)
 * Compare scores of full replica ordering in DES (CASSANDRA-6683)
 * fix CME in SessionInfo updateProgress affecting netstats (CASSANDRA-6577)
 * Allow repairing between specific replicas (CASSANDRA-6440)
 * Allow per-dc enabling of hints (CASSANDRA-6157)
 * Add compatibility for Hadoop 0.2.x (CASSANDRA-5201)
 * Fix EstimatedHistogram races (CASSANDRA-6682)
 * Failure detector correctly converts initial value to nanos (CASSANDRA-6658)
 * Add nodetool taketoken to relocate vnodes (CASSANDRA-4445)
 * Expose bulk loading progress over JMX (CASSANDRA-4757)
 * Correctly handle null with IF conditions and TTL (CASSANDRA-6623)
 * Account for range/row tombstones in tombstone drop
   time histogram (CASSANDRA-6522)
 * Stop CommitLogSegment.close() from calling sync() (CASSANDRA-6652)
 * Make commitlog failure handling configurable (CASSANDRA-6364)
 * Avoid overlaps in LCS (CASSANDRA-6688)
 * Improve support for paginating over composites (CASSANDRA-4851)
 * Fix count(*) queries in a mixed cluster (CASSANDRA-6707)
 * Improve repair tasks(snapshot, differencing) concurrency (CASSANDRA-6566)
 * Fix replaying pre-2.0 commit logs (CASSANDRA-6714)
 * Add static columns to CQL3 (CASSANDRA-6561)
 * Optimize single partition batch statements (CASSANDRA-6737)
 * Disallow post-query re-ordering when paging (CASSANDRA-6722)
 * Fix potential paging bug with deleted columns (CASSANDRA-6748)
 * Fix NPE on BulkLoader caused by losing StreamEvent (CASSANDRA-6636)
 * Fix truncating compression metadata (CASSANDRA-6791)
 * Add CMSClassUnloadingEnabled JVM option (CASSANDRA-6541)
 * Catch memtable flush exceptions during shutdown (CASSANDRA-6735)
 * Fix upgradesstables NPE for non-CF-based indexes (CASSANDRA-6645)
 * Fix UPDATE updating PRIMARY KEY columns implicitly (CASSANDRA-6782)
 * Fix IllegalArgumentException when updating from 1.2 with SuperColumns
   (CASSANDRA-6733)
 * FBUtilities.singleton() should use the CF comparator (CASSANDRA-6778)
 * Fix CQLSStableWriter.addRow(Map<String, Object>) (CASSANDRA-6526)
 * Fix HSHA server introducing corrupt data (CASSANDRA-6285)
 * Fix CAS conditions for COMPACT STORAGE tables (CASSANDRA-6813)
 * Starting threads in OutboundTcpConnectionPool constructor causes race conditions (CASSANDRA-7177)
 * Allow overriding cassandra-rackdc.properties file (CASSANDRA-7072)
 * Set JMX RMI port to 7199 (CASSANDRA-7087)
 * Use LOCAL_QUORUM for data reads at LOCAL_SERIAL (CASSANDRA-6939)
 * Log a warning for large batches (CASSANDRA-6487)
 * Put nodes in hibernate when join_ring is false (CASSANDRA-6961)
 * Avoid early loading of non-system keyspaces before compaction-leftovers 
   cleanup at startup (CASSANDRA-6913)
 * Restrict Windows to parallel repairs (CASSANDRA-6907)
 * (Hadoop) Allow manually specifying start/end tokens in CFIF (CASSANDRA-6436)
 * Fix NPE in MeteredFlusher (CASSANDRA-6820)
 * Fix race processing range scan responses (CASSANDRA-6820)
 * Allow deleting snapshots from dropped keyspaces (CASSANDRA-6821)
 * Add uuid() function (CASSANDRA-6473)
 * Omit tombstones from schema digests (CASSANDRA-6862)
 * Include correct consistencyLevel in LWT timeout (CASSANDRA-6884)
 * Lower chances for losing new SSTables during nodetool refresh and
   ColumnFamilyStore.loadNewSSTables (CASSANDRA-6514)
 * Add support for DELETE ... IF EXISTS to CQL3 (CASSANDRA-5708)
 * Update hadoop_cql3_word_count example (CASSANDRA-6793)
 * Fix handling of RejectedExecution in sync Thrift server (CASSANDRA-6788)
 * Log more information when exceeding tombstone_warn_threshold (CASSANDRA-6865)
 * Fix truncate to not abort due to unreachable fat clients (CASSANDRA-6864)
 * Fix schema concurrency exceptions (CASSANDRA-6841)
 * Fix leaking validator FH in StreamWriter (CASSANDRA-6832)
 * Fix saving triggers to schema (CASSANDRA-6789)
 * Fix trigger mutations when base mutation list is immutable (CASSANDRA-6790)
 * Fix accounting in FileCacheService to allow re-using RAR (CASSANDRA-6838)
 * Fix static counter columns (CASSANDRA-6827)
 * Restore expiring->deleted (cell) compaction optimization (CASSANDRA-6844)
 * Fix CompactionManager.needsCleanup (CASSANDRA-6845)
 * Correctly compare BooleanType values other than 0 and 1 (CASSANDRA-6779)
 * Read message id as string from earlier versions (CASSANDRA-6840)
 * Properly use the Paxos consistency for (non-protocol) batch (CASSANDRA-6837)
 * Add paranoid disk failure option (CASSANDRA-6646)
 * Improve PerRowSecondaryIndex performance (CASSANDRA-6876)
 * Extend triggers to support CAS updates (CASSANDRA-6882)
 * Static columns with IF NOT EXISTS don't always work as expected (CASSANDRA-6873)
 * Fix paging with SELECT DISTINCT (CASSANDRA-6857)
 * Fix UnsupportedOperationException on CAS timeout (CASSANDRA-6923)
 * Improve MeteredFlusher handling of MF-unaffected column families
   (CASSANDRA-6867)
 * Add CqlRecordReader using native pagination (CASSANDRA-6311)
 * Add QueryHandler interface (CASSANDRA-6659)
 * Track liveRatio per-memtable, not per-CF (CASSANDRA-6945)
 * Make sure upgradesstables keeps sstable level (CASSANDRA-6958)
 * Fix LIMIT with static columns (CASSANDRA-6956)
 * Fix clash with CQL column name in thrift validation (CASSANDRA-6892)
 * Fix error with super columns in mixed 1.2-2.0 clusters (CASSANDRA-6966)
 * Fix bad skip of sstables on slice query with composite start/finish (CASSANDRA-6825)
 * Fix unintended update with conditional statement (CASSANDRA-6893)
 * Fix map element access in IF (CASSANDRA-6914)
 * Avoid costly range calculations for range queries on system keyspaces
   (CASSANDRA-6906)
 * Fix SSTable not released if stream session fails (CASSANDRA-6818)
 * Avoid build failure due to ANTLR timeout (CASSANDRA-6991)
 * Queries on compact tables can return more rows that requested (CASSANDRA-7052)
 * USING TIMESTAMP for batches does not work (CASSANDRA-7053)
 * Fix performance regression from CASSANDRA-5614 (CASSANDRA-6949)
 * Ensure that batchlog and hint timeouts do not produce hints (CASSANDRA-7058)
 * Merge groupable mutations in TriggerExecutor#execute() (CASSANDRA-7047)
 * Plug holes in resource release when wiring up StreamSession (CASSANDRA-7073)
 * Re-add parameter columns to tracing session (CASSANDRA-6942)
 * Preserves CQL metadata when updating table from thrift (CASSANDRA-6831)
Merged from 1.2:
 * Fix nodetool display with vnodes (CASSANDRA-7082)
 * Add UNLOGGED, COUNTER options to BATCH documentation (CASSANDRA-6816)
 * add extra SSL cipher suites (CASSANDRA-6613)
 * fix nodetool getsstables for blob PK (CASSANDRA-6803)
 * Fix BatchlogManager#deleteBatch() use of millisecond timestamps
   (CASSANDRA-6822)
 * Continue assassinating even if the endpoint vanishes (CASSANDRA-6787)
 * Schedule schema pulls on change (CASSANDRA-6971)
 * Non-droppable verbs shouldn't be dropped from OTC (CASSANDRA-6980)
 * Shutdown batchlog executor in SS#drain() (CASSANDRA-7025)
 * Fix batchlog to account for CF truncation records (CASSANDRA-6999)
 * Fix CQLSH parsing of functions and BLOB literals (CASSANDRA-7018)
 * Properly load trustore in the native protocol (CASSANDRA-6847)
 * Always clean up references in SerializingCache (CASSANDRA-6994)
 * Don't shut MessagingService down when replacing a node (CASSANDRA-6476)
 * fix npe when doing -Dcassandra.fd_initial_value_ms (CASSANDRA-6751)


2.1.0-beta1
 * Add flush directory distinct from compaction directories (CASSANDRA-6357)
 * Require JNA by default (CASSANDRA-6575)
 * add listsnapshots command to nodetool (CASSANDRA-5742)
 * Introduce AtomicBTreeColumns (CASSANDRA-6271, 6692)
 * Multithreaded commitlog (CASSANDRA-3578)
 * allocate fixed index summary memory pool and resample cold index summaries 
   to use less memory (CASSANDRA-5519)
 * Removed multithreaded compaction (CASSANDRA-6142)
 * Parallelize fetching rows for low-cardinality indexes (CASSANDRA-1337)
 * change logging from log4j to logback (CASSANDRA-5883)
 * switch to LZ4 compression for internode communication (CASSANDRA-5887)
 * Stop using Thrift-generated Index* classes internally (CASSANDRA-5971)
 * Remove 1.2 network compatibility code (CASSANDRA-5960)
 * Remove leveled json manifest migration code (CASSANDRA-5996)
 * Remove CFDefinition (CASSANDRA-6253)
 * Use AtomicIntegerFieldUpdater in RefCountedMemory (CASSANDRA-6278)
 * User-defined types for CQL3 (CASSANDRA-5590)
 * Use of o.a.c.metrics in nodetool (CASSANDRA-5871, 6406)
 * Batch read from OTC's queue and cleanup (CASSANDRA-1632)
 * Secondary index support for collections (CASSANDRA-4511, 6383)
 * SSTable metadata(Stats.db) format change (CASSANDRA-6356)
 * Push composites support in the storage engine
   (CASSANDRA-5417, CASSANDRA-6520)
 * Add snapshot space used to cfstats (CASSANDRA-6231)
 * Add cardinality estimator for key count estimation (CASSANDRA-5906)
 * CF id is changed to be non-deterministic. Data dir/key cache are created
   uniquely for CF id (CASSANDRA-5202)
 * New counters implementation (CASSANDRA-6504)
 * Replace UnsortedColumns, EmptyColumns, TreeMapBackedSortedColumns with new
   ArrayBackedSortedColumns (CASSANDRA-6630, CASSANDRA-6662, CASSANDRA-6690)
 * Add option to use row cache with a given amount of rows (CASSANDRA-5357)
 * Avoid repairing already repaired data (CASSANDRA-5351)
 * Reject counter updates with USING TTL/TIMESTAMP (CASSANDRA-6649)
 * Replace index_interval with min/max_index_interval (CASSANDRA-6379)
 * Lift limitation that order by columns must be selected for IN queries (CASSANDRA-4911)


2.0.5
 * Reduce garbage generated by bloom filter lookups (CASSANDRA-6609)
 * Add ks.cf names to tombstone logging (CASSANDRA-6597)
 * Use LOCAL_QUORUM for LWT operations at LOCAL_SERIAL (CASSANDRA-6495)
 * Wait for gossip to settle before accepting client connections (CASSANDRA-4288)
 * Delete unfinished compaction incrementally (CASSANDRA-6086)
 * Allow specifying custom secondary index options in CQL3 (CASSANDRA-6480)
 * Improve replica pinning for cache efficiency in DES (CASSANDRA-6485)
 * Fix LOCAL_SERIAL from thrift (CASSANDRA-6584)
 * Don't special case received counts in CAS timeout exceptions (CASSANDRA-6595)
 * Add support for 2.1 global counter shards (CASSANDRA-6505)
 * Fix NPE when streaming connection is not yet established (CASSANDRA-6210)
 * Avoid rare duplicate read repair triggering (CASSANDRA-6606)
 * Fix paging discardFirst (CASSANDRA-6555)
 * Fix ArrayIndexOutOfBoundsException in 2ndary index query (CASSANDRA-6470)
 * Release sstables upon rebuilding 2i (CASSANDRA-6635)
 * Add AbstractCompactionStrategy.startup() method (CASSANDRA-6637)
 * SSTableScanner may skip rows during cleanup (CASSANDRA-6638)
 * sstables from stalled repair sessions can resurrect deleted data (CASSANDRA-6503)
 * Switch stress to use ITransportFactory (CASSANDRA-6641)
 * Fix IllegalArgumentException during prepare (CASSANDRA-6592)
 * Fix possible loss of 2ndary index entries during compaction (CASSANDRA-6517)
 * Fix direct Memory on architectures that do not support unaligned long access
   (CASSANDRA-6628)
 * Let scrub optionally skip broken counter partitions (CASSANDRA-5930)
Merged from 1.2:
 * fsync compression metadata (CASSANDRA-6531)
 * Validate CF existence on execution for prepared statement (CASSANDRA-6535)
 * Add ability to throttle batchlog replay (CASSANDRA-6550)
 * Fix executing LOCAL_QUORUM with SimpleStrategy (CASSANDRA-6545)
 * Avoid StackOverflow when using large IN queries (CASSANDRA-6567)
 * Nodetool upgradesstables includes secondary indexes (CASSANDRA-6598)
 * Paginate batchlog replay (CASSANDRA-6569)
 * skip blocking on streaming during drain (CASSANDRA-6603)
 * Improve error message when schema doesn't match loaded sstable (CASSANDRA-6262)
 * Add properties to adjust FD initial value and max interval (CASSANDRA-4375)
 * Fix preparing with batch and delete from collection (CASSANDRA-6607)
 * Fix ABSC reverse iterator's remove() method (CASSANDRA-6629)
 * Handle host ID conflicts properly (CASSANDRA-6615)
 * Move handling of migration event source to solve bootstrap race. (CASSANDRA-6648)
 * Make sure compaction throughput value doesn't overflow with int math (CASSANDRA-6647)


2.0.4
 * Allow removing snapshots of no-longer-existing CFs (CASSANDRA-6418)
 * add StorageService.stopDaemon() (CASSANDRA-4268)
 * add IRE for invalid CF supplied to get_count (CASSANDRA-5701)
 * add client encryption support to sstableloader (CASSANDRA-6378)
 * Fix accept() loop for SSL sockets post-shutdown (CASSANDRA-6468)
 * Fix size-tiered compaction in LCS L0 (CASSANDRA-6496)
 * Fix assertion failure in filterColdSSTables (CASSANDRA-6483)
 * Fix row tombstones in larger-than-memory compactions (CASSANDRA-6008)
 * Fix cleanup ClassCastException (CASSANDRA-6462)
 * Reduce gossip memory use by interning VersionedValue strings (CASSANDRA-6410)
 * Allow specifying datacenters to participate in a repair (CASSANDRA-6218)
 * Fix divide-by-zero in PCI (CASSANDRA-6403)
 * Fix setting last compacted key in the wrong level for LCS (CASSANDRA-6284)
 * Add millisecond precision formats to the timestamp parser (CASSANDRA-6395)
 * Expose a total memtable size metric for a CF (CASSANDRA-6391)
 * cqlsh: handle symlinks properly (CASSANDRA-6425)
 * Fix potential infinite loop when paging query with IN (CASSANDRA-6464)
 * Fix assertion error in AbstractQueryPager.discardFirst (CASSANDRA-6447)
 * Fix streaming older SSTable yields unnecessary tombstones (CASSANDRA-6527)
Merged from 1.2:
 * Improved error message on bad properties in DDL queries (CASSANDRA-6453)
 * Randomize batchlog candidates selection (CASSANDRA-6481)
 * Fix thundering herd on endpoint cache invalidation (CASSANDRA-6345, 6485)
 * Improve batchlog write performance with vnodes (CASSANDRA-6488)
 * cqlsh: quote single quotes in strings inside collections (CASSANDRA-6172)
 * Improve gossip performance for typical messages (CASSANDRA-6409)
 * Throw IRE if a prepared statement has more markers than supported 
   (CASSANDRA-5598)
 * Expose Thread metrics for the native protocol server (CASSANDRA-6234)
 * Change snapshot response message verb to INTERNAL to avoid dropping it 
   (CASSANDRA-6415)
 * Warn when collection read has > 65K elements (CASSANDRA-5428)
 * Fix cache persistence when both row and key cache are enabled 
   (CASSANDRA-6413)
 * (Hadoop) add describe_local_ring (CASSANDRA-6268)
 * Fix handling of concurrent directory creation failure (CASSANDRA-6459)
 * Allow executing CREATE statements multiple times (CASSANDRA-6471)
 * Don't send confusing info with timeouts (CASSANDRA-6491)
 * Don't resubmit counter mutation runnables internally (CASSANDRA-6427)
 * Don't drop local mutations without a hint (CASSANDRA-6510)
 * Don't allow null max_hint_window_in_ms (CASSANDRA-6419)
 * Validate SliceRange start and finish lengths (CASSANDRA-6521)


2.0.3
 * Fix FD leak on slice read path (CASSANDRA-6275)
 * Cancel read meter task when closing SSTR (CASSANDRA-6358)
 * free off-heap IndexSummary during bulk (CASSANDRA-6359)
 * Recover from IOException in accept() thread (CASSANDRA-6349)
 * Improve Gossip tolerance of abnormally slow tasks (CASSANDRA-6338)
 * Fix trying to hint timed out counter writes (CASSANDRA-6322)
 * Allow restoring specific columnfamilies from archived CL (CASSANDRA-4809)
 * Avoid flushing compaction_history after each operation (CASSANDRA-6287)
 * Fix repair assertion error when tombstones expire (CASSANDRA-6277)
 * Skip loading corrupt key cache (CASSANDRA-6260)
 * Fixes for compacting larger-than-memory rows (CASSANDRA-6274)
 * Compact hottest sstables first and optionally omit coldest from
   compaction entirely (CASSANDRA-6109)
 * Fix modifying column_metadata from thrift (CASSANDRA-6182)
 * cqlsh: fix LIST USERS output (CASSANDRA-6242)
 * Add IRequestSink interface (CASSANDRA-6248)
 * Update memtable size while flushing (CASSANDRA-6249)
 * Provide hooks around CQL2/CQL3 statement execution (CASSANDRA-6252)
 * Require Permission.SELECT for CAS updates (CASSANDRA-6247)
 * New CQL-aware SSTableWriter (CASSANDRA-5894)
 * Reject CAS operation when the protocol v1 is used (CASSANDRA-6270)
 * Correctly throw error when frame too large (CASSANDRA-5981)
 * Fix serialization bug in PagedRange with 2ndary indexes (CASSANDRA-6299)
 * Fix CQL3 table validation in Thrift (CASSANDRA-6140)
 * Fix bug missing results with IN clauses (CASSANDRA-6327)
 * Fix paging with reversed slices (CASSANDRA-6343)
 * Set minTimestamp correctly to be able to drop expired sstables (CASSANDRA-6337)
 * Support NaN and Infinity as float literals (CASSANDRA-6003)
 * Remove RF from nodetool ring output (CASSANDRA-6289)
 * Fix attempting to flush empty rows (CASSANDRA-6374)
 * Fix potential out of bounds exception when paging (CASSANDRA-6333)
Merged from 1.2:
 * Optimize FD phi calculation (CASSANDRA-6386)
 * Improve initial FD phi estimate when starting up (CASSANDRA-6385)
 * Don't list CQL3 table in CLI describe even if named explicitely 
   (CASSANDRA-5750)
 * Invalidate row cache when dropping CF (CASSANDRA-6351)
 * add non-jamm path for cached statements (CASSANDRA-6293)
 * add windows bat files for shell commands (CASSANDRA-6145)
 * Require logging in for Thrift CQL2/3 statement preparation (CASSANDRA-6254)
 * restrict max_num_tokens to 1536 (CASSANDRA-6267)
 * Nodetool gets default JMX port from cassandra-env.sh (CASSANDRA-6273)
 * make calculatePendingRanges asynchronous (CASSANDRA-6244)
 * Remove blocking flushes in gossip thread (CASSANDRA-6297)
 * Fix potential socket leak in connectionpool creation (CASSANDRA-6308)
 * Allow LOCAL_ONE/LOCAL_QUORUM to work with SimpleStrategy (CASSANDRA-6238)
 * cqlsh: handle 'null' as session duration (CASSANDRA-6317)
 * Fix json2sstable handling of range tombstones (CASSANDRA-6316)
 * Fix missing one row in reverse query (CASSANDRA-6330)
 * Fix reading expired row value from row cache (CASSANDRA-6325)
 * Fix AssertionError when doing set element deletion (CASSANDRA-6341)
 * Make CL code for the native protocol match the one in C* 2.0
   (CASSANDRA-6347)
 * Disallow altering CQL3 table from thrift (CASSANDRA-6370)
 * Fix size computation of prepared statement (CASSANDRA-6369)


2.0.2
 * Update FailureDetector to use nanontime (CASSANDRA-4925)
 * Fix FileCacheService regressions (CASSANDRA-6149)
 * Never return WriteTimeout for CL.ANY (CASSANDRA-6132)
 * Fix race conditions in bulk loader (CASSANDRA-6129)
 * Add configurable metrics reporting (CASSANDRA-4430)
 * drop queries exceeding a configurable number of tombstones (CASSANDRA-6117)
 * Track and persist sstable read activity (CASSANDRA-5515)
 * Fixes for speculative retry (CASSANDRA-5932, CASSANDRA-6194)
 * Improve memory usage of metadata min/max column names (CASSANDRA-6077)
 * Fix thrift validation refusing row markers on CQL3 tables (CASSANDRA-6081)
 * Fix insertion of collections with CAS (CASSANDRA-6069)
 * Correctly send metadata on SELECT COUNT (CASSANDRA-6080)
 * Track clients' remote addresses in ClientState (CASSANDRA-6070)
 * Create snapshot dir if it does not exist when migrating
   leveled manifest (CASSANDRA-6093)
 * make sequential nodetool repair the default (CASSANDRA-5950)
 * Add more hooks for compaction strategy implementations (CASSANDRA-6111)
 * Fix potential NPE on composite 2ndary indexes (CASSANDRA-6098)
 * Delete can potentially be skipped in batch (CASSANDRA-6115)
 * Allow alter keyspace on system_traces (CASSANDRA-6016)
 * Disallow empty column names in cql (CASSANDRA-6136)
 * Use Java7 file-handling APIs and fix file moving on Windows (CASSANDRA-5383)
 * Save compaction history to system keyspace (CASSANDRA-5078)
 * Fix NPE if StorageService.getOperationMode() is executed before full startup (CASSANDRA-6166)
 * CQL3: support pre-epoch longs for TimestampType (CASSANDRA-6212)
 * Add reloadtriggers command to nodetool (CASSANDRA-4949)
 * cqlsh: ignore empty 'value alias' in DESCRIBE (CASSANDRA-6139)
 * Fix sstable loader (CASSANDRA-6205)
 * Reject bootstrapping if the node already exists in gossip (CASSANDRA-5571)
 * Fix NPE while loading paxos state (CASSANDRA-6211)
 * cqlsh: add SHOW SESSION <tracing-session> command (CASSANDRA-6228)
Merged from 1.2:
 * (Hadoop) Require CFRR batchSize to be at least 2 (CASSANDRA-6114)
 * Add a warning for small LCS sstable size (CASSANDRA-6191)
 * Add ability to list specific KS/CF combinations in nodetool cfstats (CASSANDRA-4191)
 * Mark CF clean if a mutation raced the drop and got it marked dirty (CASSANDRA-5946)
 * Add a LOCAL_ONE consistency level (CASSANDRA-6202)
 * Limit CQL prepared statement cache by size instead of count (CASSANDRA-6107)
 * Tracing should log write failure rather than raw exceptions (CASSANDRA-6133)
 * lock access to TM.endpointToHostIdMap (CASSANDRA-6103)
 * Allow estimated memtable size to exceed slab allocator size (CASSANDRA-6078)
 * Start MeteredFlusher earlier to prevent OOM during CL replay (CASSANDRA-6087)
 * Avoid sending Truncate command to fat clients (CASSANDRA-6088)
 * Allow where clause conditions to be in parenthesis (CASSANDRA-6037)
 * Do not open non-ssl storage port if encryption option is all (CASSANDRA-3916)
 * Move batchlog replay to its own executor (CASSANDRA-6079)
 * Add tombstone debug threshold and histogram (CASSANDRA-6042, 6057)
 * Enable tcp keepalive on incoming connections (CASSANDRA-4053)
 * Fix fat client schema pull NPE (CASSANDRA-6089)
 * Fix memtable flushing for indexed tables (CASSANDRA-6112)
 * Fix skipping columns with multiple slices (CASSANDRA-6119)
 * Expose connected thrift + native client counts (CASSANDRA-5084)
 * Optimize auth setup (CASSANDRA-6122)
 * Trace index selection (CASSANDRA-6001)
 * Update sstablesPerReadHistogram to use biased sampling (CASSANDRA-6164)
 * Log UnknownColumnfamilyException when closing socket (CASSANDRA-5725)
 * Properly error out on CREATE INDEX for counters table (CASSANDRA-6160)
 * Handle JMX notification failure for repair (CASSANDRA-6097)
 * (Hadoop) Fetch no more than 128 splits in parallel (CASSANDRA-6169)
 * stress: add username/password authentication support (CASSANDRA-6068)
 * Fix indexed queries with row cache enabled on parent table (CASSANDRA-5732)
 * Fix compaction race during columnfamily drop (CASSANDRA-5957)
 * Fix validation of empty column names for compact tables (CASSANDRA-6152)
 * Skip replaying mutations that pass CRC but fail to deserialize (CASSANDRA-6183)
 * Rework token replacement to use replace_address (CASSANDRA-5916)
 * Fix altering column types (CASSANDRA-6185)
 * cqlsh: fix CREATE/ALTER WITH completion (CASSANDRA-6196)
 * add windows bat files for shell commands (CASSANDRA-6145)
 * Fix potential stack overflow during range tombstones insertion (CASSANDRA-6181)
 * (Hadoop) Make LOCAL_ONE the default consistency level (CASSANDRA-6214)


2.0.1
 * Fix bug that could allow reading deleted data temporarily (CASSANDRA-6025)
 * Improve memory use defaults (CASSANDRA-6059)
 * Make ThriftServer more easlly extensible (CASSANDRA-6058)
 * Remove Hadoop dependency from ITransportFactory (CASSANDRA-6062)
 * add file_cache_size_in_mb setting (CASSANDRA-5661)
 * Improve error message when yaml contains invalid properties (CASSANDRA-5958)
 * Improve leveled compaction's ability to find non-overlapping L0 compactions
   to work on concurrently (CASSANDRA-5921)
 * Notify indexer of columns shadowed by range tombstones (CASSANDRA-5614)
 * Log Merkle tree stats (CASSANDRA-2698)
 * Switch from crc32 to adler32 for compressed sstable checksums (CASSANDRA-5862)
 * Improve offheap memcpy performance (CASSANDRA-5884)
 * Use a range aware scanner for cleanup (CASSANDRA-2524)
 * Cleanup doesn't need to inspect sstables that contain only local data
   (CASSANDRA-5722)
 * Add ability for CQL3 to list partition keys (CASSANDRA-4536)
 * Improve native protocol serialization (CASSANDRA-5664)
 * Upgrade Thrift to 0.9.1 (CASSANDRA-5923)
 * Require superuser status for adding triggers (CASSANDRA-5963)
 * Make standalone scrubber handle old and new style leveled manifest
   (CASSANDRA-6005)
 * Fix paxos bugs (CASSANDRA-6012, 6013, 6023)
 * Fix paged ranges with multiple replicas (CASSANDRA-6004)
 * Fix potential AssertionError during tracing (CASSANDRA-6041)
 * Fix NPE in sstablesplit (CASSANDRA-6027)
 * Migrate pre-2.0 key/value/column aliases to system.schema_columns
   (CASSANDRA-6009)
 * Paging filter empty rows too agressively (CASSANDRA-6040)
 * Support variadic parameters for IN clauses (CASSANDRA-4210)
 * cqlsh: return the result of CAS writes (CASSANDRA-5796)
 * Fix validation of IN clauses with 2ndary indexes (CASSANDRA-6050)
 * Support named bind variables in CQL (CASSANDRA-6033)
Merged from 1.2:
 * Allow cache-keys-to-save to be set at runtime (CASSANDRA-5980)
 * Avoid second-guessing out-of-space state (CASSANDRA-5605)
 * Tuning knobs for dealing with large blobs and many CFs (CASSANDRA-5982)
 * (Hadoop) Fix CQLRW for thrift tables (CASSANDRA-6002)
 * Fix possible divide-by-zero in HHOM (CASSANDRA-5990)
 * Allow local batchlog writes for CL.ANY (CASSANDRA-5967)
 * Upgrade metrics-core to version 2.2.0 (CASSANDRA-5947)
 * Fix CqlRecordWriter with composite keys (CASSANDRA-5949)
 * Add snitch, schema version, cluster, partitioner to JMX (CASSANDRA-5881)
 * Allow disabling SlabAllocator (CASSANDRA-5935)
 * Make user-defined compaction JMX blocking (CASSANDRA-4952)
 * Fix streaming does not transfer wrapped range (CASSANDRA-5948)
 * Fix loading index summary containing empty key (CASSANDRA-5965)
 * Correctly handle limits in CompositesSearcher (CASSANDRA-5975)
 * Pig: handle CQL collections (CASSANDRA-5867)
 * Pass the updated cf to the PRSI index() method (CASSANDRA-5999)
 * Allow empty CQL3 batches (as no-op) (CASSANDRA-5994)
 * Support null in CQL3 functions (CASSANDRA-5910)
 * Replace the deprecated MapMaker with CacheLoader (CASSANDRA-6007)
 * Add SSTableDeletingNotification to DataTracker (CASSANDRA-6010)
 * Fix snapshots in use get deleted during snapshot repair (CASSANDRA-6011)
 * Move hints and exception count to o.a.c.metrics (CASSANDRA-6017)
 * Fix memory leak in snapshot repair (CASSANDRA-6047)
 * Fix sstable2sjon for CQL3 tables (CASSANDRA-5852)


2.0.0
 * Fix thrift validation when inserting into CQL3 tables (CASSANDRA-5138)
 * Fix periodic memtable flushing behavior with clean memtables (CASSANDRA-5931)
 * Fix dateOf() function for pre-2.0 timestamp columns (CASSANDRA-5928)
 * Fix SSTable unintentionally loads BF when opened for batch (CASSANDRA-5938)
 * Add stream session progress to JMX (CASSANDRA-4757)
 * Fix NPE during CAS operation (CASSANDRA-5925)
Merged from 1.2:
 * Fix getBloomFilterDiskSpaceUsed for AlwaysPresentFilter (CASSANDRA-5900)
 * Don't announce schema version until we've loaded the changes locally
   (CASSANDRA-5904)
 * Fix to support off heap bloom filters size greater than 2 GB (CASSANDRA-5903)
 * Properly handle parsing huge map and set literals (CASSANDRA-5893)


2.0.0-rc2
 * enable vnodes by default (CASSANDRA-5869)
 * fix CAS contention timeout (CASSANDRA-5830)
 * fix HsHa to respect max frame size (CASSANDRA-4573)
 * Fix (some) 2i on composite components omissions (CASSANDRA-5851)
 * cqlsh: add DESCRIBE FULL SCHEMA variant (CASSANDRA-5880)
Merged from 1.2:
 * Correctly validate sparse composite cells in scrub (CASSANDRA-5855)
 * Add KeyCacheHitRate metric to CF metrics (CASSANDRA-5868)
 * cqlsh: add support for multiline comments (CASSANDRA-5798)
 * Handle CQL3 SELECT duplicate IN restrictions on clustering columns
   (CASSANDRA-5856)


2.0.0-rc1
 * improve DecimalSerializer performance (CASSANDRA-5837)
 * fix potential spurious wakeup in AsyncOneResponse (CASSANDRA-5690)
 * fix schema-related trigger issues (CASSANDRA-5774)
 * Better validation when accessing CQL3 table from thrift (CASSANDRA-5138)
 * Fix assertion error during repair (CASSANDRA-5801)
 * Fix range tombstone bug (CASSANDRA-5805)
 * DC-local CAS (CASSANDRA-5797)
 * Add a native_protocol_version column to the system.local table (CASSANRDA-5819)
 * Use index_interval from cassandra.yaml when upgraded (CASSANDRA-5822)
 * Fix buffer underflow on socket close (CASSANDRA-5792)
Merged from 1.2:
 * Fix reading DeletionTime from 1.1-format sstables (CASSANDRA-5814)
 * cqlsh: add collections support to COPY (CASSANDRA-5698)
 * retry important messages for any IOException (CASSANDRA-5804)
 * Allow empty IN relations in SELECT/UPDATE/DELETE statements (CASSANDRA-5626)
 * cqlsh: fix crashing on Windows due to libedit detection (CASSANDRA-5812)
 * fix bulk-loading compressed sstables (CASSANDRA-5820)
 * (Hadoop) fix quoting in CqlPagingRecordReader and CqlRecordWriter 
   (CASSANDRA-5824)
 * update default LCS sstable size to 160MB (CASSANDRA-5727)
 * Allow compacting 2Is via nodetool (CASSANDRA-5670)
 * Hex-encode non-String keys in OPP (CASSANDRA-5793)
 * nodetool history logging (CASSANDRA-5823)
 * (Hadoop) fix support for Thrift tables in CqlPagingRecordReader 
   (CASSANDRA-5752)
 * add "all time blocked" to StatusLogger output (CASSANDRA-5825)
 * Future-proof inter-major-version schema migrations (CASSANDRA-5845)
 * (Hadoop) add CqlPagingRecordReader support for ReversedType in Thrift table
   (CASSANDRA-5718)
 * Add -no-snapshot option to scrub (CASSANDRA-5891)
 * Fix to support off heap bloom filters size greater than 2 GB (CASSANDRA-5903)
 * Properly handle parsing huge map and set literals (CASSANDRA-5893)
 * Fix LCS L0 compaction may overlap in L1 (CASSANDRA-5907)
 * New sstablesplit tool to split large sstables offline (CASSANDRA-4766)
 * Fix potential deadlock in native protocol server (CASSANDRA-5926)
 * Disallow incompatible type change in CQL3 (CASSANDRA-5882)
Merged from 1.1:
 * Correctly validate sparse composite cells in scrub (CASSANDRA-5855)


2.0.0-beta2
 * Replace countPendingHints with Hints Created metric (CASSANDRA-5746)
 * Allow nodetool with no args, and with help to run without a server (CASSANDRA-5734)
 * Cleanup AbstractType/TypeSerializer classes (CASSANDRA-5744)
 * Remove unimplemented cli option schema-mwt (CASSANDRA-5754)
 * Support range tombstones in thrift (CASSANDRA-5435)
 * Normalize table-manipulating CQL3 statements' class names (CASSANDRA-5759)
 * cqlsh: add missing table options to DESCRIBE output (CASSANDRA-5749)
 * Fix assertion error during repair (CASSANDRA-5757)
 * Fix bulkloader (CASSANDRA-5542)
 * Add LZ4 compression to the native protocol (CASSANDRA-5765)
 * Fix bugs in the native protocol v2 (CASSANDRA-5770)
 * CAS on 'primary key only' table (CASSANDRA-5715)
 * Support streaming SSTables of old versions (CASSANDRA-5772)
 * Always respect protocol version in native protocol (CASSANDRA-5778)
 * Fix ConcurrentModificationException during streaming (CASSANDRA-5782)
 * Update deletion timestamp in Commit#updatesWithPaxosTime (CASSANDRA-5787)
 * Thrift cas() method crashes if input columns are not sorted (CASSANDRA-5786)
 * Order columns names correctly when querying for CAS (CASSANDRA-5788)
 * Fix streaming retry (CASSANDRA-5775)
Merged from 1.2:
 * if no seeds can be a reached a node won't start in a ring by itself (CASSANDRA-5768)
 * add cassandra.unsafesystem property (CASSANDRA-5704)
 * (Hadoop) quote identifiers in CqlPagingRecordReader (CASSANDRA-5763)
 * Add replace_node functionality for vnodes (CASSANDRA-5337)
 * Add timeout events to query traces (CASSANDRA-5520)
 * Fix serialization of the LEFT gossip value (CASSANDRA-5696)
 * Pig: support for cql3 tables (CASSANDRA-5234)
 * Fix skipping range tombstones with reverse queries (CASSANDRA-5712)
 * Expire entries out of ThriftSessionManager (CASSANDRA-5719)
 * Don't keep ancestor information in memory (CASSANDRA-5342)
 * Expose native protocol server status in nodetool info (CASSANDRA-5735)
 * Fix pathetic performance of range tombstones (CASSANDRA-5677)
 * Fix querying with an empty (impossible) range (CASSANDRA-5573)
 * cqlsh: handle CUSTOM 2i in DESCRIBE output (CASSANDRA-5760)
 * Fix minor bug in Range.intersects(Bound) (CASSANDRA-5771)
 * cqlsh: handle disabled compression in DESCRIBE output (CASSANDRA-5766)
 * Ensure all UP events are notified on the native protocol (CASSANDRA-5769)
 * Fix formatting of sstable2json with multiple -k arguments (CASSANDRA-5781)
 * Don't rely on row marker for queries in general to hide lost markers
   after TTL expires (CASSANDRA-5762)
 * Sort nodetool help output (CASSANDRA-5776)
 * Fix column expiring during 2 phases compaction (CASSANDRA-5799)
 * now() is being rejected in INSERTs when inside collections (CASSANDRA-5795)


2.0.0-beta1
 * Add support for indexing clustered columns (CASSANDRA-5125)
 * Removed on-heap row cache (CASSANDRA-5348)
 * use nanotime consistently for node-local timeouts (CASSANDRA-5581)
 * Avoid unnecessary second pass on name-based queries (CASSANDRA-5577)
 * Experimental triggers (CASSANDRA-1311)
 * JEMalloc support for off-heap allocation (CASSANDRA-3997)
 * Single-pass compaction (CASSANDRA-4180)
 * Removed token range bisection (CASSANDRA-5518)
 * Removed compatibility with pre-1.2.5 sstables and network messages
   (CASSANDRA-5511)
 * removed PBSPredictor (CASSANDRA-5455)
 * CAS support (CASSANDRA-5062, 5441, 5442, 5443, 5619, 5667)
 * Leveled compaction performs size-tiered compactions in L0 
   (CASSANDRA-5371, 5439)
 * Add yaml network topology snitch for mixed ec2/other envs (CASSANDRA-5339)
 * Log when a node is down longer than the hint window (CASSANDRA-4554)
 * Optimize tombstone creation for ExpiringColumns (CASSANDRA-4917)
 * Improve LeveledScanner work estimation (CASSANDRA-5250, 5407)
 * Replace compaction lock with runWithCompactionsDisabled (CASSANDRA-3430)
 * Change Message IDs to ints (CASSANDRA-5307)
 * Move sstable level information into the Stats component, removing the
   need for a separate Manifest file (CASSANDRA-4872)
 * avoid serializing to byte[] on commitlog append (CASSANDRA-5199)
 * make index_interval configurable per columnfamily (CASSANDRA-3961, CASSANDRA-5650)
 * add default_time_to_live (CASSANDRA-3974)
 * add memtable_flush_period_in_ms (CASSANDRA-4237)
 * replace supercolumns internally by composites (CASSANDRA-3237, 5123)
 * upgrade thrift to 0.9.0 (CASSANDRA-3719)
 * drop unnecessary keyspace parameter from user-defined compaction API 
   (CASSANDRA-5139)
 * more robust solution to incomplete compactions + counters (CASSANDRA-5151)
 * Change order of directory searching for c*.in.sh (CASSANDRA-3983)
 * Add tool to reset SSTable compaction level for LCS (CASSANDRA-5271)
 * Allow custom configuration loader (CASSANDRA-5045)
 * Remove memory emergency pressure valve logic (CASSANDRA-3534)
 * Reduce request latency with eager retry (CASSANDRA-4705)
 * cqlsh: Remove ASSUME command (CASSANDRA-5331)
 * Rebuild BF when loading sstables if bloom_filter_fp_chance
   has changed since compaction (CASSANDRA-5015)
 * remove row-level bloom filters (CASSANDRA-4885)
 * Change Kernel Page Cache skipping into row preheating (disabled by default)
   (CASSANDRA-4937)
 * Improve repair by deciding on a gcBefore before sending
   out TreeRequests (CASSANDRA-4932)
 * Add an official way to disable compactions (CASSANDRA-5074)
 * Reenable ALTER TABLE DROP with new semantics (CASSANDRA-3919)
 * Add binary protocol versioning (CASSANDRA-5436)
 * Swap THshaServer for TThreadedSelectorServer (CASSANDRA-5530)
 * Add alias support to SELECT statement (CASSANDRA-5075)
 * Don't create empty RowMutations in CommitLogReplayer (CASSANDRA-5541)
 * Use range tombstones when dropping cfs/columns from schema (CASSANDRA-5579)
 * cqlsh: drop CQL2/CQL3-beta support (CASSANDRA-5585)
 * Track max/min column names in sstables to be able to optimize slice
   queries (CASSANDRA-5514, CASSANDRA-5595, CASSANDRA-5600)
 * Binary protocol: allow batching already prepared statements (CASSANDRA-4693)
 * Allow preparing timestamp, ttl and limit in CQL3 queries (CASSANDRA-4450)
 * Support native link w/o JNA in Java7 (CASSANDRA-3734)
 * Use SASL authentication in binary protocol v2 (CASSANDRA-5545)
 * Replace Thrift HsHa with LMAX Disruptor based implementation (CASSANDRA-5582)
 * cqlsh: Add row count to SELECT output (CASSANDRA-5636)
 * Include a timestamp with all read commands to determine column expiration
   (CASSANDRA-5149)
 * Streaming 2.0 (CASSANDRA-5286, 5699)
 * Conditional create/drop ks/table/index statements in CQL3 (CASSANDRA-2737)
 * more pre-table creation property validation (CASSANDRA-5693)
 * Redesign repair messages (CASSANDRA-5426)
 * Fix ALTER RENAME post-5125 (CASSANDRA-5702)
 * Disallow renaming a 2ndary indexed column (CASSANDRA-5705)
 * Rename Table to Keyspace (CASSANDRA-5613)
 * Ensure changing column_index_size_in_kb on different nodes don't corrupt the
   sstable (CASSANDRA-5454)
 * Move resultset type information into prepare, not execute (CASSANDRA-5649)
 * Auto paging in binary protocol (CASSANDRA-4415, 5714)
 * Don't tie client side use of AbstractType to JDBC (CASSANDRA-4495)
 * Adds new TimestampType to replace DateType (CASSANDRA-5723, CASSANDRA-5729)
Merged from 1.2:
 * make starting native protocol server idempotent (CASSANDRA-5728)
 * Fix loading key cache when a saved entry is no longer valid (CASSANDRA-5706)
 * Fix serialization of the LEFT gossip value (CASSANDRA-5696)
 * cqlsh: Don't show 'null' in place of empty values (CASSANDRA-5675)
 * Race condition in detecting version on a mixed 1.1/1.2 cluster
   (CASSANDRA-5692)
 * Fix skipping range tombstones with reverse queries (CASSANDRA-5712)
 * Expire entries out of ThriftSessionManager (CASSANRDA-5719)
 * Don't keep ancestor information in memory (CASSANDRA-5342)
 * cqlsh: fix handling of semicolons inside BATCH queries (CASSANDRA-5697)


1.2.6
 * Fix tracing when operation completes before all responses arrive 
   (CASSANDRA-5668)
 * Fix cross-DC mutation forwarding (CASSANDRA-5632)
 * Reduce SSTableLoader memory usage (CASSANDRA-5555)
 * Scale hinted_handoff_throttle_in_kb to cluster size (CASSANDRA-5272)
 * (Hadoop) Add CQL3 input/output formats (CASSANDRA-4421, 5622)
 * (Hadoop) Fix InputKeyRange in CFIF (CASSANDRA-5536)
 * Fix dealing with ridiculously large max sstable sizes in LCS (CASSANDRA-5589)
 * Ignore pre-truncate hints (CASSANDRA-4655)
 * Move System.exit on OOM into a separate thread (CASSANDRA-5273)
 * Write row markers when serializing schema (CASSANDRA-5572)
 * Check only SSTables for the requested range when streaming (CASSANDRA-5569)
 * Improve batchlog replay behavior and hint ttl handling (CASSANDRA-5314)
 * Exclude localTimestamp from validation for tombstones (CASSANDRA-5398)
 * cqlsh: add custom prompt support (CASSANDRA-5539)
 * Reuse prepared statements in hot auth queries (CASSANDRA-5594)
 * cqlsh: add vertical output option (see EXPAND) (CASSANDRA-5597)
 * Add a rate limit option to stress (CASSANDRA-5004)
 * have BulkLoader ignore snapshots directories (CASSANDRA-5587) 
 * fix SnitchProperties logging context (CASSANDRA-5602)
 * Expose whether jna is enabled and memory is locked via JMX (CASSANDRA-5508)
 * cqlsh: fix COPY FROM with ReversedType (CASSANDRA-5610)
 * Allow creating CUSTOM indexes on collections (CASSANDRA-5615)
 * Evaluate now() function at execution time (CASSANDRA-5616)
 * Expose detailed read repair metrics (CASSANDRA-5618)
 * Correct blob literal + ReversedType parsing (CASSANDRA-5629)
 * Allow GPFS to prefer the internal IP like EC2MRS (CASSANDRA-5630)
 * fix help text for -tspw cassandra-cli (CASSANDRA-5643)
 * don't throw away initial causes exceptions for internode encryption issues 
   (CASSANDRA-5644)
 * Fix message spelling errors for cql select statements (CASSANDRA-5647)
 * Suppress custom exceptions thru jmx (CASSANDRA-5652)
 * Update CREATE CUSTOM INDEX syntax (CASSANDRA-5639)
 * Fix PermissionDetails.equals() method (CASSANDRA-5655)
 * Never allow partition key ranges in CQL3 without token() (CASSANDRA-5666)
 * Gossiper incorrectly drops AppState for an upgrading node (CASSANDRA-5660)
 * Connection thrashing during multi-region ec2 during upgrade, due to 
   messaging version (CASSANDRA-5669)
 * Avoid over reconnecting in EC2MRS (CASSANDRA-5678)
 * Fix ReadResponseSerializer.serializedSize() for digest reads (CASSANDRA-5476)
 * allow sstable2json on 2i CFs (CASSANDRA-5694)
Merged from 1.1:
 * Remove buggy thrift max message length option (CASSANDRA-5529)
 * Fix NPE in Pig's widerow mode (CASSANDRA-5488)
 * Add split size parameter to Pig and disable split combination (CASSANDRA-5544)


1.2.5
 * make BytesToken.toString only return hex bytes (CASSANDRA-5566)
 * Ensure that submitBackground enqueues at least one task (CASSANDRA-5554)
 * fix 2i updates with identical values and timestamps (CASSANDRA-5540)
 * fix compaction throttling bursty-ness (CASSANDRA-4316)
 * reduce memory consumption of IndexSummary (CASSANDRA-5506)
 * remove per-row column name bloom filters (CASSANDRA-5492)
 * Include fatal errors in trace events (CASSANDRA-5447)
 * Ensure that PerRowSecondaryIndex is notified of row-level deletes
   (CASSANDRA-5445)
 * Allow empty blob literals in CQL3 (CASSANDRA-5452)
 * Fix streaming RangeTombstones at column index boundary (CASSANDRA-5418)
 * Fix preparing statements when current keyspace is not set (CASSANDRA-5468)
 * Fix SemanticVersion.isSupportedBy minor/patch handling (CASSANDRA-5496)
 * Don't provide oldCfId for post-1.1 system cfs (CASSANDRA-5490)
 * Fix primary range ignores replication strategy (CASSANDRA-5424)
 * Fix shutdown of binary protocol server (CASSANDRA-5507)
 * Fix repair -snapshot not working (CASSANDRA-5512)
 * Set isRunning flag later in binary protocol server (CASSANDRA-5467)
 * Fix use of CQL3 functions with descending clustering order (CASSANDRA-5472)
 * Disallow renaming columns one at a time for thrift table in CQL3
   (CASSANDRA-5531)
 * cqlsh: add CLUSTERING ORDER BY support to DESCRIBE (CASSANDRA-5528)
 * Add custom secondary index support to CQL3 (CASSANDRA-5484)
 * Fix repair hanging silently on unexpected error (CASSANDRA-5229)
 * Fix Ec2Snitch regression introduced by CASSANDRA-5171 (CASSANDRA-5432)
 * Add nodetool enablebackup/disablebackup (CASSANDRA-5556)
 * cqlsh: fix DESCRIBE after case insensitive USE (CASSANDRA-5567)
Merged from 1.1
 * Add retry mechanism to OTC for non-droppable_verbs (CASSANDRA-5393)
 * Use allocator information to improve memtable memory usage estimate
   (CASSANDRA-5497)
 * Fix trying to load deleted row into row cache on startup (CASSANDRA-4463)
 * fsync leveled manifest to avoid corruption (CASSANDRA-5535)
 * Fix Bound intersection computation (CASSANDRA-5551)
 * sstablescrub now respects max memory size in cassandra.in.sh (CASSANDRA-5562)


1.2.4
 * Ensure that PerRowSecondaryIndex updates see the most recent values
   (CASSANDRA-5397)
 * avoid duplicate index entries ind PrecompactedRow and 
   ParallelCompactionIterable (CASSANDRA-5395)
 * remove the index entry on oldColumn when new column is a tombstone 
   (CASSANDRA-5395)
 * Change default stream throughput from 400 to 200 mbps (CASSANDRA-5036)
 * Gossiper logs DOWN for symmetry with UP (CASSANDRA-5187)
 * Fix mixing prepared statements between keyspaces (CASSANDRA-5352)
 * Fix consistency level during bootstrap - strike 3 (CASSANDRA-5354)
 * Fix transposed arguments in AlreadyExistsException (CASSANDRA-5362)
 * Improve asynchronous hint delivery (CASSANDRA-5179)
 * Fix Guava dependency version (12.0 -> 13.0.1) for Maven (CASSANDRA-5364)
 * Validate that provided CQL3 collection value are < 64K (CASSANDRA-5355)
 * Make upgradeSSTable skip current version sstables by default (CASSANDRA-5366)
 * Optimize min/max timestamp collection (CASSANDRA-5373)
 * Invalid streamId in cql binary protocol when using invalid CL 
   (CASSANDRA-5164)
 * Fix validation for IN where clauses with collections (CASSANDRA-5376)
 * Copy resultSet on count query to avoid ConcurrentModificationException 
   (CASSANDRA-5382)
 * Correctly typecheck in CQL3 even with ReversedType (CASSANDRA-5386)
 * Fix streaming compressed files when using encryption (CASSANDRA-5391)
 * cassandra-all 1.2.0 pom missing netty dependency (CASSANDRA-5392)
 * Fix writetime/ttl functions on null values (CASSANDRA-5341)
 * Fix NPE during cql3 select with token() (CASSANDRA-5404)
 * IndexHelper.skipBloomFilters won't skip non-SHA filters (CASSANDRA-5385)
 * cqlsh: Print maps ordered by key, sort sets (CASSANDRA-5413)
 * Add null syntax support in CQL3 for inserts (CASSANDRA-3783)
 * Allow unauthenticated set_keyspace() calls (CASSANDRA-5423)
 * Fix potential incremental backups race (CASSANDRA-5410)
 * Fix prepared BATCH statements with batch-level timestamps (CASSANDRA-5415)
 * Allow overriding superuser setup delay (CASSANDRA-5430)
 * cassandra-shuffle with JMX usernames and passwords (CASSANDRA-5431)
Merged from 1.1:
 * cli: Quote ks and cf names in schema output when needed (CASSANDRA-5052)
 * Fix bad default for min/max timestamp in SSTableMetadata (CASSANDRA-5372)
 * Fix cf name extraction from manifest in Directories.migrateFile() 
   (CASSANDRA-5242)
 * Support pluggable internode authentication (CASSANDRA-5401)


1.2.3
 * add check for sstable overlap within a level on startup (CASSANDRA-5327)
 * replace ipv6 colons in jmx object names (CASSANDRA-5298, 5328)
 * Avoid allocating SSTableBoundedScanner during repair when the range does 
   not intersect the sstable (CASSANDRA-5249)
 * Don't lowercase property map keys (this breaks NTS) (CASSANDRA-5292)
 * Fix composite comparator with super columns (CASSANDRA-5287)
 * Fix insufficient validation of UPDATE queries against counter cfs
   (CASSANDRA-5300)
 * Fix PropertyFileSnitch default DC/Rack behavior (CASSANDRA-5285)
 * Handle null values when executing prepared statement (CASSANDRA-5081)
 * Add netty to pom dependencies (CASSANDRA-5181)
 * Include type arguments in Thrift CQLPreparedResult (CASSANDRA-5311)
 * Fix compaction not removing columns when bf_fp_ratio is 1 (CASSANDRA-5182)
 * cli: Warn about missing CQL3 tables in schema descriptions (CASSANDRA-5309)
 * Re-enable unknown option in replication/compaction strategies option for
   backward compatibility (CASSANDRA-4795)
 * Add binary protocol support to stress (CASSANDRA-4993)
 * cqlsh: Fix COPY FROM value quoting and null handling (CASSANDRA-5305)
 * Fix repair -pr for vnodes (CASSANDRA-5329)
 * Relax CL for auth queries for non-default users (CASSANDRA-5310)
 * Fix AssertionError during repair (CASSANDRA-5245)
 * Don't announce migrations to pre-1.2 nodes (CASSANDRA-5334)
Merged from 1.1:
 * Update offline scrub for 1.0 -> 1.1 directory structure (CASSANDRA-5195)
 * add tmp flag to Descriptor hashcode (CASSANDRA-4021)
 * fix logging of "Found table data in data directories" when only system tables
   are present (CASSANDRA-5289)
 * cli: Add JMX authentication support (CASSANDRA-5080)
 * nodetool: ability to repair specific range (CASSANDRA-5280)
 * Fix possible assertion triggered in SliceFromReadCommand (CASSANDRA-5284)
 * cqlsh: Add inet type support on Windows (ipv4-only) (CASSANDRA-4801)
 * Fix race when initializing ColumnFamilyStore (CASSANDRA-5350)
 * Add UseTLAB JVM flag (CASSANDRA-5361)


1.2.2
 * fix potential for multiple concurrent compactions of the same sstables
   (CASSANDRA-5256)
 * avoid no-op caching of byte[] on commitlog append (CASSANDRA-5199)
 * fix symlinks under data dir not working (CASSANDRA-5185)
 * fix bug in compact storage metadata handling (CASSANDRA-5189)
 * Validate login for USE queries (CASSANDRA-5207)
 * cli: remove default username and password (CASSANDRA-5208)
 * configure populate_io_cache_on_flush per-CF (CASSANDRA-4694)
 * allow configuration of internode socket buffer (CASSANDRA-3378)
 * Make sstable directory picking blacklist-aware again (CASSANDRA-5193)
 * Correctly expire gossip states for edge cases (CASSANDRA-5216)
 * Improve handling of directory creation failures (CASSANDRA-5196)
 * Expose secondary indicies to the rest of nodetool (CASSANDRA-4464)
 * Binary protocol: avoid sending notification for 0.0.0.0 (CASSANDRA-5227)
 * add UseCondCardMark XX jvm settings on jdk 1.7 (CASSANDRA-4366)
 * CQL3 refactor to allow conversion function (CASSANDRA-5226)
 * Fix drop of sstables in some circumstance (CASSANDRA-5232)
 * Implement caching of authorization results (CASSANDRA-4295)
 * Add support for LZ4 compression (CASSANDRA-5038)
 * Fix missing columns in wide rows queries (CASSANDRA-5225)
 * Simplify auth setup and make system_auth ks alterable (CASSANDRA-5112)
 * Stop compactions from hanging during bootstrap (CASSANDRA-5244)
 * fix compressed streaming sending extra chunk (CASSANDRA-5105)
 * Add CQL3-based implementations of IAuthenticator and IAuthorizer
   (CASSANDRA-4898)
 * Fix timestamp-based tomstone removal logic (CASSANDRA-5248)
 * cli: Add JMX authentication support (CASSANDRA-5080)
 * Fix forceFlush behavior (CASSANDRA-5241)
 * cqlsh: Add username autocompletion (CASSANDRA-5231)
 * Fix CQL3 composite partition key error (CASSANDRA-5240)
 * Allow IN clause on last clustering key (CASSANDRA-5230)
Merged from 1.1:
 * fix start key/end token validation for wide row iteration (CASSANDRA-5168)
 * add ConfigHelper support for Thrift frame and max message sizes (CASSANDRA-5188)
 * fix nodetool repair not fail on node down (CASSANDRA-5203)
 * always collect tombstone hints (CASSANDRA-5068)
 * Fix error when sourcing file in cqlsh (CASSANDRA-5235)


1.2.1
 * stream undelivered hints on decommission (CASSANDRA-5128)
 * GossipingPropertyFileSnitch loads saved dc/rack info if needed (CASSANDRA-5133)
 * drain should flush system CFs too (CASSANDRA-4446)
 * add inter_dc_tcp_nodelay setting (CASSANDRA-5148)
 * re-allow wrapping ranges for start_token/end_token range pairitspwng (CASSANDRA-5106)
 * fix validation compaction of empty rows (CASSANDRA-5136)
 * nodetool methods to enable/disable hint storage/delivery (CASSANDRA-4750)
 * disallow bloom filter false positive chance of 0 (CASSANDRA-5013)
 * add threadpool size adjustment methods to JMXEnabledThreadPoolExecutor and 
   CompactionManagerMBean (CASSANDRA-5044)
 * fix hinting for dropped local writes (CASSANDRA-4753)
 * off-heap cache doesn't need mutable column container (CASSANDRA-5057)
 * apply disk_failure_policy to bad disks on initial directory creation 
   (CASSANDRA-4847)
 * Optimize name-based queries to use ArrayBackedSortedColumns (CASSANDRA-5043)
 * Fall back to old manifest if most recent is unparseable (CASSANDRA-5041)
 * pool [Compressed]RandomAccessReader objects on the partitioned read path
   (CASSANDRA-4942)
 * Add debug logging to list filenames processed by Directories.migrateFile 
   method (CASSANDRA-4939)
 * Expose black-listed directories via JMX (CASSANDRA-4848)
 * Log compaction merge counts (CASSANDRA-4894)
 * Minimize byte array allocation by AbstractData{Input,Output} (CASSANDRA-5090)
 * Add SSL support for the binary protocol (CASSANDRA-5031)
 * Allow non-schema system ks modification for shuffle to work (CASSANDRA-5097)
 * cqlsh: Add default limit to SELECT statements (CASSANDRA-4972)
 * cqlsh: fix DESCRIBE for 1.1 cfs in CQL3 (CASSANDRA-5101)
 * Correctly gossip with nodes >= 1.1.7 (CASSANDRA-5102)
 * Ensure CL guarantees on digest mismatch (CASSANDRA-5113)
 * Validate correctly selects on composite partition key (CASSANDRA-5122)
 * Fix exception when adding collection (CASSANDRA-5117)
 * Handle states for non-vnode clusters correctly (CASSANDRA-5127)
 * Refuse unrecognized replication and compaction strategy options (CASSANDRA-4795)
 * Pick the correct value validator in sstable2json for cql3 tables (CASSANDRA-5134)
 * Validate login for describe_keyspace, describe_keyspaces and set_keyspace
   (CASSANDRA-5144)
 * Fix inserting empty maps (CASSANDRA-5141)
 * Don't remove tokens from System table for node we know (CASSANDRA-5121)
 * fix streaming progress report for compresed files (CASSANDRA-5130)
 * Coverage analysis for low-CL queries (CASSANDRA-4858)
 * Stop interpreting dates as valid timeUUID value (CASSANDRA-4936)
 * Adds E notation for floating point numbers (CASSANDRA-4927)
 * Detect (and warn) unintentional use of the cql2 thrift methods when cql3 was
   intended (CASSANDRA-5172)
 * cli: Quote ks and cf names in schema output when needed (CASSANDRA-5052)
 * Fix cf name extraction from manifest in Directories.migrateFile() (CASSANDRA-5242)
 * Replace mistaken usage of commons-logging with slf4j (CASSANDRA-5464)
 * Ensure Jackson dependency matches lib (CASSANDRA-5126)
 * Expose droppable tombstone ratio stats over JMX (CASSANDRA-5159)
Merged from 1.1:
 * Simplify CompressedRandomAccessReader to work around JDK FD bug (CASSANDRA-5088)
 * Improve handling a changing target throttle rate mid-compaction (CASSANDRA-5087)
 * Pig: correctly decode row keys in widerow mode (CASSANDRA-5098)
 * nodetool repair command now prints progress (CASSANDRA-4767)
 * fix user defined compaction to run against 1.1 data directory (CASSANDRA-5118)
 * Fix CQL3 BATCH authorization caching (CASSANDRA-5145)
 * fix get_count returns incorrect value with TTL (CASSANDRA-5099)
 * better handling for mid-compaction failure (CASSANDRA-5137)
 * convert default marshallers list to map for better readability (CASSANDRA-5109)
 * fix ConcurrentModificationException in getBootstrapSource (CASSANDRA-5170)
 * fix sstable maxtimestamp for row deletes and pre-1.1.1 sstables (CASSANDRA-5153)
 * Fix thread growth on node removal (CASSANDRA-5175)
 * Make Ec2Region's datacenter name configurable (CASSANDRA-5155)


1.2.0
 * Disallow counters in collections (CASSANDRA-5082)
 * cqlsh: add unit tests (CASSANDRA-3920)
 * fix default bloom_filter_fp_chance for LeveledCompactionStrategy (CASSANDRA-5093)
Merged from 1.1:
 * add validation for get_range_slices with start_key and end_token (CASSANDRA-5089)


1.2.0-rc2
 * fix nodetool ownership display with vnodes (CASSANDRA-5065)
 * cqlsh: add DESCRIBE KEYSPACES command (CASSANDRA-5060)
 * Fix potential infinite loop when reloading CFS (CASSANDRA-5064)
 * Fix SimpleAuthorizer example (CASSANDRA-5072)
 * cqlsh: force CL.ONE for tracing and system.schema* queries (CASSANDRA-5070)
 * Includes cassandra-shuffle in the debian package (CASSANDRA-5058)
Merged from 1.1:
 * fix multithreaded compaction deadlock (CASSANDRA-4492)
 * fix temporarily missing schema after upgrade from pre-1.1.5 (CASSANDRA-5061)
 * Fix ALTER TABLE overriding compression options with defaults
   (CASSANDRA-4996, 5066)
 * fix specifying and altering crc_check_chance (CASSANDRA-5053)
 * fix Murmur3Partitioner ownership% calculation (CASSANDRA-5076)
 * Don't expire columns sooner than they should in 2ndary indexes (CASSANDRA-5079)


1.2-rc1
 * rename rpc_timeout settings to request_timeout (CASSANDRA-5027)
 * add BF with 0.1 FP to LCS by default (CASSANDRA-5029)
 * Fix preparing insert queries (CASSANDRA-5016)
 * Fix preparing queries with counter increment (CASSANDRA-5022)
 * Fix preparing updates with collections (CASSANDRA-5017)
 * Don't generate UUID based on other node address (CASSANDRA-5002)
 * Fix message when trying to alter a clustering key type (CASSANDRA-5012)
 * Update IAuthenticator to match the new IAuthorizer (CASSANDRA-5003)
 * Fix inserting only a key in CQL3 (CASSANDRA-5040)
 * Fix CQL3 token() function when used with strings (CASSANDRA-5050)
Merged from 1.1:
 * reduce log spam from invalid counter shards (CASSANDRA-5026)
 * Improve schema propagation performance (CASSANDRA-5025)
 * Fix for IndexHelper.IndexFor throws OOB Exception (CASSANDRA-5030)
 * cqlsh: make it possible to describe thrift CFs (CASSANDRA-4827)
 * cqlsh: fix timestamp formatting on some platforms (CASSANDRA-5046)


1.2-beta3
 * make consistency level configurable in cqlsh (CASSANDRA-4829)
 * fix cqlsh rendering of blob fields (CASSANDRA-4970)
 * fix cqlsh DESCRIBE command (CASSANDRA-4913)
 * save truncation position in system table (CASSANDRA-4906)
 * Move CompressionMetadata off-heap (CASSANDRA-4937)
 * allow CLI to GET cql3 columnfamily data (CASSANDRA-4924)
 * Fix rare race condition in getExpireTimeForEndpoint (CASSANDRA-4402)
 * acquire references to overlapping sstables during compaction so bloom filter
   doesn't get free'd prematurely (CASSANDRA-4934)
 * Don't share slice query filter in CQL3 SelectStatement (CASSANDRA-4928)
 * Separate tracing from Log4J (CASSANDRA-4861)
 * Exclude gcable tombstones from merkle-tree computation (CASSANDRA-4905)
 * Better printing of AbstractBounds for tracing (CASSANDRA-4931)
 * Optimize mostRecentTombstone check in CC.collectAllData (CASSANDRA-4883)
 * Change stream session ID to UUID to avoid collision from same node (CASSANDRA-4813)
 * Use Stats.db when bulk loading if present (CASSANDRA-4957)
 * Skip repair on system_trace and keyspaces with RF=1 (CASSANDRA-4956)
 * (cql3) Remove arbitrary SELECT limit (CASSANDRA-4918)
 * Correctly handle prepared operation on collections (CASSANDRA-4945)
 * Fix CQL3 LIMIT (CASSANDRA-4877)
 * Fix Stress for CQL3 (CASSANDRA-4979)
 * Remove cassandra specific exceptions from JMX interface (CASSANDRA-4893)
 * (CQL3) Force using ALLOW FILTERING on potentially inefficient queries (CASSANDRA-4915)
 * (cql3) Fix adding column when the table has collections (CASSANDRA-4982)
 * (cql3) Fix allowing collections with compact storage (CASSANDRA-4990)
 * (cql3) Refuse ttl/writetime function on collections (CASSANDRA-4992)
 * Replace IAuthority with new IAuthorizer (CASSANDRA-4874)
 * clqsh: fix KEY pseudocolumn escaping when describing Thrift tables
   in CQL3 mode (CASSANDRA-4955)
 * add basic authentication support for Pig CassandraStorage (CASSANDRA-3042)
 * fix CQL2 ALTER TABLE compaction_strategy_class altering (CASSANDRA-4965)
Merged from 1.1:
 * Fall back to old describe_splits if d_s_ex is not available (CASSANDRA-4803)
 * Improve error reporting when streaming ranges fail (CASSANDRA-5009)
 * Fix cqlsh timestamp formatting of timezone info (CASSANDRA-4746)
 * Fix assertion failure with leveled compaction (CASSANDRA-4799)
 * Check for null end_token in get_range_slice (CASSANDRA-4804)
 * Remove all remnants of removed nodes (CASSANDRA-4840)
 * Add aut-reloading of the log4j file in debian package (CASSANDRA-4855)
 * Fix estimated row cache entry size (CASSANDRA-4860)
 * reset getRangeSlice filter after finishing a row for get_paged_slice
   (CASSANDRA-4919)
 * expunge row cache post-truncate (CASSANDRA-4940)
 * Allow static CF definition with compact storage (CASSANDRA-4910)
 * Fix endless loop/compaction of schema_* CFs due to broken timestamps (CASSANDRA-4880)
 * Fix 'wrong class type' assertion in CounterColumn (CASSANDRA-4976)


1.2-beta2
 * fp rate of 1.0 disables BF entirely; LCS defaults to 1.0 (CASSANDRA-4876)
 * off-heap bloom filters for row keys (CASSANDRA_4865)
 * add extension point for sstable components (CASSANDRA-4049)
 * improve tracing output (CASSANDRA-4852, 4862)
 * make TRACE verb droppable (CASSANDRA-4672)
 * fix BulkLoader recognition of CQL3 columnfamilies (CASSANDRA-4755)
 * Sort commitlog segments for replay by id instead of mtime (CASSANDRA-4793)
 * Make hint delivery asynchronous (CASSANDRA-4761)
 * Pluggable Thrift transport factories for CLI and cqlsh (CASSANDRA-4609, 4610)
 * cassandra-cli: allow Double value type to be inserted to a column (CASSANDRA-4661)
 * Add ability to use custom TServerFactory implementations (CASSANDRA-4608)
 * optimize batchlog flushing to skip successful batches (CASSANDRA-4667)
 * include metadata for system keyspace itself in schema tables (CASSANDRA-4416)
 * add check to PropertyFileSnitch to verify presence of location for
   local node (CASSANDRA-4728)
 * add PBSPredictor consistency modeler (CASSANDRA-4261)
 * remove vestiges of Thrift unframed mode (CASSANDRA-4729)
 * optimize single-row PK lookups (CASSANDRA-4710)
 * adjust blockFor calculation to account for pending ranges due to node 
   movement (CASSANDRA-833)
 * Change CQL version to 3.0.0 and stop accepting 3.0.0-beta1 (CASSANDRA-4649)
 * (CQL3) Make prepared statement global instead of per connection 
   (CASSANDRA-4449)
 * Fix scrubbing of CQL3 created tables (CASSANDRA-4685)
 * (CQL3) Fix validation when using counter and regular columns in the same 
   table (CASSANDRA-4706)
 * Fix bug starting Cassandra with simple authentication (CASSANDRA-4648)
 * Add support for batchlog in CQL3 (CASSANDRA-4545, 4738)
 * Add support for multiple column family outputs in CFOF (CASSANDRA-4208)
 * Support repairing only the local DC nodes (CASSANDRA-4747)
 * Use rpc_address for binary protocol and change default port (CASSANDRA-4751)
 * Fix use of collections in prepared statements (CASSANDRA-4739)
 * Store more information into peers table (CASSANDRA-4351, 4814)
 * Configurable bucket size for size tiered compaction (CASSANDRA-4704)
 * Run leveled compaction in parallel (CASSANDRA-4310)
 * Fix potential NPE during CFS reload (CASSANDRA-4786)
 * Composite indexes may miss results (CASSANDRA-4796)
 * Move consistency level to the protocol level (CASSANDRA-4734, 4824)
 * Fix Subcolumn slice ends not respected (CASSANDRA-4826)
 * Fix Assertion error in cql3 select (CASSANDRA-4783)
 * Fix list prepend logic (CQL3) (CASSANDRA-4835)
 * Add booleans as literals in CQL3 (CASSANDRA-4776)
 * Allow renaming PK columns in CQL3 (CASSANDRA-4822)
 * Fix binary protocol NEW_NODE event (CASSANDRA-4679)
 * Fix potential infinite loop in tombstone compaction (CASSANDRA-4781)
 * Remove system tables accounting from schema (CASSANDRA-4850)
 * (cql3) Force provided columns in clustering key order in 
   'CLUSTERING ORDER BY' (CASSANDRA-4881)
 * Fix composite index bug (CASSANDRA-4884)
 * Fix short read protection for CQL3 (CASSANDRA-4882)
 * Add tracing support to the binary protocol (CASSANDRA-4699)
 * (cql3) Don't allow prepared marker inside collections (CASSANDRA-4890)
 * Re-allow order by on non-selected columns (CASSANDRA-4645)
 * Bug when composite index is created in a table having collections (CASSANDRA-4909)
 * log index scan subject in CompositesSearcher (CASSANDRA-4904)
Merged from 1.1:
 * add get[Row|Key]CacheEntries to CacheServiceMBean (CASSANDRA-4859)
 * fix get_paged_slice to wrap to next row correctly (CASSANDRA-4816)
 * fix indexing empty column values (CASSANDRA-4832)
 * allow JdbcDate to compose null Date objects (CASSANDRA-4830)
 * fix possible stackoverflow when compacting 1000s of sstables
   (CASSANDRA-4765)
 * fix wrong leveled compaction progress calculation (CASSANDRA-4807)
 * add a close() method to CRAR to prevent leaking file descriptors (CASSANDRA-4820)
 * fix potential infinite loop in get_count (CASSANDRA-4833)
 * fix compositeType.{get/from}String methods (CASSANDRA-4842)
 * (CQL) fix CREATE COLUMNFAMILY permissions check (CASSANDRA-4864)
 * Fix DynamicCompositeType same type comparison (CASSANDRA-4711)
 * Fix duplicate SSTable reference when stream session failed (CASSANDRA-3306)
 * Allow static CF definition with compact storage (CASSANDRA-4910)
 * Fix endless loop/compaction of schema_* CFs due to broken timestamps (CASSANDRA-4880)
 * Fix 'wrong class type' assertion in CounterColumn (CASSANDRA-4976)


1.2-beta1
 * add atomic_batch_mutate (CASSANDRA-4542, -4635)
 * increase default max_hint_window_in_ms to 3h (CASSANDRA-4632)
 * include message initiation time to replicas so they can more
   accurately drop timed-out requests (CASSANDRA-2858)
 * fix clientutil.jar dependencies (CASSANDRA-4566)
 * optimize WriteResponse (CASSANDRA-4548)
 * new metrics (CASSANDRA-4009)
 * redesign KEYS indexes to avoid read-before-write (CASSANDRA-2897)
 * debug tracing (CASSANDRA-1123)
 * parallelize row cache loading (CASSANDRA-4282)
 * Make compaction, flush JBOD-aware (CASSANDRA-4292)
 * run local range scans on the read stage (CASSANDRA-3687)
 * clean up ioexceptions (CASSANDRA-2116)
 * add disk_failure_policy (CASSANDRA-2118)
 * Introduce new json format with row level deletion (CASSANDRA-4054)
 * remove redundant "name" column from schema_keyspaces (CASSANDRA-4433)
 * improve "nodetool ring" handling of multi-dc clusters (CASSANDRA-3047)
 * update NTS calculateNaturalEndpoints to be O(N log N) (CASSANDRA-3881)
 * split up rpc timeout by operation type (CASSANDRA-2819)
 * rewrite key cache save/load to use only sequential i/o (CASSANDRA-3762)
 * update MS protocol with a version handshake + broadcast address id
   (CASSANDRA-4311)
 * multithreaded hint replay (CASSANDRA-4189)
 * add inter-node message compression (CASSANDRA-3127)
 * remove COPP (CASSANDRA-2479)
 * Track tombstone expiration and compact when tombstone content is
   higher than a configurable threshold, default 20% (CASSANDRA-3442, 4234)
 * update MurmurHash to version 3 (CASSANDRA-2975)
 * (CLI) track elapsed time for `delete' operation (CASSANDRA-4060)
 * (CLI) jline version is bumped to 1.0 to properly  support
   'delete' key function (CASSANDRA-4132)
 * Save IndexSummary into new SSTable 'Summary' component (CASSANDRA-2392, 4289)
 * Add support for range tombstones (CASSANDRA-3708)
 * Improve MessagingService efficiency (CASSANDRA-3617)
 * Avoid ID conflicts from concurrent schema changes (CASSANDRA-3794)
 * Set thrift HSHA server thread limit to unlimited by default (CASSANDRA-4277)
 * Avoids double serialization of CF id in RowMutation messages
   (CASSANDRA-4293)
 * stream compressed sstables directly with java nio (CASSANDRA-4297)
 * Support multiple ranges in SliceQueryFilter (CASSANDRA-3885)
 * Add column metadata to system column families (CASSANDRA-4018)
 * (cql3) Always use composite types by default (CASSANDRA-4329)
 * (cql3) Add support for set, map and list (CASSANDRA-3647)
 * Validate date type correctly (CASSANDRA-4441)
 * (cql3) Allow definitions with only a PK (CASSANDRA-4361)
 * (cql3) Add support for row key composites (CASSANDRA-4179)
 * improve DynamicEndpointSnitch by using reservoir sampling (CASSANDRA-4038)
 * (cql3) Add support for 2ndary indexes (CASSANDRA-3680)
 * (cql3) fix defining more than one PK to be invalid (CASSANDRA-4477)
 * remove schema agreement checking from all external APIs (Thrift, CQL and CQL3) (CASSANDRA-4487)
 * add Murmur3Partitioner and make it default for new installations (CASSANDRA-3772, 4621)
 * (cql3) update pseudo-map syntax to use map syntax (CASSANDRA-4497)
 * Finer grained exceptions hierarchy and provides error code with exceptions (CASSANDRA-3979)
 * Adds events push to binary protocol (CASSANDRA-4480)
 * Rewrite nodetool help (CASSANDRA-2293)
 * Make CQL3 the default for CQL (CASSANDRA-4640)
 * update stress tool to be able to use CQL3 (CASSANDRA-4406)
 * Accept all thrift update on CQL3 cf but don't expose their metadata (CASSANDRA-4377)
 * Replace Throttle with Guava's RateLimiter for HintedHandOff (CASSANDRA-4541)
 * fix counter add/get using CQL2 and CQL3 in stress tool (CASSANDRA-4633)
 * Add sstable count per level to cfstats (CASSANDRA-4537)
 * (cql3) Add ALTER KEYSPACE statement (CASSANDRA-4611)
 * (cql3) Allow defining default consistency levels (CASSANDRA-4448)
 * (cql3) Fix queries using LIMIT missing results (CASSANDRA-4579)
 * fix cross-version gossip messaging (CASSANDRA-4576)
 * added inet data type (CASSANDRA-4627)


1.1.6
 * Wait for writes on synchronous read digest mismatch (CASSANDRA-4792)
 * fix commitlog replay for nanotime-infected sstables (CASSANDRA-4782)
 * preflight check ttl for maximum of 20 years (CASSANDRA-4771)
 * (Pig) fix widerow input with single column rows (CASSANDRA-4789)
 * Fix HH to compact with correct gcBefore, which avoids wiping out
   undelivered hints (CASSANDRA-4772)
 * LCS will merge up to 32 L0 sstables as intended (CASSANDRA-4778)
 * NTS will default unconfigured DC replicas to zero (CASSANDRA-4675)
 * use default consistency level in counter validation if none is
   explicitly provide (CASSANDRA-4700)
 * Improve IAuthority interface by introducing fine-grained
   access permissions and grant/revoke commands (CASSANDRA-4490, 4644)
 * fix assumption error in CLI when updating/describing keyspace 
   (CASSANDRA-4322)
 * Adds offline sstablescrub to debian packaging (CASSANDRA-4642)
 * Automatic fixing of overlapping leveled sstables (CASSANDRA-4644)
 * fix error when using ORDER BY with extended selections (CASSANDRA-4689)
 * (CQL3) Fix validation for IN queries for non-PK cols (CASSANDRA-4709)
 * fix re-created keyspace disappering after 1.1.5 upgrade 
   (CASSANDRA-4698, 4752)
 * (CLI) display elapsed time in 2 fraction digits (CASSANDRA-3460)
 * add authentication support to sstableloader (CASSANDRA-4712)
 * Fix CQL3 'is reversed' logic (CASSANDRA-4716, 4759)
 * (CQL3) Don't return ReversedType in result set metadata (CASSANDRA-4717)
 * Backport adding AlterKeyspace statement (CASSANDRA-4611)
 * (CQL3) Correcty accept upper-case data types (CASSANDRA-4770)
 * Add binary protocol events for schema changes (CASSANDRA-4684)
Merged from 1.0:
 * Switch from NBHM to CHM in MessagingService's callback map, which
   prevents OOM in long-running instances (CASSANDRA-4708)


1.1.5
 * add SecondaryIndex.reload API (CASSANDRA-4581)
 * use millis + atomicint for commitlog segment creation instead of
   nanotime, which has issues under some hypervisors (CASSANDRA-4601)
 * fix FD leak in slice queries (CASSANDRA-4571)
 * avoid recursion in leveled compaction (CASSANDRA-4587)
 * increase stack size under Java7 to 180K
 * Log(info) schema changes (CASSANDRA-4547)
 * Change nodetool setcachecapcity to manipulate global caches (CASSANDRA-4563)
 * (cql3) fix setting compaction strategy (CASSANDRA-4597)
 * fix broken system.schema_* timestamps on system startup (CASSANDRA-4561)
 * fix wrong skip of cache saving (CASSANDRA-4533)
 * Avoid NPE when lost+found is in data dir (CASSANDRA-4572)
 * Respect five-minute flush moratorium after initial CL replay (CASSANDRA-4474)
 * Adds ntp as recommended in debian packaging (CASSANDRA-4606)
 * Configurable transport in CF Record{Reader|Writer} (CASSANDRA-4558)
 * (cql3) fix potential NPE with both equal and unequal restriction (CASSANDRA-4532)
 * (cql3) improves ORDER BY validation (CASSANDRA-4624)
 * Fix potential deadlock during counter writes (CASSANDRA-4578)
 * Fix cql error with ORDER BY when using IN (CASSANDRA-4612)
Merged from 1.0:
 * increase Xss to 160k to accomodate latest 1.6 JVMs (CASSANDRA-4602)
 * fix toString of hint destination tokens (CASSANDRA-4568)
 * Fix multiple values for CurrentLocal NodeID (CASSANDRA-4626)


1.1.4
 * fix offline scrub to catch >= out of order rows (CASSANDRA-4411)
 * fix cassandra-env.sh on RHEL and other non-dash-based systems 
   (CASSANDRA-4494)
Merged from 1.0:
 * (Hadoop) fix setting key length for old-style mapred api (CASSANDRA-4534)
 * (Hadoop) fix iterating through a resultset consisting entirely
   of tombstoned rows (CASSANDRA-4466)


1.1.3
 * (cqlsh) add COPY TO (CASSANDRA-4434)
 * munmap commitlog segments before rename (CASSANDRA-4337)
 * (JMX) rename getRangeKeySample to sampleKeyRange to avoid returning
   multi-MB results as an attribute (CASSANDRA-4452)
 * flush based on data size, not throughput; overwritten columns no 
   longer artificially inflate liveRatio (CASSANDRA-4399)
 * update default commitlog segment size to 32MB and total commitlog
   size to 32/1024 MB for 32/64 bit JVMs, respectively (CASSANDRA-4422)
 * avoid using global partitioner to estimate ranges in index sstables
   (CASSANDRA-4403)
 * restore pre-CASSANDRA-3862 approach to removing expired tombstones
   from row cache during compaction (CASSANDRA-4364)
 * (stress) support for CQL prepared statements (CASSANDRA-3633)
 * Correctly catch exception when Snappy cannot be loaded (CASSANDRA-4400)
 * (cql3) Support ORDER BY when IN condition is given in WHERE clause (CASSANDRA-4327)
 * (cql3) delete "component_index" column on DROP TABLE call (CASSANDRA-4420)
 * change nanoTime() to currentTimeInMillis() in schema related code (CASSANDRA-4432)
 * add a token generation tool (CASSANDRA-3709)
 * Fix LCS bug with sstable containing only 1 row (CASSANDRA-4411)
 * fix "Can't Modify Index Name" problem on CF update (CASSANDRA-4439)
 * Fix assertion error in getOverlappingSSTables during repair (CASSANDRA-4456)
 * fix nodetool's setcompactionthreshold command (CASSANDRA-4455)
 * Ensure compacted files are never used, to avoid counter overcount (CASSANDRA-4436)
Merged from 1.0:
 * Push the validation of secondary index values to the SecondaryIndexManager (CASSANDRA-4240)
 * allow dropping columns shadowed by not-yet-expired supercolumn or row
   tombstones in PrecompactedRow (CASSANDRA-4396)


1.1.2
 * Fix cleanup not deleting index entries (CASSANDRA-4379)
 * Use correct partitioner when saving + loading caches (CASSANDRA-4331)
 * Check schema before trying to export sstable (CASSANDRA-2760)
 * Raise a meaningful exception instead of NPE when PFS encounters
   an unconfigured node + no default (CASSANDRA-4349)
 * fix bug in sstable blacklisting with LCS (CASSANDRA-4343)
 * LCS no longer promotes tiny sstables out of L0 (CASSANDRA-4341)
 * skip tombstones during hint replay (CASSANDRA-4320)
 * fix NPE in compactionstats (CASSANDRA-4318)
 * enforce 1m min keycache for auto (CASSANDRA-4306)
 * Have DeletedColumn.isMFD always return true (CASSANDRA-4307)
 * (cql3) exeption message for ORDER BY constraints said primary filter can be
    an IN clause, which is misleading (CASSANDRA-4319)
 * (cql3) Reject (not yet supported) creation of 2ndardy indexes on tables with
   composite primary keys (CASSANDRA-4328)
 * Set JVM stack size to 160k for java 7 (CASSANDRA-4275)
 * cqlsh: add COPY command to load data from CSV flat files (CASSANDRA-4012)
 * CFMetaData.fromThrift to throw ConfigurationException upon error (CASSANDRA-4353)
 * Use CF comparator to sort indexed columns in SecondaryIndexManager
   (CASSANDRA-4365)
 * add strategy_options to the KSMetaData.toString() output (CASSANDRA-4248)
 * (cql3) fix range queries containing unqueried results (CASSANDRA-4372)
 * (cql3) allow updating column_alias types (CASSANDRA-4041)
 * (cql3) Fix deletion bug (CASSANDRA-4193)
 * Fix computation of overlapping sstable for leveled compaction (CASSANDRA-4321)
 * Improve scrub and allow to run it offline (CASSANDRA-4321)
 * Fix assertionError in StorageService.bulkLoad (CASSANDRA-4368)
 * (cqlsh) add option to authenticate to a keyspace at startup (CASSANDRA-4108)
 * (cqlsh) fix ASSUME functionality (CASSANDRA-4352)
 * Fix ColumnFamilyRecordReader to not return progress > 100% (CASSANDRA-3942)
Merged from 1.0:
 * Set gc_grace on index CF to 0 (CASSANDRA-4314)


1.1.1
 * add populate_io_cache_on_flush option (CASSANDRA-2635)
 * allow larger cache capacities than 2GB (CASSANDRA-4150)
 * add getsstables command to nodetool (CASSANDRA-4199)
 * apply parent CF compaction settings to secondary index CFs (CASSANDRA-4280)
 * preserve commitlog size cap when recycling segments at startup
   (CASSANDRA-4201)
 * (Hadoop) fix split generation regression (CASSANDRA-4259)
 * ignore min/max compactions settings in LCS, while preserving
   behavior that min=max=0 disables autocompaction (CASSANDRA-4233)
 * log number of rows read from saved cache (CASSANDRA-4249)
 * calculate exact size required for cleanup operations (CASSANDRA-1404)
 * avoid blocking additional writes during flush when the commitlog
   gets behind temporarily (CASSANDRA-1991)
 * enable caching on index CFs based on data CF cache setting (CASSANDRA-4197)
 * warn on invalid replication strategy creation options (CASSANDRA-4046)
 * remove [Freeable]Memory finalizers (CASSANDRA-4222)
 * include tombstone size in ColumnFamily.size, which can prevent OOM
   during sudden mass delete operations by yielding a nonzero liveRatio
   (CASSANDRA-3741)
 * Open 1 sstableScanner per level for leveled compaction (CASSANDRA-4142)
 * Optimize reads when row deletion timestamps allow us to restrict
   the set of sstables we check (CASSANDRA-4116)
 * add support for commitlog archiving and point-in-time recovery
   (CASSANDRA-3690)
 * avoid generating redundant compaction tasks during streaming
   (CASSANDRA-4174)
 * add -cf option to nodetool snapshot, and takeColumnFamilySnapshot to
   StorageService mbean (CASSANDRA-556)
 * optimize cleanup to drop entire sstables where possible (CASSANDRA-4079)
 * optimize truncate when autosnapshot is disabled (CASSANDRA-4153)
 * update caches to use byte[] keys to reduce memory overhead (CASSANDRA-3966)
 * add column limit to cli (CASSANDRA-3012, 4098)
 * clean up and optimize DataOutputBuffer, used by CQL compression and
   CompositeType (CASSANDRA-4072)
 * optimize commitlog checksumming (CASSANDRA-3610)
 * identify and blacklist corrupted SSTables from future compactions 
   (CASSANDRA-2261)
 * Move CfDef and KsDef validation out of thrift (CASSANDRA-4037)
 * Expose API to repair a user provided range (CASSANDRA-3912)
 * Add way to force the cassandra-cli to refresh its schema (CASSANDRA-4052)
 * Avoid having replicate on write tasks stacking up at CL.ONE (CASSANDRA-2889)
 * (cql3) Backwards compatibility for composite comparators in non-cql3-aware
   clients (CASSANDRA-4093)
 * (cql3) Fix order by for reversed queries (CASSANDRA-4160)
 * (cql3) Add ReversedType support (CASSANDRA-4004)
 * (cql3) Add timeuuid type (CASSANDRA-4194)
 * (cql3) Minor fixes (CASSANDRA-4185)
 * (cql3) Fix prepared statement in BATCH (CASSANDRA-4202)
 * (cql3) Reduce the list of reserved keywords (CASSANDRA-4186)
 * (cql3) Move max/min compaction thresholds to compaction strategy options
   (CASSANDRA-4187)
 * Fix exception during move when localhost is the only source (CASSANDRA-4200)
 * (cql3) Allow paging through non-ordered partitioner results (CASSANDRA-3771)
 * (cql3) Fix drop index (CASSANDRA-4192)
 * (cql3) Don't return range ghosts anymore (CASSANDRA-3982)
 * fix re-creating Keyspaces/ColumnFamilies with the same name as dropped
   ones (CASSANDRA-4219)
 * fix SecondaryIndex LeveledManifest save upon snapshot (CASSANDRA-4230)
 * fix missing arrayOffset in FBUtilities.hash (CASSANDRA-4250)
 * (cql3) Add name of parameters in CqlResultSet (CASSANDRA-4242)
 * (cql3) Correctly validate order by queries (CASSANDRA-4246)
 * rename stress to cassandra-stress for saner packaging (CASSANDRA-4256)
 * Fix exception on colum metadata with non-string comparator (CASSANDRA-4269)
 * Check for unknown/invalid compression options (CASSANDRA-4266)
 * (cql3) Adds simple access to column timestamp and ttl (CASSANDRA-4217)
 * (cql3) Fix range queries with secondary indexes (CASSANDRA-4257)
 * Better error messages from improper input in cli (CASSANDRA-3865)
 * Try to stop all compaction upon Keyspace or ColumnFamily drop (CASSANDRA-4221)
 * (cql3) Allow keyspace properties to contain hyphens (CASSANDRA-4278)
 * (cql3) Correctly validate keyspace access in create table (CASSANDRA-4296)
 * Avoid deadlock in migration stage (CASSANDRA-3882)
 * Take supercolumn names and deletion info into account in memtable throughput
   (CASSANDRA-4264)
 * Add back backward compatibility for old style replication factor (CASSANDRA-4294)
 * Preserve compatibility with pre-1.1 index queries (CASSANDRA-4262)
Merged from 1.0:
 * Fix super columns bug where cache is not updated (CASSANDRA-4190)
 * fix maxTimestamp to include row tombstones (CASSANDRA-4116)
 * (CLI) properly handle quotes in create/update keyspace commands (CASSANDRA-4129)
 * Avoids possible deadlock during bootstrap (CASSANDRA-4159)
 * fix stress tool that hangs forever on timeout or error (CASSANDRA-4128)
 * stress tool to return appropriate exit code on failure (CASSANDRA-4188)
 * fix compaction NPE when out of disk space and assertions disabled
   (CASSANDRA-3985)
 * synchronize LCS getEstimatedTasks to avoid CME (CASSANDRA-4255)
 * ensure unique streaming session id's (CASSANDRA-4223)
 * kick off background compaction when min/max thresholds change 
   (CASSANDRA-4279)
 * improve ability of STCS.getBuckets to deal with 100s of 1000s of
   sstables, such as when convertinb back from LCS (CASSANDRA-4287)
 * Oversize integer in CQL throws NumberFormatException (CASSANDRA-4291)
 * fix 1.0.x node join to mixed version cluster, other nodes >= 1.1 (CASSANDRA-4195)
 * Fix LCS splitting sstable base on uncompressed size (CASSANDRA-4419)
 * Push the validation of secondary index values to the SecondaryIndexManager (CASSANDRA-4240)
 * Don't purge columns during upgradesstables (CASSANDRA-4462)
 * Make cqlsh work with piping (CASSANDRA-4113)
 * Validate arguments for nodetool decommission (CASSANDRA-4061)
 * Report thrift status in nodetool info (CASSANDRA-4010)


1.1.0-final
 * average a reduced liveRatio estimate with the previous one (CASSANDRA-4065)
 * Allow KS and CF names up to 48 characters (CASSANDRA-4157)
 * fix stress build (CASSANDRA-4140)
 * add time remaining estimate to nodetool compactionstats (CASSANDRA-4167)
 * (cql) fix NPE in cql3 ALTER TABLE (CASSANDRA-4163)
 * (cql) Add support for CL.TWO and CL.THREE in CQL (CASSANDRA-4156)
 * (cql) Fix type in CQL3 ALTER TABLE preventing update (CASSANDRA-4170)
 * (cql) Throw invalid exception from CQL3 on obsolete options (CASSANDRA-4171)
 * (cqlsh) fix recognizing uppercase SELECT keyword (CASSANDRA-4161)
 * Pig: wide row support (CASSANDRA-3909)
Merged from 1.0:
 * avoid streaming empty files with bulk loader if sstablewriter errors out
   (CASSANDRA-3946)


1.1-rc1
 * Include stress tool in binary builds (CASSANDRA-4103)
 * (Hadoop) fix wide row iteration when last row read was deleted
   (CASSANDRA-4154)
 * fix read_repair_chance to really default to 0.1 in the cli (CASSANDRA-4114)
 * Adds caching and bloomFilterFpChange to CQL options (CASSANDRA-4042)
 * Adds posibility to autoconfigure size of the KeyCache (CASSANDRA-4087)
 * fix KEYS index from skipping results (CASSANDRA-3996)
 * Remove sliced_buffer_size_in_kb dead option (CASSANDRA-4076)
 * make loadNewSStable preserve sstable version (CASSANDRA-4077)
 * Respect 1.0 cache settings as much as possible when upgrading 
   (CASSANDRA-4088)
 * relax path length requirement for sstable files when upgrading on 
   non-Windows platforms (CASSANDRA-4110)
 * fix terminination of the stress.java when errors were encountered
   (CASSANDRA-4128)
 * Move CfDef and KsDef validation out of thrift (CASSANDRA-4037)
 * Fix get_paged_slice (CASSANDRA-4136)
 * CQL3: Support slice with exclusive start and stop (CASSANDRA-3785)
Merged from 1.0:
 * support PropertyFileSnitch in bulk loader (CASSANDRA-4145)
 * add auto_snapshot option allowing disabling snapshot before drop/truncate
   (CASSANDRA-3710)
 * allow short snitch names (CASSANDRA-4130)


1.1-beta2
 * rename loaded sstables to avoid conflicts with local snapshots
   (CASSANDRA-3967)
 * start hint replay as soon as FD notifies that the target is back up
   (CASSANDRA-3958)
 * avoid unproductive deserializing of cached rows during compaction
   (CASSANDRA-3921)
 * fix concurrency issues with CQL keyspace creation (CASSANDRA-3903)
 * Show Effective Owership via Nodetool ring <keyspace> (CASSANDRA-3412)
 * Update ORDER BY syntax for CQL3 (CASSANDRA-3925)
 * Fix BulkRecordWriter to not throw NPE if reducer gets no map data from Hadoop (CASSANDRA-3944)
 * Fix bug with counters in super columns (CASSANDRA-3821)
 * Remove deprecated merge_shard_chance (CASSANDRA-3940)
 * add a convenient way to reset a node's schema (CASSANDRA-2963)
 * fix for intermittent SchemaDisagreementException (CASSANDRA-3884)
 * CLI `list <CF>` to limit number of columns and their order (CASSANDRA-3012)
 * ignore deprecated KsDef/CfDef/ColumnDef fields in native schema (CASSANDRA-3963)
 * CLI to report when unsupported column_metadata pair was given (CASSANDRA-3959)
 * reincarnate removed and deprecated KsDef/CfDef attributes (CASSANDRA-3953)
 * Fix race between writes and read for cache (CASSANDRA-3862)
 * perform static initialization of StorageProxy on start-up (CASSANDRA-3797)
 * support trickling fsync() on writes (CASSANDRA-3950)
 * expose counters for unavailable/timeout exceptions given to thrift clients (CASSANDRA-3671)
 * avoid quadratic startup time in LeveledManifest (CASSANDRA-3952)
 * Add type information to new schema_ columnfamilies and remove thrift
   serialization for schema (CASSANDRA-3792)
 * add missing column validator options to the CLI help (CASSANDRA-3926)
 * skip reading saved key cache if CF's caching strategy is NONE or ROWS_ONLY (CASSANDRA-3954)
 * Unify migration code (CASSANDRA-4017)
Merged from 1.0:
 * cqlsh: guess correct version of Python for Arch Linux (CASSANDRA-4090)
 * (CLI) properly handle quotes in create/update keyspace commands (CASSANDRA-4129)
 * Avoids possible deadlock during bootstrap (CASSANDRA-4159)
 * fix stress tool that hangs forever on timeout or error (CASSANDRA-4128)
 * Fix super columns bug where cache is not updated (CASSANDRA-4190)
 * stress tool to return appropriate exit code on failure (CASSANDRA-4188)


1.0.9
 * improve index sampling performance (CASSANDRA-4023)
 * always compact away deleted hints immediately after handoff (CASSANDRA-3955)
 * delete hints from dropped ColumnFamilies on handoff instead of
   erroring out (CASSANDRA-3975)
 * add CompositeType ref to the CLI doc for create/update column family (CASSANDRA-3980)
 * Pig: support Counter ColumnFamilies (CASSANDRA-3973)
 * Pig: Composite column support (CASSANDRA-3684)
 * Avoid NPE during repair when a keyspace has no CFs (CASSANDRA-3988)
 * Fix division-by-zero error on get_slice (CASSANDRA-4000)
 * don't change manifest level for cleanup, scrub, and upgradesstables
   operations under LeveledCompactionStrategy (CASSANDRA-3989, 4112)
 * fix race leading to super columns assertion failure (CASSANDRA-3957)
 * fix NPE on invalid CQL delete command (CASSANDRA-3755)
 * allow custom types in CLI's assume command (CASSANDRA-4081)
 * fix totalBytes count for parallel compactions (CASSANDRA-3758)
 * fix intermittent NPE in get_slice (CASSANDRA-4095)
 * remove unnecessary asserts in native code interfaces (CASSANDRA-4096)
 * Validate blank keys in CQL to avoid assertion errors (CASSANDRA-3612)
 * cqlsh: fix bad decoding of some column names (CASSANDRA-4003)
 * cqlsh: fix incorrect padding with unicode chars (CASSANDRA-4033)
 * Fix EC2 snitch incorrectly reporting region (CASSANDRA-4026)
 * Shut down thrift during decommission (CASSANDRA-4086)
 * Expose nodetool cfhistograms for 2ndary indexes (CASSANDRA-4063)
Merged from 0.8:
 * Fix ConcurrentModificationException in gossiper (CASSANDRA-4019)


1.1-beta1
 * (cqlsh)
   + add SOURCE and CAPTURE commands, and --file option (CASSANDRA-3479)
   + add ALTER COLUMNFAMILY WITH (CASSANDRA-3523)
   + bundle Python dependencies with Cassandra (CASSANDRA-3507)
   + added to Debian package (CASSANDRA-3458)
   + display byte data instead of erroring out on decode failure 
     (CASSANDRA-3874)
 * add nodetool rebuild_index (CASSANDRA-3583)
 * add nodetool rangekeysample (CASSANDRA-2917)
 * Fix streaming too much data during move operations (CASSANDRA-3639)
 * Nodetool and CLI connect to localhost by default (CASSANDRA-3568)
 * Reduce memory used by primary index sample (CASSANDRA-3743)
 * (Hadoop) separate input/output configurations (CASSANDRA-3197, 3765)
 * avoid returning internal Cassandra classes over JMX (CASSANDRA-2805)
 * add row-level isolation via SnapTree (CASSANDRA-2893)
 * Optimize key count estimation when opening sstable on startup
   (CASSANDRA-2988)
 * multi-dc replication optimization supporting CL > ONE (CASSANDRA-3577)
 * add command to stop compactions (CASSANDRA-1740, 3566, 3582)
 * multithreaded streaming (CASSANDRA-3494)
 * removed in-tree redhat spec (CASSANDRA-3567)
 * "defragment" rows for name-based queries under STCS, again (CASSANDRA-2503)
 * Recycle commitlog segments for improved performance 
   (CASSANDRA-3411, 3543, 3557, 3615)
 * update size-tiered compaction to prioritize small tiers (CASSANDRA-2407)
 * add message expiration logic to OutboundTcpConnection (CASSANDRA-3005)
 * off-heap cache to use sun.misc.Unsafe instead of JNA (CASSANDRA-3271)
 * EACH_QUORUM is only supported for writes (CASSANDRA-3272)
 * replace compactionlock use in schema migration by checking CFS.isValid
   (CASSANDRA-3116)
 * recognize that "SELECT first ... *" isn't really "SELECT *" (CASSANDRA-3445)
 * Use faster bytes comparison (CASSANDRA-3434)
 * Bulk loader is no longer a fat client, (HADOOP) bulk load output format
   (CASSANDRA-3045)
 * (Hadoop) add support for KeyRange.filter
 * remove assumption that keys and token are in bijection
   (CASSANDRA-1034, 3574, 3604)
 * always remove endpoints from delevery queue in HH (CASSANDRA-3546)
 * fix race between cf flush and its 2ndary indexes flush (CASSANDRA-3547)
 * fix potential race in AES when a repair fails (CASSANDRA-3548)
 * Remove columns shadowed by a deleted container even when we cannot purge
   (CASSANDRA-3538)
 * Improve memtable slice iteration performance (CASSANDRA-3545)
 * more efficient allocation of small bloom filters (CASSANDRA-3618)
 * Use separate writer thread in SSTableSimpleUnsortedWriter (CASSANDRA-3619)
 * fsync the directory after new sstable or commitlog segment are created (CASSANDRA-3250)
 * fix minor issues reported by FindBugs (CASSANDRA-3658)
 * global key/row caches (CASSANDRA-3143, 3849)
 * optimize memtable iteration during range scan (CASSANDRA-3638)
 * introduce 'crc_check_chance' in CompressionParameters to support
   a checksum percentage checking chance similarly to read-repair (CASSANDRA-3611)
 * a way to deactivate global key/row cache on per-CF basis (CASSANDRA-3667)
 * fix LeveledCompactionStrategy broken because of generation pre-allocation
   in LeveledManifest (CASSANDRA-3691)
 * finer-grained control over data directories (CASSANDRA-2749)
 * Fix ClassCastException during hinted handoff (CASSANDRA-3694)
 * Upgrade Thrift to 0.7 (CASSANDRA-3213)
 * Make stress.java insert operation to use microseconds (CASSANDRA-3725)
 * Allows (internally) doing a range query with a limit of columns instead of
   rows (CASSANDRA-3742)
 * Allow rangeSlice queries to be start/end inclusive/exclusive (CASSANDRA-3749)
 * Fix BulkLoader to support new SSTable layout and add stream
   throttling to prevent an NPE when there is no yaml config (CASSANDRA-3752)
 * Allow concurrent schema migrations (CASSANDRA-1391, 3832)
 * Add SnapshotCommand to trigger snapshot on remote node (CASSANDRA-3721)
 * Make CFMetaData conversions to/from thrift/native schema inverses
   (CASSANDRA_3559)
 * Add initial code for CQL 3.0-beta (CASSANDRA-2474, 3781, 3753)
 * Add wide row support for ColumnFamilyInputFormat (CASSANDRA-3264)
 * Allow extending CompositeType comparator (CASSANDRA-3657)
 * Avoids over-paging during get_count (CASSANDRA-3798)
 * Add new command to rebuild a node without (repair) merkle tree calculations
   (CASSANDRA-3483, 3922)
 * respect not only row cache capacity but caching mode when
   trying to read data (CASSANDRA-3812)
 * fix system tests (CASSANDRA-3827)
 * CQL support for altering row key type in ALTER TABLE (CASSANDRA-3781)
 * turn compression on by default (CASSANDRA-3871)
 * make hexToBytes refuse invalid input (CASSANDRA-2851)
 * Make secondary indexes CF inherit compression and compaction from their
   parent CF (CASSANDRA-3877)
 * Finish cleanup up tombstone purge code (CASSANDRA-3872)
 * Avoid NPE on aboarted stream-out sessions (CASSANDRA-3904)
 * BulkRecordWriter throws NPE for counter columns (CASSANDRA-3906)
 * Support compression using BulkWriter (CASSANDRA-3907)


1.0.8
 * fix race between cleanup and flush on secondary index CFSes (CASSANDRA-3712)
 * avoid including non-queried nodes in rangeslice read repair
   (CASSANDRA-3843)
 * Only snapshot CF being compacted for snapshot_before_compaction 
   (CASSANDRA-3803)
 * Log active compactions in StatusLogger (CASSANDRA-3703)
 * Compute more accurate compaction score per level (CASSANDRA-3790)
 * Return InvalidRequest when using a keyspace that doesn't exist
   (CASSANDRA-3764)
 * disallow user modification of System keyspace (CASSANDRA-3738)
 * allow using sstable2json on secondary index data (CASSANDRA-3738)
 * (cqlsh) add DESCRIBE COLUMNFAMILIES (CASSANDRA-3586)
 * (cqlsh) format blobs correctly and use colors to improve output
   readability (CASSANDRA-3726)
 * synchronize BiMap of bootstrapping tokens (CASSANDRA-3417)
 * show index options in CLI (CASSANDRA-3809)
 * add optional socket timeout for streaming (CASSANDRA-3838)
 * fix truncate not to leave behind non-CFS backed secondary indexes
   (CASSANDRA-3844)
 * make CLI `show schema` to use output stream directly instead
   of StringBuilder (CASSANDRA-3842)
 * remove the wait on hint future during write (CASSANDRA-3870)
 * (cqlsh) ignore missing CfDef opts (CASSANDRA-3933)
 * (cqlsh) look for cqlshlib relative to realpath (CASSANDRA-3767)
 * Fix short read protection (CASSANDRA-3934)
 * Make sure infered and actual schema match (CASSANDRA-3371)
 * Fix NPE during HH delivery (CASSANDRA-3677)
 * Don't put boostrapping node in 'hibernate' status (CASSANDRA-3737)
 * Fix double quotes in windows bat files (CASSANDRA-3744)
 * Fix bad validator lookup (CASSANDRA-3789)
 * Fix soft reset in EC2MultiRegionSnitch (CASSANDRA-3835)
 * Don't leave zombie connections with THSHA thrift server (CASSANDRA-3867)
 * (cqlsh) fix deserialization of data (CASSANDRA-3874)
 * Fix removetoken force causing an inconsistent state (CASSANDRA-3876)
 * Fix ahndling of some types with Pig (CASSANDRA-3886)
 * Don't allow to drop the system keyspace (CASSANDRA-3759)
 * Make Pig deletes disabled by default and configurable (CASSANDRA-3628)
Merged from 0.8:
 * (Pig) fix CassandraStorage to use correct comparator in Super ColumnFamily
   case (CASSANDRA-3251)
 * fix thread safety issues in commitlog replay, primarily affecting
   systems with many (100s) of CF definitions (CASSANDRA-3751)
 * Fix relevant tombstone ignored with super columns (CASSANDRA-3875)


1.0.7
 * fix regression in HH page size calculation (CASSANDRA-3624)
 * retry failed stream on IOException (CASSANDRA-3686)
 * allow configuring bloom_filter_fp_chance (CASSANDRA-3497)
 * attempt hint delivery every ten minutes, or when failure detector
   notifies us that a node is back up, whichever comes first.  hint
   handoff throttle delay default changed to 1ms, from 50 (CASSANDRA-3554)
 * add nodetool setstreamthroughput (CASSANDRA-3571)
 * fix assertion when dropping a columnfamily with no sstables (CASSANDRA-3614)
 * more efficient allocation of small bloom filters (CASSANDRA-3618)
 * CLibrary.createHardLinkWithExec() to check for errors (CASSANDRA-3101)
 * Avoid creating empty and non cleaned writer during compaction (CASSANDRA-3616)
 * stop thrift service in shutdown hook so we can quiesce MessagingService
   (CASSANDRA-3335)
 * (CQL) compaction_strategy_options and compression_parameters for
   CREATE COLUMNFAMILY statement (CASSANDRA-3374)
 * Reset min/max compaction threshold when creating size tiered compaction
   strategy (CASSANDRA-3666)
 * Don't ignore IOException during compaction (CASSANDRA-3655)
 * Fix assertion error for CF with gc_grace=0 (CASSANDRA-3579)
 * Shutdown ParallelCompaction reducer executor after use (CASSANDRA-3711)
 * Avoid < 0 value for pending tasks in leveled compaction (CASSANDRA-3693)
 * (Hadoop) Support TimeUUID in Pig CassandraStorage (CASSANDRA-3327)
 * Check schema is ready before continuing boostrapping (CASSANDRA-3629)
 * Catch overflows during parsing of chunk_length_kb (CASSANDRA-3644)
 * Improve stream protocol mismatch errors (CASSANDRA-3652)
 * Avoid multiple thread doing HH to the same target (CASSANDRA-3681)
 * Add JMX property for rp_timeout_in_ms (CASSANDRA-2940)
 * Allow DynamicCompositeType to compare component of different types
   (CASSANDRA-3625)
 * Flush non-cfs backed secondary indexes (CASSANDRA-3659)
 * Secondary Indexes should report memory consumption (CASSANDRA-3155)
 * fix for SelectStatement start/end key are not set correctly
   when a key alias is involved (CASSANDRA-3700)
 * fix CLI `show schema` command insert of an extra comma in
   column_metadata (CASSANDRA-3714)
Merged from 0.8:
 * avoid logging (harmless) exception when GC takes < 1ms (CASSANDRA-3656)
 * prevent new nodes from thinking down nodes are up forever (CASSANDRA-3626)
 * use correct list of replicas for LOCAL_QUORUM reads when read repair
   is disabled (CASSANDRA-3696)
 * block on flush before compacting hints (may prevent OOM) (CASSANDRA-3733)


1.0.6
 * (CQL) fix cqlsh support for replicate_on_write (CASSANDRA-3596)
 * fix adding to leveled manifest after streaming (CASSANDRA-3536)
 * filter out unavailable cipher suites when using encryption (CASSANDRA-3178)
 * (HADOOP) add old-style api support for CFIF and CFRR (CASSANDRA-2799)
 * Support TimeUUIDType column names in Stress.java tool (CASSANDRA-3541)
 * (CQL) INSERT/UPDATE/DELETE/TRUNCATE commands should allow CF names to
   be qualified by keyspace (CASSANDRA-3419)
 * always remove endpoints from delevery queue in HH (CASSANDRA-3546)
 * fix race between cf flush and its 2ndary indexes flush (CASSANDRA-3547)
 * fix potential race in AES when a repair fails (CASSANDRA-3548)
 * fix default value validation usage in CLI SET command (CASSANDRA-3553)
 * Optimize componentsFor method for compaction and startup time
   (CASSANDRA-3532)
 * (CQL) Proper ColumnFamily metadata validation on CREATE COLUMNFAMILY 
   (CASSANDRA-3565)
 * fix compression "chunk_length_kb" option to set correct kb value for 
   thrift/avro (CASSANDRA-3558)
 * fix missing response during range slice repair (CASSANDRA-3551)
 * 'describe ring' moved from CLI to nodetool and available through JMX (CASSANDRA-3220)
 * add back partitioner to sstable metadata (CASSANDRA-3540)
 * fix NPE in get_count for counters (CASSANDRA-3601)
Merged from 0.8:
 * remove invalid assertion that table was opened before dropping it
   (CASSANDRA-3580)
 * range and index scans now only send requests to enough replicas to
   satisfy requested CL + RR (CASSANDRA-3598)
 * use cannonical host for local node in nodetool info (CASSANDRA-3556)
 * remove nonlocal DC write optimization since it only worked with
   CL.ONE or CL.LOCAL_QUORUM (CASSANDRA-3577, 3585)
 * detect misuses of CounterColumnType (CASSANDRA-3422)
 * turn off string interning in json2sstable, take 2 (CASSANDRA-2189)
 * validate compression parameters on add/update of the ColumnFamily 
   (CASSANDRA-3573)
 * Check for 0.0.0.0 is incorrect in CFIF (CASSANDRA-3584)
 * Increase vm.max_map_count in debian packaging (CASSANDRA-3563)
 * gossiper will never add itself to saved endpoints (CASSANDRA-3485)


1.0.5
 * revert CASSANDRA-3407 (see CASSANDRA-3540)
 * fix assertion error while forwarding writes to local nodes (CASSANDRA-3539)


1.0.4
 * fix self-hinting of timed out read repair updates and make hinted handoff
   less prone to OOMing a coordinator (CASSANDRA-3440)
 * expose bloom filter sizes via JMX (CASSANDRA-3495)
 * enforce RP tokens 0..2**127 (CASSANDRA-3501)
 * canonicalize paths exposed through JMX (CASSANDRA-3504)
 * fix "liveSize" stat when sstables are removed (CASSANDRA-3496)
 * add bloom filter FP rates to nodetool cfstats (CASSANDRA-3347)
 * record partitioner in sstable metadata component (CASSANDRA-3407)
 * add new upgradesstables nodetool command (CASSANDRA-3406)
 * skip --debug requirement to see common exceptions in CLI (CASSANDRA-3508)
 * fix incorrect query results due to invalid max timestamp (CASSANDRA-3510)
 * make sstableloader recognize compressed sstables (CASSANDRA-3521)
 * avoids race in OutboundTcpConnection in multi-DC setups (CASSANDRA-3530)
 * use SETLOCAL in cassandra.bat (CASSANDRA-3506)
 * fix ConcurrentModificationException in Table.all() (CASSANDRA-3529)
Merged from 0.8:
 * fix concurrence issue in the FailureDetector (CASSANDRA-3519)
 * fix array out of bounds error in counter shard removal (CASSANDRA-3514)
 * avoid dropping tombstones when they might still be needed to shadow
   data in a different sstable (CASSANDRA-2786)


1.0.3
 * revert name-based query defragmentation aka CASSANDRA-2503 (CASSANDRA-3491)
 * fix invalidate-related test failures (CASSANDRA-3437)
 * add next-gen cqlsh to bin/ (CASSANDRA-3188, 3131, 3493)
 * (CQL) fix handling of rows with no columns (CASSANDRA-3424, 3473)
 * fix querying supercolumns by name returning only a subset of
   subcolumns or old subcolumn versions (CASSANDRA-3446)
 * automatically compute sha1 sum for uncompressed data files (CASSANDRA-3456)
 * fix reading metadata/statistics component for version < h (CASSANDRA-3474)
 * add sstable forward-compatibility (CASSANDRA-3478)
 * report compression ratio in CFSMBean (CASSANDRA-3393)
 * fix incorrect size exception during streaming of counters (CASSANDRA-3481)
 * (CQL) fix for counter decrement syntax (CASSANDRA-3418)
 * Fix race introduced by CASSANDRA-2503 (CASSANDRA-3482)
 * Fix incomplete deletion of delivered hints (CASSANDRA-3466)
 * Avoid rescheduling compactions when no compaction was executed 
   (CASSANDRA-3484)
 * fix handling of the chunk_length_kb compression options (CASSANDRA-3492)
Merged from 0.8:
 * fix updating CF row_cache_provider (CASSANDRA-3414)
 * CFMetaData.convertToThrift method to set RowCacheProvider (CASSANDRA-3405)
 * acquire compactionlock during truncate (CASSANDRA-3399)
 * fix displaying cfdef entries for super columnfamilies (CASSANDRA-3415)
 * Make counter shard merging thread safe (CASSANDRA-3178)
 * Revert CASSANDRA-2855
 * Fix bug preventing the use of efficient cross-DC writes (CASSANDRA-3472)
 * `describe ring` command for CLI (CASSANDRA-3220)
 * (Hadoop) skip empty rows when entire row is requested, redux (CASSANDRA-2855)


1.0.2
 * "defragment" rows for name-based queries under STCS (CASSANDRA-2503)
 * Add timing information to cassandra-cli GET/SET/LIST queries (CASSANDRA-3326)
 * Only create one CompressionMetadata object per sstable (CASSANDRA-3427)
 * cleanup usage of StorageService.setMode() (CASSANDRA-3388)
 * Avoid large array allocation for compressed chunk offsets (CASSANDRA-3432)
 * fix DecimalType bytebuffer marshalling (CASSANDRA-3421)
 * fix bug that caused first column in per row indexes to be ignored 
   (CASSANDRA-3441)
 * add JMX call to clean (failed) repair sessions (CASSANDRA-3316)
 * fix sstableloader reference acquisition bug (CASSANDRA-3438)
 * fix estimated row size regression (CASSANDRA-3451)
 * make sure we don't return more columns than asked (CASSANDRA-3303, 3395)
Merged from 0.8:
 * acquire compactionlock during truncate (CASSANDRA-3399)
 * fix displaying cfdef entries for super columnfamilies (CASSANDRA-3415)


1.0.1
 * acquire references during index build to prevent delete problems
   on Windows (CASSANDRA-3314)
 * describe_ring should include datacenter/topology information (CASSANDRA-2882)
 * Thrift sockets are not properly buffered (CASSANDRA-3261)
 * performance improvement for bytebufferutil compare function (CASSANDRA-3286)
 * add system.versions ColumnFamily (CASSANDRA-3140)
 * reduce network copies (CASSANDRA-3333, 3373)
 * limit nodetool to 32MB of heap (CASSANDRA-3124)
 * (CQL) update parser to accept "timestamp" instead of "date" (CASSANDRA-3149)
 * Fix CLI `show schema` to include "compression_options" (CASSANDRA-3368)
 * Snapshot to include manifest under LeveledCompactionStrategy (CASSANDRA-3359)
 * (CQL) SELECT query should allow CF name to be qualified by keyspace (CASSANDRA-3130)
 * (CQL) Fix internal application error specifying 'using consistency ...'
   in lower case (CASSANDRA-3366)
 * fix Deflate compression when compression actually makes the data bigger
   (CASSANDRA-3370)
 * optimize UUIDGen to avoid lock contention on InetAddress.getLocalHost 
   (CASSANDRA-3387)
 * tolerate index being dropped mid-mutation (CASSANDRA-3334, 3313)
 * CompactionManager is now responsible for checking for new candidates
   post-task execution, enabling more consistent leveled compaction 
   (CASSANDRA-3391)
 * Cache HSHA threads (CASSANDRA-3372)
 * use CF/KS names as snapshot prefix for drop + truncate operations
   (CASSANDRA-2997)
 * Break bloom filters up to avoid heap fragmentation (CASSANDRA-2466)
 * fix cassandra hanging on jsvc stop (CASSANDRA-3302)
 * Avoid leveled compaction getting blocked on errors (CASSANDRA-3408)
 * Make reloading the compaction strategy safe (CASSANDRA-3409)
 * ignore 0.8 hints even if compaction begins before we try to purge
   them (CASSANDRA-3385)
 * remove procrun (bin\daemon) from Cassandra source tree and 
   artifacts (CASSANDRA-3331)
 * make cassandra compile under JDK7 (CASSANDRA-3275)
 * remove dependency of clientutil.jar to FBUtilities (CASSANDRA-3299)
 * avoid truncation errors by using long math on long values (CASSANDRA-3364)
 * avoid clock drift on some Windows machine (CASSANDRA-3375)
 * display cache provider in cli 'describe keyspace' command (CASSANDRA-3384)
 * fix incomplete topology information in describe_ring (CASSANDRA-3403)
 * expire dead gossip states based on time (CASSANDRA-2961)
 * improve CompactionTask extensibility (CASSANDRA-3330)
 * Allow one leveled compaction task to kick off another (CASSANDRA-3363)
 * allow encryption only between datacenters (CASSANDRA-2802)
Merged from 0.8:
 * fix truncate allowing data to be replayed post-restart (CASSANDRA-3297)
 * make iwriter final in IndexWriter to avoid NPE (CASSANDRA-2863)
 * (CQL) update grammar to require key clause in DELETE statement
   (CASSANDRA-3349)
 * (CQL) allow numeric keyspace names in USE statement (CASSANDRA-3350)
 * (Hadoop) skip empty rows when slicing the entire row (CASSANDRA-2855)
 * Fix handling of tombstone by SSTableExport/Import (CASSANDRA-3357)
 * fix ColumnIndexer to use long offsets (CASSANDRA-3358)
 * Improved CLI exceptions (CASSANDRA-3312)
 * Fix handling of tombstone by SSTableExport/Import (CASSANDRA-3357)
 * Only count compaction as active (for throttling) when they have
   successfully acquired the compaction lock (CASSANDRA-3344)
 * Display CLI version string on startup (CASSANDRA-3196)
 * (Hadoop) make CFIF try rpc_address or fallback to listen_address
   (CASSANDRA-3214)
 * (Hadoop) accept comma delimited lists of initial thrift connections
   (CASSANDRA-3185)
 * ColumnFamily min_compaction_threshold should be >= 2 (CASSANDRA-3342)
 * (Pig) add 0.8+ types and key validation type in schema (CASSANDRA-3280)
 * Fix completely removing column metadata using CLI (CASSANDRA-3126)
 * CLI `describe cluster;` output should be on separate lines for separate versions
   (CASSANDRA-3170)
 * fix changing durable_writes keyspace option during CF creation
   (CASSANDRA-3292)
 * avoid locking on update when no indexes are involved (CASSANDRA-3386)
 * fix assertionError during repair with ordered partitioners (CASSANDRA-3369)
 * correctly serialize key_validation_class for avro (CASSANDRA-3391)
 * don't expire counter tombstone after streaming (CASSANDRA-3394)
 * prevent nodes that failed to join from hanging around forever 
   (CASSANDRA-3351)
 * remove incorrect optimization from slice read path (CASSANDRA-3390)
 * Fix race in AntiEntropyService (CASSANDRA-3400)


1.0.0-final
 * close scrubbed sstable fd before deleting it (CASSANDRA-3318)
 * fix bug preventing obsolete commitlog segments from being removed
   (CASSANDRA-3269)
 * tolerate whitespace in seed CDL (CASSANDRA-3263)
 * Change default heap thresholds to max(min(1/2 ram, 1G), min(1/4 ram, 8GB))
   (CASSANDRA-3295)
 * Fix broken CompressedRandomAccessReaderTest (CASSANDRA-3298)
 * (CQL) fix type information returned for wildcard queries (CASSANDRA-3311)
 * add estimated tasks to LeveledCompactionStrategy (CASSANDRA-3322)
 * avoid including compaction cache-warming in keycache stats (CASSANDRA-3325)
 * run compaction and hinted handoff threads at MIN_PRIORITY (CASSANDRA-3308)
 * default hsha thrift server to cpu core count in rpc pool (CASSANDRA-3329)
 * add bin\daemon to binary tarball for Windows service (CASSANDRA-3331)
 * Fix places where uncompressed size of sstables was use in place of the
   compressed one (CASSANDRA-3338)
 * Fix hsha thrift server (CASSANDRA-3346)
 * Make sure repair only stream needed sstables (CASSANDRA-3345)


1.0.0-rc2
 * Log a meaningful warning when a node receives a message for a repair session
   that doesn't exist anymore (CASSANDRA-3256)
 * test for NUMA policy support as well as numactl presence (CASSANDRA-3245)
 * Fix FD leak when internode encryption is enabled (CASSANDRA-3257)
 * Remove incorrect assertion in mergeIterator (CASSANDRA-3260)
 * FBUtilities.hexToBytes(String) to throw NumberFormatException when string
   contains non-hex characters (CASSANDRA-3231)
 * Keep SimpleSnitch proximity ordering unchanged from what the Strategy
   generates, as intended (CASSANDRA-3262)
 * remove Scrub from compactionstats when finished (CASSANDRA-3255)
 * fix counter entry in jdbc TypesMap (CASSANDRA-3268)
 * fix full queue scenario for ParallelCompactionIterator (CASSANDRA-3270)
 * fix bootstrap process (CASSANDRA-3285)
 * don't try delivering hints if when there isn't any (CASSANDRA-3176)
 * CLI documentation change for ColumnFamily `compression_options` (CASSANDRA-3282)
 * ignore any CF ids sent by client for adding CF/KS (CASSANDRA-3288)
 * remove obsolete hints on first startup (CASSANDRA-3291)
 * use correct ISortedColumns for time-optimized reads (CASSANDRA-3289)
 * Evict gossip state immediately when a token is taken over by a new IP 
   (CASSANDRA-3259)


1.0.0-rc1
 * Update CQL to generate microsecond timestamps by default (CASSANDRA-3227)
 * Fix counting CFMetadata towards Memtable liveRatio (CASSANDRA-3023)
 * Kill server on wrapped OOME such as from FileChannel.map (CASSANDRA-3201)
 * remove unnecessary copy when adding to row cache (CASSANDRA-3223)
 * Log message when a full repair operation completes (CASSANDRA-3207)
 * Fix streamOutSession keeping sstables references forever if the remote end
   dies (CASSANDRA-3216)
 * Remove dynamic_snitch boolean from example configuration (defaulting to 
   true) and set default badness threshold to 0.1 (CASSANDRA-3229)
 * Base choice of random or "balanced" token on bootstrap on whether
   schema definitions were found (CASSANDRA-3219)
 * Fixes for LeveledCompactionStrategy score computation, prioritization,
   scheduling, and performance (CASSANDRA-3224, 3234)
 * parallelize sstable open at server startup (CASSANDRA-2988)
 * fix handling of exceptions writing to OutboundTcpConnection (CASSANDRA-3235)
 * Allow using quotes in "USE <keyspace>;" CLI command (CASSANDRA-3208)
 * Don't allow any cache loading exceptions to halt startup (CASSANDRA-3218)
 * Fix sstableloader --ignores option (CASSANDRA-3247)
 * File descriptor limit increased in packaging (CASSANDRA-3206)
 * Fix deadlock in commit log during flush (CASSANDRA-3253) 


1.0.0-beta1
 * removed binarymemtable (CASSANDRA-2692)
 * add commitlog_total_space_in_mb to prevent fragmented logs (CASSANDRA-2427)
 * removed commitlog_rotation_threshold_in_mb configuration (CASSANDRA-2771)
 * make AbstractBounds.normalize de-overlapp overlapping ranges (CASSANDRA-2641)
 * replace CollatingIterator, ReducingIterator with MergeIterator 
   (CASSANDRA-2062)
 * Fixed the ability to set compaction strategy in cli using create column 
   family command (CASSANDRA-2778)
 * clean up tmp files after failed compaction (CASSANDRA-2468)
 * restrict repair streaming to specific columnfamilies (CASSANDRA-2280)
 * don't bother persisting columns shadowed by a row tombstone (CASSANDRA-2589)
 * reset CF and SC deletion times after gc_grace (CASSANDRA-2317)
 * optimize away seek when compacting wide rows (CASSANDRA-2879)
 * single-pass streaming (CASSANDRA-2677, 2906, 2916, 3003)
 * use reference counting for deleting sstables instead of relying on GC
   (CASSANDRA-2521, 3179)
 * store hints as serialized mutations instead of pointers to data row
   (CASSANDRA-2045)
 * store hints in the coordinator node instead of in the closest replica 
   (CASSANDRA-2914)
 * add row_cache_keys_to_save CF option (CASSANDRA-1966)
 * check column family validity in nodetool repair (CASSANDRA-2933)
 * use lazy initialization instead of class initialization in NodeId
   (CASSANDRA-2953)
 * add paging to get_count (CASSANDRA-2894)
 * fix "short reads" in [multi]get (CASSANDRA-2643, 3157, 3192)
 * add optional compression for sstables (CASSANDRA-47, 2994, 3001, 3128)
 * add scheduler JMX metrics (CASSANDRA-2962)
 * add block level checksum for compressed data (CASSANDRA-1717)
 * make column family backed column map pluggable and introduce unsynchronized
   ArrayList backed one to speedup reads (CASSANDRA-2843, 3165, 3205)
 * refactoring of the secondary index api (CASSANDRA-2982)
 * make CL > ONE reads wait for digest reconciliation before returning
   (CASSANDRA-2494)
 * fix missing logging for some exceptions (CASSANDRA-2061)
 * refactor and optimize ColumnFamilyStore.files(...) and Descriptor.fromFilename(String)
   and few other places responsible for work with SSTable files (CASSANDRA-3040)
 * Stop reading from sstables once we know we have the most recent columns,
   for query-by-name requests (CASSANDRA-2498)
 * Add query-by-column mode to stress.java (CASSANDRA-3064)
 * Add "install" command to cassandra.bat (CASSANDRA-292)
 * clean up KSMetadata, CFMetadata from unnecessary
   Thrift<->Avro conversion methods (CASSANDRA-3032)
 * Add timeouts to client request schedulers (CASSANDRA-3079, 3096)
 * Cli to use hashes rather than array of hashes for strategy options (CASSANDRA-3081)
 * LeveledCompactionStrategy (CASSANDRA-1608, 3085, 3110, 3087, 3145, 3154, 3182)
 * Improvements of the CLI `describe` command (CASSANDRA-2630)
 * reduce window where dropped CF sstables may not be deleted (CASSANDRA-2942)
 * Expose gossip/FD info to JMX (CASSANDRA-2806)
 * Fix streaming over SSL when compressed SSTable involved (CASSANDRA-3051)
 * Add support for pluggable secondary index implementations (CASSANDRA-3078)
 * remove compaction_thread_priority setting (CASSANDRA-3104)
 * generate hints for replicas that timeout, not just replicas that are known
   to be down before starting (CASSANDRA-2034)
 * Add throttling for internode streaming (CASSANDRA-3080)
 * make the repair of a range repair all replica (CASSANDRA-2610, 3194)
 * expose the ability to repair the first range (as returned by the
   partitioner) of a node (CASSANDRA-2606)
 * Streams Compression (CASSANDRA-3015)
 * add ability to use multiple threads during a single compaction
   (CASSANDRA-2901)
 * make AbstractBounds.normalize support overlapping ranges (CASSANDRA-2641)
 * fix of the CQL count() behavior (CASSANDRA-3068)
 * use TreeMap backed column families for the SSTable simple writers
   (CASSANDRA-3148)
 * fix inconsistency of the CLI syntax when {} should be used instead of [{}]
   (CASSANDRA-3119)
 * rename CQL type names to match expected SQL behavior (CASSANDRA-3149, 3031)
 * Arena-based allocation for memtables (CASSANDRA-2252, 3162, 3163, 3168)
 * Default RR chance to 0.1 (CASSANDRA-3169)
 * Add RowLevel support to secondary index API (CASSANDRA-3147)
 * Make SerializingCacheProvider the default if JNA is available (CASSANDRA-3183)
 * Fix backwards compatibilty for CQL memtable properties (CASSANDRA-3190)
 * Add five-minute delay before starting compactions on a restarted server
   (CASSANDRA-3181)
 * Reduce copies done for intra-host messages (CASSANDRA-1788, 3144)
 * support of compaction strategy option for stress.java (CASSANDRA-3204)
 * make memtable throughput and column count thresholds no-ops (CASSANDRA-2449)
 * Return schema information along with the resultSet in CQL (CASSANDRA-2734)
 * Add new DecimalType (CASSANDRA-2883)
 * Fix assertion error in RowRepairResolver (CASSANDRA-3156)
 * Reduce unnecessary high buffer sizes (CASSANDRA-3171)
 * Pluggable compaction strategy (CASSANDRA-1610)
 * Add new broadcast_address config option (CASSANDRA-2491)


0.8.7
 * Kill server on wrapped OOME such as from FileChannel.map (CASSANDRA-3201)
 * Allow using quotes in "USE <keyspace>;" CLI command (CASSANDRA-3208)
 * Log message when a full repair operation completes (CASSANDRA-3207)
 * Don't allow any cache loading exceptions to halt startup (CASSANDRA-3218)
 * Fix sstableloader --ignores option (CASSANDRA-3247)
 * File descriptor limit increased in packaging (CASSANDRA-3206)
 * Log a meaningfull warning when a node receive a message for a repair session
   that doesn't exist anymore (CASSANDRA-3256)
 * Fix FD leak when internode encryption is enabled (CASSANDRA-3257)
 * FBUtilities.hexToBytes(String) to throw NumberFormatException when string
   contains non-hex characters (CASSANDRA-3231)
 * Keep SimpleSnitch proximity ordering unchanged from what the Strategy
   generates, as intended (CASSANDRA-3262)
 * remove Scrub from compactionstats when finished (CASSANDRA-3255)
 * Fix tool .bat files when CASSANDRA_HOME contains spaces (CASSANDRA-3258)
 * Force flush of status table when removing/updating token (CASSANDRA-3243)
 * Evict gossip state immediately when a token is taken over by a new IP (CASSANDRA-3259)
 * Fix bug where the failure detector can take too long to mark a host
   down (CASSANDRA-3273)
 * (Hadoop) allow wrapping ranges in queries (CASSANDRA-3137)
 * (Hadoop) check all interfaces for a match with split location
   before falling back to random replica (CASSANDRA-3211)
 * (Hadoop) Make Pig storage handle implements LoadMetadata (CASSANDRA-2777)
 * (Hadoop) Fix exception during PIG 'dump' (CASSANDRA-2810)
 * Fix stress COUNTER_GET option (CASSANDRA-3301)
 * Fix missing fields in CLI `show schema` output (CASSANDRA-3304)
 * Nodetool no longer leaks threads and closes JMX connections (CASSANDRA-3309)
 * fix truncate allowing data to be replayed post-restart (CASSANDRA-3297)
 * Move SimpleAuthority and SimpleAuthenticator to examples (CASSANDRA-2922)
 * Fix handling of tombstone by SSTableExport/Import (CASSANDRA-3357)
 * Fix transposition in cfHistograms (CASSANDRA-3222)
 * Allow using number as DC name when creating keyspace in CQL (CASSANDRA-3239)
 * Force flush of system table after updating/removing a token (CASSANDRA-3243)


0.8.6
 * revert CASSANDRA-2388
 * change TokenRange.endpoints back to listen/broadcast address to match
   pre-1777 behavior, and add TokenRange.rpc_endpoints instead (CASSANDRA-3187)
 * avoid trying to watch cassandra-topology.properties when loaded from jar
   (CASSANDRA-3138)
 * prevent users from creating keyspaces with LocalStrategy replication
   (CASSANDRA-3139)
 * fix CLI `show schema;` to output correct keyspace definition statement
   (CASSANDRA-3129)
 * CustomTThreadPoolServer to log TTransportException at DEBUG level
   (CASSANDRA-3142)
 * allow topology sort to work with non-unique rack names between 
   datacenters (CASSANDRA-3152)
 * Improve caching of same-version Messages on digest and repair paths
   (CASSANDRA-3158)
 * Randomize choice of first replica for counter increment (CASSANDRA-2890)
 * Fix using read_repair_chance instead of merge_shard_change (CASSANDRA-3202)
 * Avoid streaming data to nodes that already have it, on move as well as
   decommission (CASSANDRA-3041)
 * Fix divide by zero error in GCInspector (CASSANDRA-3164)
 * allow quoting of the ColumnFamily name in CLI `create column family`
   statement (CASSANDRA-3195)
 * Fix rolling upgrade from 0.7 to 0.8 problem (CASSANDRA-3166)
 * Accomodate missing encryption_options in IncomingTcpConnection.stream
   (CASSANDRA-3212)


0.8.5
 * fix NPE when encryption_options is unspecified (CASSANDRA-3007)
 * include column name in validation failure exceptions (CASSANDRA-2849)
 * make sure truncate clears out the commitlog so replay won't re-
   populate with truncated data (CASSANDRA-2950)
 * fix NPE when debug logging is enabled and dropped CF is present
   in a commitlog segment (CASSANDRA-3021)
 * fix cassandra.bat when CASSANDRA_HOME contains spaces (CASSANDRA-2952)
 * fix to SSTableSimpleUnsortedWriter bufferSize calculation (CASSANDRA-3027)
 * make cleanup and normal compaction able to skip empty rows
   (rows containing nothing but expired tombstones) (CASSANDRA-3039)
 * work around native memory leak in com.sun.management.GarbageCollectorMXBean
   (CASSANDRA-2868)
 * validate that column names in column_metadata are not equal to key_alias
   on create/update of the ColumnFamily and CQL 'ALTER' statement (CASSANDRA-3036)
 * return an InvalidRequestException if an indexed column is assigned
   a value larger than 64KB (CASSANDRA-3057)
 * fix of numeric-only and string column names handling in CLI "drop index" 
   (CASSANDRA-3054)
 * prune index scan resultset back to original request for lazy
   resultset expansion case (CASSANDRA-2964)
 * (Hadoop) fail jobs when Cassandra node has failed but TaskTracker
   has not (CASSANDRA-2388)
 * fix dynamic snitch ignoring nodes when read_repair_chance is zero
   (CASSANDRA-2662)
 * avoid retaining references to dropped CFS objects in 
   CompactionManager.estimatedCompactions (CASSANDRA-2708)
 * expose rpc timeouts per host in MessagingServiceMBean (CASSANDRA-2941)
 * avoid including cwd in classpath for deb and rpm packages (CASSANDRA-2881)
 * remove gossip state when a new IP takes over a token (CASSANDRA-3071)
 * allow sstable2json to work on index sstable files (CASSANDRA-3059)
 * always hint counters (CASSANDRA-3099)
 * fix log4j initialization in EmbeddedCassandraService (CASSANDRA-2857)
 * remove gossip state when a new IP takes over a token (CASSANDRA-3071)
 * work around native memory leak in com.sun.management.GarbageCollectorMXBean
    (CASSANDRA-2868)
 * fix UnavailableException with writes at CL.EACH_QUORM (CASSANDRA-3084)
 * fix parsing of the Keyspace and ColumnFamily names in numeric
   and string representations in CLI (CASSANDRA-3075)
 * fix corner cases in Range.differenceToFetch (CASSANDRA-3084)
 * fix ip address String representation in the ring cache (CASSANDRA-3044)
 * fix ring cache compatibility when mixing pre-0.8.4 nodes with post-
   in the same cluster (CASSANDRA-3023)
 * make repair report failure when a node participating dies (instead of
   hanging forever) (CASSANDRA-2433)
 * fix handling of the empty byte buffer by ReversedType (CASSANDRA-3111)
 * Add validation that Keyspace names are case-insensitively unique (CASSANDRA-3066)
 * catch invalid key_validation_class before instantiating UpdateColumnFamily (CASSANDRA-3102)
 * make Range and Bounds objects client-safe (CASSANDRA-3108)
 * optionally skip log4j configuration (CASSANDRA-3061)
 * bundle sstableloader with the debian package (CASSANDRA-3113)
 * don't try to build secondary indexes when there is none (CASSANDRA-3123)
 * improve SSTableSimpleUnsortedWriter speed for large rows (CASSANDRA-3122)
 * handle keyspace arguments correctly in nodetool snapshot (CASSANDRA-3038)
 * Fix SSTableImportTest on windows (CASSANDRA-3043)
 * expose compactionThroughputMbPerSec through JMX (CASSANDRA-3117)
 * log keyspace and CF of large rows being compacted


0.8.4
 * change TokenRing.endpoints to be a list of rpc addresses instead of 
   listen/broadcast addresses (CASSANDRA-1777)
 * include files-to-be-streamed in StreamInSession.getSources (CASSANDRA-2972)
 * use JAVA env var in cassandra-env.sh (CASSANDRA-2785, 2992)
 * avoid doing read for no-op replicate-on-write at CL=1 (CASSANDRA-2892)
 * refuse counter write for CL.ANY (CASSANDRA-2990)
 * switch back to only logging recent dropped messages (CASSANDRA-3004)
 * always deserialize RowMutation for counters (CASSANDRA-3006)
 * ignore saved replication_factor strategy_option for NTS (CASSANDRA-3011)
 * make sure pre-truncate CL segments are discarded (CASSANDRA-2950)


0.8.3
 * add ability to drop local reads/writes that are going to timeout
   (CASSANDRA-2943)
 * revamp token removal process, keep gossip states for 3 days (CASSANDRA-2496)
 * don't accept extra args for 0-arg nodetool commands (CASSANDRA-2740)
 * log unavailableexception details at debug level (CASSANDRA-2856)
 * expose data_dir though jmx (CASSANDRA-2770)
 * don't include tmp files as sstable when create cfs (CASSANDRA-2929)
 * log Java classpath on startup (CASSANDRA-2895)
 * keep gossipped version in sync with actual on migration coordinator 
   (CASSANDRA-2946)
 * use lazy initialization instead of class initialization in NodeId
   (CASSANDRA-2953)
 * check column family validity in nodetool repair (CASSANDRA-2933)
 * speedup bytes to hex conversions dramatically (CASSANDRA-2850)
 * Flush memtables on shutdown when durable writes are disabled 
   (CASSANDRA-2958)
 * improved POSIX compatibility of start scripts (CASsANDRA-2965)
 * add counter support to Hadoop InputFormat (CASSANDRA-2981)
 * fix bug where dirty commitlog segments were removed (and avoid keeping 
   segments with no post-flush activity permanently dirty) (CASSANDRA-2829)
 * fix throwing exception with batch mutation of counter super columns
   (CASSANDRA-2949)
 * ignore system tables during repair (CASSANDRA-2979)
 * throw exception when NTS is given replication_factor as an option
   (CASSANDRA-2960)
 * fix assertion error during compaction of counter CFs (CASSANDRA-2968)
 * avoid trying to create index names, when no index exists (CASSANDRA-2867)
 * don't sample the system table when choosing a bootstrap token
   (CASSANDRA-2825)
 * gossiper notifies of local state changes (CASSANDRA-2948)
 * add asynchronous and half-sync/half-async (hsha) thrift servers 
   (CASSANDRA-1405)
 * fix potential use of free'd native memory in SerializingCache 
   (CASSANDRA-2951)
 * prune index scan resultset back to original request for lazy
   resultset expansion case (CASSANDRA-2964)
 * (Hadoop) fail jobs when Cassandra node has failed but TaskTracker
    has not (CASSANDRA-2388)


0.8.2
 * CQL: 
   - include only one row per unique key for IN queries (CASSANDRA-2717)
   - respect client timestamp on full row deletions (CASSANDRA-2912)
 * improve thread-safety in StreamOutSession (CASSANDRA-2792)
 * allow deleting a row and updating indexed columns in it in the
   same mutation (CASSANDRA-2773)
 * Expose number of threads blocked on submitting memtable to flush
   in JMX (CASSANDRA-2817)
 * add ability to return "endpoints" to nodetool (CASSANDRA-2776)
 * Add support for multiple (comma-delimited) coordinator addresses
   to ColumnFamilyInputFormat (CASSANDRA-2807)
 * fix potential NPE while scheduling read repair for range slice
   (CASSANDRA-2823)
 * Fix race in SystemTable.getCurrentLocalNodeId (CASSANDRA-2824)
 * Correctly set default for replicate_on_write (CASSANDRA-2835)
 * improve nodetool compactionstats formatting (CASSANDRA-2844)
 * fix index-building status display (CASSANDRA-2853)
 * fix CLI perpetuating obsolete KsDef.replication_factor (CASSANDRA-2846)
 * improve cli treatment of multiline comments (CASSANDRA-2852)
 * handle row tombstones correctly in EchoedRow (CASSANDRA-2786)
 * add MessagingService.get[Recently]DroppedMessages and
   StorageService.getExceptionCount (CASSANDRA-2804)
 * fix possibility of spurious UnavailableException for LOCAL_QUORUM
   reads with dynamic snitch + read repair disabled (CASSANDRA-2870)
 * add ant-optional as dependence for the debian package (CASSANDRA-2164)
 * add option to specify limit for get_slice in the CLI (CASSANDRA-2646)
 * decrease HH page size (CASSANDRA-2832)
 * reset cli keyspace after dropping the current one (CASSANDRA-2763)
 * add KeyRange option to Hadoop inputformat (CASSANDRA-1125)
 * fix protocol versioning (CASSANDRA-2818, 2860)
 * support spaces in path to log4j configuration (CASSANDRA-2383)
 * avoid including inferred types in CF update (CASSANDRA-2809)
 * fix JMX bulkload call (CASSANDRA-2908)
 * fix updating KS with durable_writes=false (CASSANDRA-2907)
 * add simplified facade to SSTableWriter for bulk loading use
   (CASSANDRA-2911)
 * fix re-using index CF sstable names after drop/recreate (CASSANDRA-2872)
 * prepend CF to default index names (CASSANDRA-2903)
 * fix hint replay (CASSANDRA-2928)
 * Properly synchronize repair's merkle tree computation (CASSANDRA-2816)


0.8.1
 * CQL:
   - support for insert, delete in BATCH (CASSANDRA-2537)
   - support for IN to SELECT, UPDATE (CASSANDRA-2553)
   - timestamp support for INSERT, UPDATE, and BATCH (CASSANDRA-2555)
   - TTL support (CASSANDRA-2476)
   - counter support (CASSANDRA-2473)
   - ALTER COLUMNFAMILY (CASSANDRA-1709)
   - DROP INDEX (CASSANDRA-2617)
   - add SCHEMA/TABLE as aliases for KS/CF (CASSANDRA-2743)
   - server handles wait-for-schema-agreement (CASSANDRA-2756)
   - key alias support (CASSANDRA-2480)
 * add support for comparator parameters and a generic ReverseType
   (CASSANDRA-2355)
 * add CompositeType and DynamicCompositeType (CASSANDRA-2231)
 * optimize batches containing multiple updates to the same row
   (CASSANDRA-2583)
 * adjust hinted handoff page size to avoid OOM with large columns 
   (CASSANDRA-2652)
 * mark BRAF buffer invalid post-flush so we don't re-flush partial
   buffers again, especially on CL writes (CASSANDRA-2660)
 * add DROP INDEX support to CLI (CASSANDRA-2616)
 * don't perform HH to client-mode [storageproxy] nodes (CASSANDRA-2668)
 * Improve forceDeserialize/getCompactedRow encapsulation (CASSANDRA-2659)
 * Don't write CounterUpdateColumn to disk in tests (CASSANDRA-2650)
 * Add sstable bulk loading utility (CASSANDRA-1278)
 * avoid replaying hints to dropped columnfamilies (CASSANDRA-2685)
 * add placeholders for missing rows in range query pseudo-RR (CASSANDRA-2680)
 * remove no-op HHOM.renameHints (CASSANDRA-2693)
 * clone super columns to avoid modifying them during flush (CASSANDRA-2675)
 * allow writes to bypass the commitlog for certain keyspaces (CASSANDRA-2683)
 * avoid NPE when bypassing commitlog during memtable flush (CASSANDRA-2781)
 * Added support for making bootstrap retry if nodes flap (CASSANDRA-2644)
 * Added statusthrift to nodetool to report if thrift server is running (CASSANDRA-2722)
 * Fixed rows being cached if they do not exist (CASSANDRA-2723)
 * Support passing tableName and cfName to RowCacheProviders (CASSANDRA-2702)
 * close scrub file handles (CASSANDRA-2669)
 * throttle migration replay (CASSANDRA-2714)
 * optimize column serializer creation (CASSANDRA-2716)
 * Added support for making bootstrap retry if nodes flap (CASSANDRA-2644)
 * Added statusthrift to nodetool to report if thrift server is running
   (CASSANDRA-2722)
 * Fixed rows being cached if they do not exist (CASSANDRA-2723)
 * fix truncate/compaction race (CASSANDRA-2673)
 * workaround large resultsets causing large allocation retention
   by nio sockets (CASSANDRA-2654)
 * fix nodetool ring use with Ec2Snitch (CASSANDRA-2733)
 * fix removing columns and subcolumns that are supressed by a row or
   supercolumn tombstone during replica resolution (CASSANDRA-2590)
 * support sstable2json against snapshot sstables (CASSANDRA-2386)
 * remove active-pull schema requests (CASSANDRA-2715)
 * avoid marking entire list of sstables as actively being compacted
   in multithreaded compaction (CASSANDRA-2765)
 * seek back after deserializing a row to update cache with (CASSANDRA-2752)
 * avoid skipping rows in scrub for counter column family (CASSANDRA-2759)
 * fix ConcurrentModificationException in repair when dealing with 0.7 node
   (CASSANDRA-2767)
 * use threadsafe collections for StreamInSession (CASSANDRA-2766)
 * avoid infinite loop when creating merkle tree (CASSANDRA-2758)
 * avoids unmarking compacting sstable prematurely in cleanup (CASSANDRA-2769)
 * fix NPE when the commit log is bypassed (CASSANDRA-2718)
 * don't throw an exception in SS.isRPCServerRunning (CASSANDRA-2721)
 * make stress.jar executable (CASSANDRA-2744)
 * add daemon mode to java stress (CASSANDRA-2267)
 * expose the DC and rack of a node through JMX and nodetool ring (CASSANDRA-2531)
 * fix cache mbean getSize (CASSANDRA-2781)
 * Add Date, Float, Double, and Boolean types (CASSANDRA-2530)
 * Add startup flag to renew counter node id (CASSANDRA-2788)
 * add jamm agent to cassandra.bat (CASSANDRA-2787)
 * fix repair hanging if a neighbor has nothing to send (CASSANDRA-2797)
 * purge tombstone even if row is in only one sstable (CASSANDRA-2801)
 * Fix wrong purge of deleted cf during compaction (CASSANDRA-2786)
 * fix race that could result in Hadoop writer failing to throw an
   exception encountered after close() (CASSANDRA-2755)
 * fix scan wrongly throwing assertion error (CASSANDRA-2653)
 * Always use even distribution for merkle tree with RandomPartitionner
   (CASSANDRA-2841)
 * fix describeOwnership for OPP (CASSANDRA-2800)
 * ensure that string tokens do not contain commas (CASSANDRA-2762)


0.8.0-final
 * fix CQL grammar warning and cqlsh regression from CASSANDRA-2622
 * add ant generate-cql-html target (CASSANDRA-2526)
 * update CQL consistency levels (CASSANDRA-2566)
 * debian packaging fixes (CASSANDRA-2481, 2647)
 * fix UUIDType, IntegerType for direct buffers (CASSANDRA-2682, 2684)
 * switch to native Thrift for Hadoop map/reduce (CASSANDRA-2667)
 * fix StackOverflowError when building from eclipse (CASSANDRA-2687)
 * only provide replication_factor to strategy_options "help" for
   SimpleStrategy, OldNetworkTopologyStrategy (CASSANDRA-2678, 2713)
 * fix exception adding validators to non-string columns (CASSANDRA-2696)
 * avoid instantiating DatabaseDescriptor in JDBC (CASSANDRA-2694)
 * fix potential stack overflow during compaction (CASSANDRA-2626)
 * clone super columns to avoid modifying them during flush (CASSANDRA-2675)
 * reset underlying iterator in EchoedRow constructor (CASSANDRA-2653)


0.8.0-rc1
 * faster flushes and compaction from fixing excessively pessimistic 
   rebuffering in BRAF (CASSANDRA-2581)
 * fix returning null column values in the python cql driver (CASSANDRA-2593)
 * fix merkle tree splitting exiting early (CASSANDRA-2605)
 * snapshot_before_compaction directory name fix (CASSANDRA-2598)
 * Disable compaction throttling during bootstrap (CASSANDRA-2612) 
 * fix CQL treatment of > and < operators in range slices (CASSANDRA-2592)
 * fix potential double-application of counter updates on commitlog replay
   by moving replay position from header to sstable metadata (CASSANDRA-2419)
 * JDBC CQL driver exposes getColumn for access to timestamp
 * JDBC ResultSetMetadata properties added to AbstractType
 * r/m clustertool (CASSANDRA-2607)
 * add support for presenting row key as a column in CQL result sets 
   (CASSANDRA-2622)
 * Don't allow {LOCAL|EACH}_QUORUM unless strategy is NTS (CASSANDRA-2627)
 * validate keyspace strategy_options during CQL create (CASSANDRA-2624)
 * fix empty Result with secondary index when limit=1 (CASSANDRA-2628)
 * Fix regression where bootstrapping a node with no schema fails
   (CASSANDRA-2625)
 * Allow removing LocationInfo sstables (CASSANDRA-2632)
 * avoid attempting to replay mutations from dropped keyspaces (CASSANDRA-2631)
 * avoid using cached position of a key when GT is requested (CASSANDRA-2633)
 * fix counting bloom filter true positives (CASSANDRA-2637)
 * initialize local ep state prior to gossip startup if needed (CASSANDRA-2638)
 * fix counter increment lost after restart (CASSANDRA-2642)
 * add quote-escaping via backslash to CLI (CASSANDRA-2623)
 * fix pig example script (CASSANDRA-2487)
 * fix dynamic snitch race in adding latencies (CASSANDRA-2618)
 * Start/stop cassandra after more important services such as mdadm in
   debian packaging (CASSANDRA-2481)


0.8.0-beta2
 * fix NPE compacting index CFs (CASSANDRA-2528)
 * Remove checking all column families on startup for compaction candidates 
   (CASSANDRA-2444)
 * validate CQL create keyspace options (CASSANDRA-2525)
 * fix nodetool setcompactionthroughput (CASSANDRA-2550)
 * move	gossip heartbeat back to its own thread (CASSANDRA-2554)
 * validate cql TRUNCATE columnfamily before truncating (CASSANDRA-2570)
 * fix batch_mutate for mixed standard-counter mutations (CASSANDRA-2457)
 * disallow making schema changes to system keyspace (CASSANDRA-2563)
 * fix sending mutation messages multiple times (CASSANDRA-2557)
 * fix incorrect use of NBHM.size in ReadCallback that could cause
   reads to time out even when responses were received (CASSANDRA-2552)
 * trigger read repair correctly for LOCAL_QUORUM reads (CASSANDRA-2556)
 * Allow configuring the number of compaction thread (CASSANDRA-2558)
 * forceUserDefinedCompaction will attempt to compact what it is given
   even if the pessimistic estimate is that there is not enough disk space;
   automatic compactions will only compact 2 or more sstables (CASSANDRA-2575)
 * refuse to apply migrations with older timestamps than the current 
   schema (CASSANDRA-2536)
 * remove unframed Thrift transport option
 * include indexes in snapshots (CASSANDRA-2596)
 * improve ignoring of obsolete mutations in index maintenance (CASSANDRA-2401)
 * recognize attempt to drop just the index while leaving the column
   definition alone (CASSANDRA-2619)
  

0.8.0-beta1
 * remove Avro RPC support (CASSANDRA-926)
 * support for columns that act as incr/decr counters 
   (CASSANDRA-1072, 1937, 1944, 1936, 2101, 2093, 2288, 2105, 2384, 2236, 2342,
   2454)
 * CQL (CASSANDRA-1703, 1704, 1705, 1706, 1707, 1708, 1710, 1711, 1940, 
   2124, 2302, 2277, 2493)
 * avoid double RowMutation serialization on write path (CASSANDRA-1800)
 * make NetworkTopologyStrategy the default (CASSANDRA-1960)
 * configurable internode encryption (CASSANDRA-1567, 2152)
 * human readable column names in sstable2json output (CASSANDRA-1933)
 * change default JMX port to 7199 (CASSANDRA-2027)
 * backwards compatible internal messaging (CASSANDRA-1015)
 * atomic switch of memtables and sstables (CASSANDRA-2284)
 * add pluggable SeedProvider (CASSANDRA-1669)
 * Fix clustertool to not throw exception when calling get_endpoints (CASSANDRA-2437)
 * upgrade to thrift 0.6 (CASSANDRA-2412) 
 * repair works on a token range instead of full ring (CASSANDRA-2324)
 * purge tombstones from row cache (CASSANDRA-2305)
 * push replication_factor into strategy_options (CASSANDRA-1263)
 * give snapshots the same name on each node (CASSANDRA-1791)
 * remove "nodetool loadbalance" (CASSANDRA-2448)
 * multithreaded compaction (CASSANDRA-2191)
 * compaction throttling (CASSANDRA-2156)
 * add key type information and alias (CASSANDRA-2311, 2396)
 * cli no longer divides read_repair_chance by 100 (CASSANDRA-2458)
 * made CompactionInfo.getTaskType return an enum (CASSANDRA-2482)
 * add a server-wide cap on measured memtable memory usage and aggressively
   flush to keep under that threshold (CASSANDRA-2006)
 * add unified UUIDType (CASSANDRA-2233)
 * add off-heap row cache support (CASSANDRA-1969)


0.7.5
 * improvements/fixes to PIG driver (CASSANDRA-1618, CASSANDRA-2387,
   CASSANDRA-2465, CASSANDRA-2484)
 * validate index names (CASSANDRA-1761)
 * reduce contention on Table.flusherLock (CASSANDRA-1954)
 * try harder to detect failures during streaming, cleaning up temporary
   files more reliably (CASSANDRA-2088)
 * shut down server for OOM on a Thrift thread (CASSANDRA-2269)
 * fix tombstone handling in repair and sstable2json (CASSANDRA-2279)
 * preserve version when streaming data from old sstables (CASSANDRA-2283)
 * don't start repair if a neighboring node is marked as dead (CASSANDRA-2290)
 * purge tombstones from row cache (CASSANDRA-2305)
 * Avoid seeking when sstable2json exports the entire file (CASSANDRA-2318)
 * clear Built flag in system table when dropping an index (CASSANDRA-2320)
 * don't allow arbitrary argument for stress.java (CASSANDRA-2323)
 * validate values for index predicates in get_indexed_slice (CASSANDRA-2328)
 * queue secondary indexes for flush before the parent (CASSANDRA-2330)
 * allow job configuration to set the CL used in Hadoop jobs (CASSANDRA-2331)
 * add memtable_flush_queue_size defaulting to 4 (CASSANDRA-2333)
 * Allow overriding of initial_token, storage_port and rpc_port from system
   properties (CASSANDRA-2343)
 * fix comparator used for non-indexed secondary expressions in index scan
   (CASSANDRA-2347)
 * ensure size calculation and write phase of large-row compaction use
   the same threshold for TTL expiration (CASSANDRA-2349)
 * fix race when iterating CFs during add/drop (CASSANDRA-2350)
 * add ConsistencyLevel command to CLI (CASSANDRA-2354)
 * allow negative numbers in the cli (CASSANDRA-2358)
 * hard code serialVersionUID for tokens class (CASSANDRA-2361)
 * fix potential infinite loop in ByteBufferUtil.inputStream (CASSANDRA-2365)
 * fix encoding bugs in HintedHandoffManager, SystemTable when default
   charset is not UTF8 (CASSANDRA-2367)
 * avoids having removed node reappearing in Gossip (CASSANDRA-2371)
 * fix incorrect truncation of long to int when reading columns via block
   index (CASSANDRA-2376)
 * fix NPE during stream session (CASSANDRA-2377)
 * fix race condition that could leave orphaned data files when dropping CF or
   KS (CASSANDRA-2381)
 * fsync statistics component on write (CASSANDRA-2382)
 * fix duplicate results from CFS.scan (CASSANDRA-2406)
 * add IntegerType to CLI help (CASSANDRA-2414)
 * avoid caching token-only decoratedkeys (CASSANDRA-2416)
 * convert mmap assertion to if/throw so scrub can catch it (CASSANDRA-2417)
 * don't overwrite gc log (CASSANDR-2418)
 * invalidate row cache for streamed row to avoid inconsitencies
   (CASSANDRA-2420)
 * avoid copies in range/index scans (CASSANDRA-2425)
 * make sure we don't wipe data during cleanup if the node has not join
   the ring (CASSANDRA-2428)
 * Try harder to close files after compaction (CASSANDRA-2431)
 * re-set bootstrapped flag after move finishes (CASSANDRA-2435)
 * display validation_class in CLI 'describe keyspace' (CASSANDRA-2442)
 * make cleanup compactions cleanup the row cache (CASSANDRA-2451)
 * add column fields validation to scrub (CASSANDRA-2460)
 * use 64KB flush buffer instead of in_memory_compaction_limit (CASSANDRA-2463)
 * fix backslash substitutions in CLI (CASSANDRA-2492)
 * disable cache saving for system CFS (CASSANDRA-2502)
 * fixes for verifying destination availability under hinted conditions
   so UE can be thrown intead of timing out (CASSANDRA-2514)
 * fix update of validation class in column metadata (CASSANDRA-2512)
 * support LOCAL_QUORUM, EACH_QUORUM CLs outside of NTS (CASSANDRA-2516)
 * preserve version when streaming data from old sstables (CASSANDRA-2283)
 * fix backslash substitutions in CLI (CASSANDRA-2492)
 * count a row deletion as one operation towards memtable threshold 
   (CASSANDRA-2519)
 * support LOCAL_QUORUM, EACH_QUORUM CLs outside of NTS (CASSANDRA-2516)


0.7.4
 * add nodetool join command (CASSANDRA-2160)
 * fix secondary indexes on pre-existing or streamed data (CASSANDRA-2244)
 * initialize endpoint in gossiper earlier (CASSANDRA-2228)
 * add ability to write to Cassandra from Pig (CASSANDRA-1828)
 * add rpc_[min|max]_threads (CASSANDRA-2176)
 * add CL.TWO, CL.THREE (CASSANDRA-2013)
 * avoid exporting an un-requested row in sstable2json, when exporting 
   a key that does not exist (CASSANDRA-2168)
 * add incremental_backups option (CASSANDRA-1872)
 * add configurable row limit to Pig loadfunc (CASSANDRA-2276)
 * validate column values in batches as well as single-Column inserts
   (CASSANDRA-2259)
 * move sample schema from cassandra.yaml to schema-sample.txt,
   a cli scripts (CASSANDRA-2007)
 * avoid writing empty rows when scrubbing tombstoned rows (CASSANDRA-2296)
 * fix assertion error in range and index scans for CL < ALL
   (CASSANDRA-2282)
 * fix commitlog replay when flush position refers to data that didn't
   get synced before server died (CASSANDRA-2285)
 * fix fd leak in sstable2json with non-mmap'd i/o (CASSANDRA-2304)
 * reduce memory use during streaming of multiple sstables (CASSANDRA-2301)
 * purge tombstoned rows from cache after GCGraceSeconds (CASSANDRA-2305)
 * allow zero replicas in a NTS datacenter (CASSANDRA-1924)
 * make range queries respect snitch for local replicas (CASSANDRA-2286)
 * fix HH delivery when column index is larger than 2GB (CASSANDRA-2297)
 * make 2ary indexes use parent CF flush thresholds during initial build
   (CASSANDRA-2294)
 * update memtable_throughput to be a long (CASSANDRA-2158)


0.7.3
 * Keep endpoint state until aVeryLongTime (CASSANDRA-2115)
 * lower-latency read repair (CASSANDRA-2069)
 * add hinted_handoff_throttle_delay_in_ms option (CASSANDRA-2161)
 * fixes for cache save/load (CASSANDRA-2172, -2174)
 * Handle whole-row deletions in CFOutputFormat (CASSANDRA-2014)
 * Make memtable_flush_writers flush in parallel (CASSANDRA-2178)
 * Add compaction_preheat_key_cache option (CASSANDRA-2175)
 * refactor stress.py to have only one copy of the format string 
   used for creating row keys (CASSANDRA-2108)
 * validate index names for \w+ (CASSANDRA-2196)
 * Fix Cassandra cli to respect timeout if schema does not settle 
   (CASSANDRA-2187)
 * fix for compaction and cleanup writing old-format data into new-version 
   sstable (CASSANDRA-2211, -2216)
 * add nodetool scrub (CASSANDRA-2217, -2240)
 * fix sstable2json large-row pagination (CASSANDRA-2188)
 * fix EOFing on requests for the last bytes in a file (CASSANDRA-2213)
 * fix BufferedRandomAccessFile bugs (CASSANDRA-2218, -2241)
 * check for memtable flush_after_mins exceeded every 10s (CASSANDRA-2183)
 * fix cache saving on Windows (CASSANDRA-2207)
 * add validateSchemaAgreement call + synchronization to schema
   modification operations (CASSANDRA-2222)
 * fix for reversed slice queries on large rows (CASSANDRA-2212)
 * fat clients were writing local data (CASSANDRA-2223)
 * set DEFAULT_MEMTABLE_LIFETIME_IN_MINS to 24h
 * improve detection and cleanup of partially-written sstables 
   (CASSANDRA-2206)
 * fix supercolumn de/serialization when subcolumn comparator is different
   from supercolumn's (CASSANDRA-2104)
 * fix starting up on Windows when CASSANDRA_HOME contains whitespace
   (CASSANDRA-2237)
 * add [get|set][row|key]cacheSavePeriod to JMX (CASSANDRA-2100)
 * fix Hadoop ColumnFamilyOutputFormat dropping of mutations
   when batch fills up (CASSANDRA-2255)
 * move file deletions off of scheduledtasks executor (CASSANDRA-2253)


0.7.2
 * copy DecoratedKey.key when inserting into caches to avoid retaining
   a reference to the underlying buffer (CASSANDRA-2102)
 * format subcolumn names with subcomparator (CASSANDRA-2136)
 * fix column bloom filter deserialization (CASSANDRA-2165)


0.7.1
 * refactor MessageDigest creation code. (CASSANDRA-2107)
 * buffer network stack to avoid inefficient small TCP messages while avoiding
   the nagle/delayed ack problem (CASSANDRA-1896)
 * check log4j configuration for changes every 10s (CASSANDRA-1525, 1907)
 * more-efficient cross-DC replication (CASSANDRA-1530, -2051, -2138)
 * avoid polluting page cache with commitlog or sstable writes
   and seq scan operations (CASSANDRA-1470)
 * add RMI authentication options to nodetool (CASSANDRA-1921)
 * make snitches configurable at runtime (CASSANDRA-1374)
 * retry hadoop split requests on connection failure (CASSANDRA-1927)
 * implement describeOwnership for BOP, COPP (CASSANDRA-1928)
 * make read repair behave as expected for ConsistencyLevel > ONE
   (CASSANDRA-982, 2038)
 * distributed test harness (CASSANDRA-1859, 1964)
 * reduce flush lock contention (CASSANDRA-1930)
 * optimize supercolumn deserialization (CASSANDRA-1891)
 * fix CFMetaData.apply to only compare objects of the same class 
   (CASSANDRA-1962)
 * allow specifying specific SSTables to compact from JMX (CASSANDRA-1963)
 * fix race condition in MessagingService.targets (CASSANDRA-1959, 2094, 2081)
 * refuse to open sstables from a future version (CASSANDRA-1935)
 * zero-copy reads (CASSANDRA-1714)
 * fix copy bounds for word Text in wordcount demo (CASSANDRA-1993)
 * fixes for contrib/javautils (CASSANDRA-1979)
 * check more frequently for memtable expiration (CASSANDRA-2000)
 * fix writing SSTable column count statistics (CASSANDRA-1976)
 * fix streaming of multiple CFs during bootstrap (CASSANDRA-1992)
 * explicitly set JVM GC new generation size with -Xmn (CASSANDRA-1968)
 * add short options for CLI flags (CASSANDRA-1565)
 * make keyspace argument to "describe keyspace" in CLI optional
   when authenticated to keyspace already (CASSANDRA-2029)
 * added option to specify -Dcassandra.join_ring=false on startup
   to allow "warm spare" nodes or performing JMX maintenance before
   joining the ring (CASSANDRA-526)
 * log migrations at INFO (CASSANDRA-2028)
 * add CLI verbose option in file mode (CASSANDRA-2030)
 * add single-line "--" comments to CLI (CASSANDRA-2032)
 * message serialization tests (CASSANDRA-1923)
 * switch from ivy to maven-ant-tasks (CASSANDRA-2017)
 * CLI attempts to block for new schema to propagate (CASSANDRA-2044)
 * fix potential overflow in nodetool cfstats (CASSANDRA-2057)
 * add JVM shutdownhook to sync commitlog (CASSANDRA-1919)
 * allow nodes to be up without being part of  normal traffic (CASSANDRA-1951)
 * fix CLI "show keyspaces" with null options on NTS (CASSANDRA-2049)
 * fix possible ByteBuffer race conditions (CASSANDRA-2066)
 * reduce garbage generated by MessagingService to prevent load spikes
   (CASSANDRA-2058)
 * fix math in RandomPartitioner.describeOwnership (CASSANDRA-2071)
 * fix deletion of sstable non-data components (CASSANDRA-2059)
 * avoid blocking gossip while deleting handoff hints (CASSANDRA-2073)
 * ignore messages from newer versions, keep track of nodes in gossip 
   regardless of version (CASSANDRA-1970)
 * cache writing moved to CompactionManager to reduce i/o contention and
   updated to use non-cache-polluting writes (CASSANDRA-2053)
 * page through large rows when exporting to JSON (CASSANDRA-2041)
 * add flush_largest_memtables_at and reduce_cache_sizes_at options
   (CASSANDRA-2142)
 * add cli 'describe cluster' command (CASSANDRA-2127)
 * add cli support for setting username/password at 'connect' command 
   (CASSANDRA-2111)
 * add -D option to Stress.java to allow reading hosts from a file 
   (CASSANDRA-2149)
 * bound hints CF throughput between 32M and 256M (CASSANDRA-2148)
 * continue starting when invalid saved cache entries are encountered
   (CASSANDRA-2076)
 * add max_hint_window_in_ms option (CASSANDRA-1459)


0.7.0-final
 * fix offsets to ByteBuffer.get (CASSANDRA-1939)


0.7.0-rc4
 * fix cli crash after backgrounding (CASSANDRA-1875)
 * count timeouts in storageproxy latencies, and include latency 
   histograms in StorageProxyMBean (CASSANDRA-1893)
 * fix CLI get recognition of supercolumns (CASSANDRA-1899)
 * enable keepalive on intra-cluster sockets (CASSANDRA-1766)
 * count timeouts towards dynamicsnitch latencies (CASSANDRA-1905)
 * Expose index-building status in JMX + cli schema description
   (CASSANDRA-1871)
 * allow [LOCAL|EACH]_QUORUM to be used with non-NetworkTopology 
   replication Strategies
 * increased amount of index locks for faster commitlog replay
 * collect secondary index tombstones immediately (CASSANDRA-1914)
 * revert commitlog changes from #1780 (CASSANDRA-1917)
 * change RandomPartitioner min token to -1 to avoid collision w/
   tokens on actual nodes (CASSANDRA-1901)
 * examine the right nibble when validating TimeUUID (CASSANDRA-1910)
 * include secondary indexes in cleanup (CASSANDRA-1916)
 * CFS.scrubDataDirectories should also cleanup invalid secondary indexes
   (CASSANDRA-1904)
 * ability to disable/enable gossip on nodes to force them down
   (CASSANDRA-1108)


0.7.0-rc3
 * expose getNaturalEndpoints in StorageServiceMBean taking byte[]
   key; RMI cannot serialize ByteBuffer (CASSANDRA-1833)
 * infer org.apache.cassandra.locator for replication strategy classes
   when not otherwise specified
 * validation that generates less garbage (CASSANDRA-1814)
 * add TTL support to CLI (CASSANDRA-1838)
 * cli defaults to bytestype for subcomparator when creating
   column families (CASSANDRA-1835)
 * unregister index MBeans when index is dropped (CASSANDRA-1843)
 * make ByteBufferUtil.clone thread-safe (CASSANDRA-1847)
 * change exception for read requests during bootstrap from 
   InvalidRequest to Unavailable (CASSANDRA-1862)
 * respect row-level tombstones post-flush in range scans
   (CASSANDRA-1837)
 * ReadResponseResolver check digests against each other (CASSANDRA-1830)
 * return InvalidRequest when remove of subcolumn without supercolumn
   is requested (CASSANDRA-1866)
 * flush before repair (CASSANDRA-1748)
 * SSTableExport validates key order (CASSANDRA-1884)
 * large row support for SSTableExport (CASSANDRA-1867)
 * Re-cache hot keys post-compaction without hitting disk (CASSANDRA-1878)
 * manage read repair in coordinator instead of data source, to
   provide latency information to dynamic snitch (CASSANDRA-1873)


0.7.0-rc2
 * fix live-column-count of slice ranges including tombstoned supercolumn 
   with live subcolumn (CASSANDRA-1591)
 * rename o.a.c.internal.AntientropyStage -> AntiEntropyStage,
   o.a.c.request.Request_responseStage -> RequestResponseStage,
   o.a.c.internal.Internal_responseStage -> InternalResponseStage
 * add AbstractType.fromString (CASSANDRA-1767)
 * require index_type to be present when specifying index_name
   on ColumnDef (CASSANDRA-1759)
 * fix add/remove index bugs in CFMetadata (CASSANDRA-1768)
 * rebuild Strategy during system_update_keyspace (CASSANDRA-1762)
 * cli updates prompt to ... in continuation lines (CASSANDRA-1770)
 * support multiple Mutations per key in hadoop ColumnFamilyOutputFormat
   (CASSANDRA-1774)
 * improvements to Debian init script (CASSANDRA-1772)
 * use local classloader to check for version.properties (CASSANDRA-1778)
 * Validate that column names in column_metadata are valid for the
   defined comparator, and decode properly in cli (CASSANDRA-1773)
 * use cross-platform newlines in cli (CASSANDRA-1786)
 * add ExpiringColumn support to sstable import/export (CASSANDRA-1754)
 * add flush for each append to periodic commitlog mode; added
   periodic_without_flush option to disable this (CASSANDRA-1780)
 * close file handle used for post-flush truncate (CASSANDRA-1790)
 * various code cleanup (CASSANDRA-1793, -1794, -1795)
 * fix range queries against wrapped range (CASSANDRA-1781)
 * fix consistencylevel calculations for NetworkTopologyStrategy
   (CASSANDRA-1804)
 * cli support index type enum names (CASSANDRA-1810)
 * improved validation of column_metadata (CASSANDRA-1813)
 * reads at ConsistencyLevel > 1 throw UnavailableException
   immediately if insufficient live nodes exist (CASSANDRA-1803)
 * copy bytebuffers for local writes to avoid retaining the entire
   Thrift frame (CASSANDRA-1801)
 * fix NPE adding index to column w/o prior metadata (CASSANDRA-1764)
 * reduce fat client timeout (CASSANDRA-1730)
 * fix botched merge of CASSANDRA-1316


0.7.0-rc1
 * fix compaction and flush races with schema updates (CASSANDRA-1715)
 * add clustertool, config-converter, sstablekeys, and schematool 
   Windows .bat files (CASSANDRA-1723)
 * reject range queries received during bootstrap (CASSANDRA-1739)
 * fix wrapping-range queries on non-minimum token (CASSANDRA-1700)
 * add nodetool cfhistogram (CASSANDRA-1698)
 * limit repaired ranges to what the nodes have in common (CASSANDRA-1674)
 * index scan treats missing columns as not matching secondary
   expressions (CASSANDRA-1745)
 * Fix misuse of DataOutputBuffer.getData in AntiEntropyService
   (CASSANDRA-1729)
 * detect and warn when obsolete version of JNA is present (CASSANDRA-1760)
 * reduce fat client timeout (CASSANDRA-1730)
 * cleanup smallest CFs first to increase free temp space for larger ones
   (CASSANDRA-1811)
 * Update windows .bat files to work outside of main Cassandra
   directory (CASSANDRA-1713)
 * fix read repair regression from 0.6.7 (CASSANDRA-1727)
 * more-efficient read repair (CASSANDRA-1719)
 * fix hinted handoff replay (CASSANDRA-1656)
 * log type of dropped messages (CASSANDRA-1677)
 * upgrade to SLF4J 1.6.1
 * fix ByteBuffer bug in ExpiringColumn.updateDigest (CASSANDRA-1679)
 * fix IntegerType.getString (CASSANDRA-1681)
 * make -Djava.net.preferIPv4Stack=true the default (CASSANDRA-628)
 * add INTERNAL_RESPONSE verb to differentiate from responses related
   to client requests (CASSANDRA-1685)
 * log tpstats when dropping messages (CASSANDRA-1660)
 * include unreachable nodes in describeSchemaVersions (CASSANDRA-1678)
 * Avoid dropping messages off the client request path (CASSANDRA-1676)
 * fix jna errno reporting (CASSANDRA-1694)
 * add friendlier error for UnknownHostException on startup (CASSANDRA-1697)
 * include jna dependency in RPM package (CASSANDRA-1690)
 * add --skip-keys option to stress.py (CASSANDRA-1696)
 * improve cli handling of non-string keys and column names 
   (CASSANDRA-1701, -1693)
 * r/m extra subcomparator line in cli keyspaces output (CASSANDRA-1712)
 * add read repair chance to cli "show keyspaces"
 * upgrade to ConcurrentLinkedHashMap 1.1 (CASSANDRA-975)
 * fix index scan routing (CASSANDRA-1722)
 * fix tombstoning of supercolumns in range queries (CASSANDRA-1734)
 * clear endpoint cache after updating keyspace metadata (CASSANDRA-1741)
 * fix wrapping-range queries on non-minimum token (CASSANDRA-1700)
 * truncate includes secondary indexes (CASSANDRA-1747)
 * retain reference to PendingFile sstables (CASSANDRA-1749)
 * fix sstableimport regression (CASSANDRA-1753)
 * fix for bootstrap when no non-system tables are defined (CASSANDRA-1732)
 * handle replica unavailability in index scan (CASSANDRA-1755)
 * fix service initialization order deadlock (CASSANDRA-1756)
 * multi-line cli commands (CASSANDRA-1742)
 * fix race between snapshot and compaction (CASSANDRA-1736)
 * add listEndpointsPendingHints, deleteHintsForEndpoint JMX methods 
   (CASSANDRA-1551)


0.7.0-beta3
 * add strategy options to describe_keyspace output (CASSANDRA-1560)
 * log warning when using randomly generated token (CASSANDRA-1552)
 * re-organize JMX into .db, .net, .internal, .request (CASSANDRA-1217)
 * allow nodes to change IPs between restarts (CASSANDRA-1518)
 * remember ring state between restarts by default (CASSANDRA-1518)
 * flush index built flag so we can read it before log replay (CASSANDRA-1541)
 * lock row cache updates to prevent race condition (CASSANDRA-1293)
 * remove assertion causing rare (and harmless) error messages in
   commitlog (CASSANDRA-1330)
 * fix moving nodes with no keyspaces defined (CASSANDRA-1574)
 * fix unbootstrap when no data is present in a transfer range (CASSANDRA-1573)
 * take advantage of AVRO-495 to simplify our avro IDL (CASSANDRA-1436)
 * extend authorization hierarchy to column family (CASSANDRA-1554)
 * deletion support in secondary indexes (CASSANDRA-1571)
 * meaningful error message for invalid replication strategy class 
   (CASSANDRA-1566)
 * allow keyspace creation with RF > N (CASSANDRA-1428)
 * improve cli error handling (CASSANDRA-1580)
 * add cache save/load ability (CASSANDRA-1417, 1606, 1647)
 * add StorageService.getDrainProgress (CASSANDRA-1588)
 * Disallow bootstrap to an in-use token (CASSANDRA-1561)
 * Allow dynamic secondary index creation and destruction (CASSANDRA-1532)
 * log auto-guessed memtable thresholds (CASSANDRA-1595)
 * add ColumnDef support to cli (CASSANDRA-1583)
 * reduce index sample time by 75% (CASSANDRA-1572)
 * add cli support for column, strategy metadata (CASSANDRA-1578, 1612)
 * add cli support for schema modification (CASSANDRA-1584)
 * delete temp files on failed compactions (CASSANDRA-1596)
 * avoid blocking for dead nodes during removetoken (CASSANDRA-1605)
 * remove ConsistencyLevel.ZERO (CASSANDRA-1607)
 * expose in-progress compaction type in jmx (CASSANDRA-1586)
 * removed IClock & related classes from internals (CASSANDRA-1502)
 * fix removing tokens from SystemTable on decommission and removetoken
   (CASSANDRA-1609)
 * include CF metadata in cli 'show keyspaces' (CASSANDRA-1613)
 * switch from Properties to HashMap in PropertyFileSnitch to
   avoid synchronization bottleneck (CASSANDRA-1481)
 * PropertyFileSnitch configuration file renamed to 
   cassandra-topology.properties
 * add cli support for get_range_slices (CASSANDRA-1088, CASSANDRA-1619)
 * Make memtable flush thresholds per-CF instead of global 
   (CASSANDRA-1007, 1637)
 * add cli support for binary data without CfDef hints (CASSANDRA-1603)
 * fix building SSTable statistics post-stream (CASSANDRA-1620)
 * fix potential infinite loop in 2ary index queries (CASSANDRA-1623)
 * allow creating NTS keyspaces with no replicas configured (CASSANDRA-1626)
 * add jmx histogram of sstables accessed per read (CASSANDRA-1624)
 * remove system_rename_column_family and system_rename_keyspace from the
   client API until races can be fixed (CASSANDRA-1630, CASSANDRA-1585)
 * add cli sanity tests (CASSANDRA-1582)
 * update GC settings in cassandra.bat (CASSANDRA-1636)
 * cli support for index queries (CASSANDRA-1635)
 * cli support for updating schema memtable settings (CASSANDRA-1634)
 * cli --file option (CASSANDRA-1616)
 * reduce automatically chosen memtable sizes by 50% (CASSANDRA-1641)
 * move endpoint cache from snitch to strategy (CASSANDRA-1643)
 * fix commitlog recovery deleting the newly-created segment as well as
   the old ones (CASSANDRA-1644)
 * upgrade to Thrift 0.5 (CASSANDRA-1367)
 * renamed CL.DCQUORUM to LOCAL_QUORUM and DCQUORUMSYNC to EACH_QUORUM
 * cli truncate support (CASSANDRA-1653)
 * update GC settings in cassandra.bat (CASSANDRA-1636)
 * avoid logging when a node's ip/token is gossipped back to it (CASSANDRA-1666)


0.7-beta2
 * always use UTF-8 for hint keys (CASSANDRA-1439)
 * remove cassandra.yaml dependency from Hadoop and Pig (CASSADRA-1322)
 * expose CfDef metadata in describe_keyspaces (CASSANDRA-1363)
 * restore use of mmap_index_only option (CASSANDRA-1241)
 * dropping a keyspace with no column families generated an error 
   (CASSANDRA-1378)
 * rename RackAwareStrategy to OldNetworkTopologyStrategy, RackUnawareStrategy 
   to SimpleStrategy, DatacenterShardStrategy to NetworkTopologyStrategy,
   AbstractRackAwareSnitch to AbstractNetworkTopologySnitch (CASSANDRA-1392)
 * merge StorageProxy.mutate, mutateBlocking (CASSANDRA-1396)
 * faster UUIDType, LongType comparisons (CASSANDRA-1386, 1393)
 * fix setting read_repair_chance from CLI addColumnFamily (CASSANDRA-1399)
 * fix updates to indexed columns (CASSANDRA-1373)
 * fix race condition leaving to FileNotFoundException (CASSANDRA-1382)
 * fix sharded lock hash on index write path (CASSANDRA-1402)
 * add support for GT/E, LT/E in subordinate index clauses (CASSANDRA-1401)
 * cfId counter got out of sync when CFs were added (CASSANDRA-1403)
 * less chatty schema updates (CASSANDRA-1389)
 * rename column family mbeans. 'type' will now include either 
   'IndexColumnFamilies' or 'ColumnFamilies' depending on the CFS type.
   (CASSANDRA-1385)
 * disallow invalid keyspace and column family names. This includes name that
   matches a '^\w+' regex. (CASSANDRA-1377)
 * use JNA, if present, to take snapshots (CASSANDRA-1371)
 * truncate hints if starting 0.7 for the first time (CASSANDRA-1414)
 * fix FD leak in single-row slicepredicate queries (CASSANDRA-1416)
 * allow index expressions against columns that are not part of the 
   SlicePredicate (CASSANDRA-1410)
 * config-converter properly handles snitches and framed support 
   (CASSANDRA-1420)
 * remove keyspace argument from multiget_count (CASSANDRA-1422)
 * allow specifying cassandra.yaml location as (local or remote) URL
   (CASSANDRA-1126)
 * fix using DynamicEndpointSnitch with NetworkTopologyStrategy
   (CASSANDRA-1429)
 * Add CfDef.default_validation_class (CASSANDRA-891)
 * fix EstimatedHistogram.max (CASSANDRA-1413)
 * quorum read optimization (CASSANDRA-1622)
 * handle zero-length (or missing) rows during HH paging (CASSANDRA-1432)
 * include secondary indexes during schema migrations (CASSANDRA-1406)
 * fix commitlog header race during schema change (CASSANDRA-1435)
 * fix ColumnFamilyStoreMBeanIterator to use new type name (CASSANDRA-1433)
 * correct filename generated by xml->yaml converter (CASSANDRA-1419)
 * add CMSInitiatingOccupancyFraction=75 and UseCMSInitiatingOccupancyOnly
   to default JVM options
 * decrease jvm heap for cassandra-cli (CASSANDRA-1446)
 * ability to modify keyspaces and column family definitions on a live cluster
   (CASSANDRA-1285)
 * support for Hadoop Streaming [non-jvm map/reduce via stdin/out]
   (CASSANDRA-1368)
 * Move persistent sstable stats from the system table to an sstable component
   (CASSANDRA-1430)
 * remove failed bootstrap attempt from pending ranges when gossip times
   it out after 1h (CASSANDRA-1463)
 * eager-create tcp connections to other cluster members (CASSANDRA-1465)
 * enumerate stages and derive stage from message type instead of 
   transmitting separately (CASSANDRA-1465)
 * apply reversed flag during collation from different data sources
   (CASSANDRA-1450)
 * make failure to remove commitlog segment non-fatal (CASSANDRA-1348)
 * correct ordering of drain operations so CL.recover is no longer 
   necessary (CASSANDRA-1408)
 * removed keyspace from describe_splits method (CASSANDRA-1425)
 * rename check_schema_agreement to describe_schema_versions
   (CASSANDRA-1478)
 * fix QUORUM calculation for RF > 3 (CASSANDRA-1487)
 * remove tombstones during non-major compactions when bloom filter
   verifies that row does not exist in other sstables (CASSANDRA-1074)
 * nodes that coordinated a loadbalance in the past could not be seen by
   newly added nodes (CASSANDRA-1467)
 * exposed endpoint states (gossip details) via jmx (CASSANDRA-1467)
 * ensure that compacted sstables are not included when new readers are
   instantiated (CASSANDRA-1477)
 * by default, calculate heap size and memtable thresholds at runtime (CASSANDRA-1469)
 * fix races dealing with adding/dropping keyspaces and column families in
   rapid succession (CASSANDRA-1477)
 * clean up of Streaming system (CASSANDRA-1503, 1504, 1506)
 * add options to configure Thrift socket keepalive and buffer sizes (CASSANDRA-1426)
 * make contrib CassandraServiceDataCleaner recursive (CASSANDRA-1509)
 * min, max compaction threshold are configurable and persistent 
   per-ColumnFamily (CASSANDRA-1468)
 * fix replaying the last mutation in a commitlog unnecessarily 
   (CASSANDRA-1512)
 * invoke getDefaultUncaughtExceptionHandler from DTPE with the original
   exception rather than the ExecutionException wrapper (CASSANDRA-1226)
 * remove Clock from the Thrift (and Avro) API (CASSANDRA-1501)
 * Close intra-node sockets when connection is broken (CASSANDRA-1528)
 * RPM packaging spec file (CASSANDRA-786)
 * weighted request scheduler (CASSANDRA-1485)
 * treat expired columns as deleted (CASSANDRA-1539)
 * make IndexInterval configurable (CASSANDRA-1488)
 * add describe_snitch to Thrift API (CASSANDRA-1490)
 * MD5 authenticator compares plain text submitted password with MD5'd
   saved property, instead of vice versa (CASSANDRA-1447)
 * JMX MessagingService pending and completed counts (CASSANDRA-1533)
 * fix race condition processing repair responses (CASSANDRA-1511)
 * make repair blocking (CASSANDRA-1511)
 * create EndpointSnitchInfo and MBean to expose rack and DC (CASSANDRA-1491)
 * added option to contrib/word_count to output results back to Cassandra
   (CASSANDRA-1342)
 * rewrite Hadoop ColumnFamilyRecordWriter to pool connections, retry to
   multiple Cassandra nodes, and smooth impact on the Cassandra cluster
   by using smaller batch sizes (CASSANDRA-1434)
 * fix setting gc_grace_seconds via CLI (CASSANDRA-1549)
 * support TTL'd index values (CASSANDRA-1536)
 * make removetoken work like decommission (CASSANDRA-1216)
 * make cli comparator-aware and improve quote rules (CASSANDRA-1523,-1524)
 * make nodetool compact and cleanup blocking (CASSANDRA-1449)
 * add memtable, cache information to GCInspector logs (CASSANDRA-1558)
 * enable/disable HintedHandoff via JMX (CASSANDRA-1550)
 * Ignore stray files in the commit log directory (CASSANDRA-1547)
 * Disallow bootstrap to an in-use token (CASSANDRA-1561)


0.7-beta1
 * sstable versioning (CASSANDRA-389)
 * switched to slf4j logging (CASSANDRA-625)
 * add (optional) expiration time for column (CASSANDRA-699)
 * access levels for authentication/authorization (CASSANDRA-900)
 * add ReadRepairChance to CF definition (CASSANDRA-930)
 * fix heisenbug in system tests, especially common on OS X (CASSANDRA-944)
 * convert to byte[] keys internally and all public APIs (CASSANDRA-767)
 * ability to alter schema definitions on a live cluster (CASSANDRA-44)
 * renamed configuration file to cassandra.xml, and log4j.properties to
   log4j-server.properties, which must now be loaded from
   the classpath (which is how our scripts in bin/ have always done it)
   (CASSANDRA-971)
 * change get_count to require a SlicePredicate. create multi_get_count
   (CASSANDRA-744)
 * re-organized endpointsnitch implementations and added SimpleSnitch
   (CASSANDRA-994)
 * Added preload_row_cache option (CASSANDRA-946)
 * add CRC to commitlog header (CASSANDRA-999)
 * removed deprecated batch_insert and get_range_slice methods (CASSANDRA-1065)
 * add truncate thrift method (CASSANDRA-531)
 * http mini-interface using mx4j (CASSANDRA-1068)
 * optimize away copy of sliced row on memtable read path (CASSANDRA-1046)
 * replace constant-size 2GB mmaped segments and special casing for index 
   entries spanning segment boundaries, with SegmentedFile that computes 
   segments that always contain entire entries/rows (CASSANDRA-1117)
 * avoid reading large rows into memory during compaction (CASSANDRA-16)
 * added hadoop OutputFormat (CASSANDRA-1101)
 * efficient Streaming (no more anticompaction) (CASSANDRA-579)
 * split commitlog header into separate file and add size checksum to
   mutations (CASSANDRA-1179)
 * avoid allocating a new byte[] for each mutation on replay (CASSANDRA-1219)
 * revise HH schema to be per-endpoint (CASSANDRA-1142)
 * add joining/leaving status to nodetool ring (CASSANDRA-1115)
 * allow multiple repair sessions per node (CASSANDRA-1190)
 * optimize away MessagingService for local range queries (CASSANDRA-1261)
 * make framed transport the default so malformed requests can't OOM the 
   server (CASSANDRA-475)
 * significantly faster reads from row cache (CASSANDRA-1267)
 * take advantage of row cache during range queries (CASSANDRA-1302)
 * make GCGraceSeconds a per-ColumnFamily value (CASSANDRA-1276)
 * keep persistent row size and column count statistics (CASSANDRA-1155)
 * add IntegerType (CASSANDRA-1282)
 * page within a single row during hinted handoff (CASSANDRA-1327)
 * push DatacenterShardStrategy configuration into keyspace definition,
   eliminating datacenter.properties. (CASSANDRA-1066)
 * optimize forward slices starting with '' and single-index-block name 
   queries by skipping the column index (CASSANDRA-1338)
 * streaming refactor (CASSANDRA-1189)
 * faster comparison for UUID types (CASSANDRA-1043)
 * secondary index support (CASSANDRA-749 and subtasks)
 * make compaction buckets deterministic (CASSANDRA-1265)


0.6.6
 * Allow using DynamicEndpointSnitch with RackAwareStrategy (CASSANDRA-1429)
 * remove the remaining vestiges of the unfinished DatacenterShardStrategy 
   (replaced by NetworkTopologyStrategy in 0.7)
   

0.6.5
 * fix key ordering in range query results with RandomPartitioner
   and ConsistencyLevel > ONE (CASSANDRA-1145)
 * fix for range query starting with the wrong token range (CASSANDRA-1042)
 * page within a single row during hinted handoff (CASSANDRA-1327)
 * fix compilation on non-sun JDKs (CASSANDRA-1061)
 * remove String.trim() call on row keys in batch mutations (CASSANDRA-1235)
 * Log summary of dropped messages instead of spamming log (CASSANDRA-1284)
 * add dynamic endpoint snitch (CASSANDRA-981)
 * fix streaming for keyspaces with hyphens in their name (CASSANDRA-1377)
 * fix errors in hard-coded bloom filter optKPerBucket by computing it
   algorithmically (CASSANDRA-1220
 * remove message deserialization stage, and uncap read/write stages
   so slow reads/writes don't block gossip processing (CASSANDRA-1358)
 * add jmx port configuration to Debian package (CASSANDRA-1202)
 * use mlockall via JNA, if present, to prevent Linux from swapping
   out parts of the JVM (CASSANDRA-1214)


0.6.4
 * avoid queuing multiple hint deliveries for the same endpoint
   (CASSANDRA-1229)
 * better performance for and stricter checking of UTF8 column names
   (CASSANDRA-1232)
 * extend option to lower compaction priority to hinted handoff
   as well (CASSANDRA-1260)
 * log errors in gossip instead of re-throwing (CASSANDRA-1289)
 * avoid aborting commitlog replay prematurely if a flushed-but-
   not-removed commitlog segment is encountered (CASSANDRA-1297)
 * fix duplicate rows being read during mapreduce (CASSANDRA-1142)
 * failure detection wasn't closing command sockets (CASSANDRA-1221)
 * cassandra-cli.bat works on windows (CASSANDRA-1236)
 * pre-emptively drop requests that cannot be processed within RPCTimeout
   (CASSANDRA-685)
 * add ack to Binary write verb and update CassandraBulkLoader
   to wait for acks for each row (CASSANDRA-1093)
 * added describe_partitioner Thrift method (CASSANDRA-1047)
 * Hadoop jobs no longer require the Cassandra storage-conf.xml
   (CASSANDRA-1280, CASSANDRA-1047)
 * log thread pool stats when GC is excessive (CASSANDRA-1275)
 * remove gossip message size limit (CASSANDRA-1138)
 * parallelize local and remote reads during multiget, and respect snitch 
   when determining whether to do local read for CL.ONE (CASSANDRA-1317)
 * fix read repair to use requested consistency level on digest mismatch,
   rather than assuming QUORUM (CASSANDRA-1316)
 * process digest mismatch re-reads in parallel (CASSANDRA-1323)
 * switch hints CF comparator to BytesType (CASSANDRA-1274)


0.6.3
 * retry to make streaming connections up to 8 times. (CASSANDRA-1019)
 * reject describe_ring() calls on invalid keyspaces (CASSANDRA-1111)
 * fix cache size calculation for size of 100% (CASSANDRA-1129)
 * fix cache capacity only being recalculated once (CASSANDRA-1129)
 * remove hourly scan of all hints on the off chance that the gossiper
   missed a status change; instead, expose deliverHintsToEndpoint to JMX
   so it can be done manually, if necessary (CASSANDRA-1141)
 * don't reject reads at CL.ALL (CASSANDRA-1152)
 * reject deletions to supercolumns in CFs containing only standard
   columns (CASSANDRA-1139)
 * avoid preserving login information after client disconnects
   (CASSANDRA-1057)
 * prefer sun jdk to openjdk in debian init script (CASSANDRA-1174)
 * detect partioner config changes between restarts and fail fast 
   (CASSANDRA-1146)
 * use generation time to resolve node token reassignment disagreements
   (CASSANDRA-1118)
 * restructure the startup ordering of Gossiper and MessageService to avoid
   timing anomalies (CASSANDRA-1160)
 * detect incomplete commit log hearders (CASSANDRA-1119)
 * force anti-entropy service to stream files on the stream stage to avoid
   sending streams out of order (CASSANDRA-1169)
 * remove inactive stream managers after AES streams files (CASSANDRA-1169)
 * allow removing entire row through batch_mutate Deletion (CASSANDRA-1027)
 * add JMX metrics for row-level bloom filter false positives (CASSANDRA-1212)
 * added a redhat init script to contrib (CASSANDRA-1201)
 * use midpoint when bootstrapping a new machine into range with not
   much data yet instead of random token (CASSANDRA-1112)
 * kill server on OOM in executor stage as well as Thrift (CASSANDRA-1226)
 * remove opportunistic repairs, when two machines with overlapping replica
   responsibilities happen to finish major compactions of the same CF near
   the same time.  repairs are now fully manual (CASSANDRA-1190)
 * add ability to lower compaction priority (default is no change from 0.6.2)
   (CASSANDRA-1181)


0.6.2
 * fix contrib/word_count build. (CASSANDRA-992)
 * split CommitLogExecutorService into BatchCommitLogExecutorService and 
   PeriodicCommitLogExecutorService (CASSANDRA-1014)
 * add latency histograms to CFSMBean (CASSANDRA-1024)
 * make resolving timestamp ties deterministic by using value bytes
   as a tiebreaker (CASSANDRA-1039)
 * Add option to turn off Hinted Handoff (CASSANDRA-894)
 * fix windows startup (CASSANDRA-948)
 * make concurrent_reads, concurrent_writes configurable at runtime via JMX
   (CASSANDRA-1060)
 * disable GCInspector on non-Sun JVMs (CASSANDRA-1061)
 * fix tombstone handling in sstable rows with no other data (CASSANDRA-1063)
 * fix size of row in spanned index entries (CASSANDRA-1056)
 * install json2sstable, sstable2json, and sstablekeys to Debian package
 * StreamingService.StreamDestinations wouldn't empty itself after streaming
   finished (CASSANDRA-1076)
 * added Collections.shuffle(splits) before returning the splits in 
   ColumnFamilyInputFormat (CASSANDRA-1096)
 * do not recalculate cache capacity post-compaction if it's been manually 
   modified (CASSANDRA-1079)
 * better defaults for flush sorter + writer executor queue sizes
   (CASSANDRA-1100)
 * windows scripts for SSTableImport/Export (CASSANDRA-1051)
 * windows script for nodetool (CASSANDRA-1113)
 * expose PhiConvictThreshold (CASSANDRA-1053)
 * make repair of RF==1 a no-op (CASSANDRA-1090)
 * improve default JVM GC options (CASSANDRA-1014)
 * fix SlicePredicate serialization inside Hadoop jobs (CASSANDRA-1049)
 * close Thrift sockets in Hadoop ColumnFamilyRecordReader (CASSANDRA-1081)


0.6.1
 * fix NPE in sstable2json when no excluded keys are given (CASSANDRA-934)
 * keep the replica set constant throughout the read repair process
   (CASSANDRA-937)
 * allow querying getAllRanges with empty token list (CASSANDRA-933)
 * fix command line arguments inversion in clustertool (CASSANDRA-942)
 * fix race condition that could trigger a false-positive assertion
   during post-flush discard of old commitlog segments (CASSANDRA-936)
 * fix neighbor calculation for anti-entropy repair (CASSANDRA-924)
 * perform repair even for small entropy differences (CASSANDRA-924)
 * Use hostnames in CFInputFormat to allow Hadoop's naive string-based
   locality comparisons to work (CASSANDRA-955)
 * cache read-only BufferedRandomAccessFile length to avoid
   3 system calls per invocation (CASSANDRA-950)
 * nodes with IPv6 (and no IPv4) addresses could not join cluster
   (CASSANDRA-969)
 * Retrieve the correct number of undeleted columns, if any, from
   a supercolumn in a row that had been deleted previously (CASSANDRA-920)
 * fix index scans that cross the 2GB mmap boundaries for both mmap
   and standard i/o modes (CASSANDRA-866)
 * expose drain via nodetool (CASSANDRA-978)


0.6.0-RC1
 * JMX drain to flush memtables and run through commit log (CASSANDRA-880)
 * Bootstrapping can skip ranges under the right conditions (CASSANDRA-902)
 * fix merging row versions in range_slice for CL > ONE (CASSANDRA-884)
 * default write ConsistencyLeven chaned from ZERO to ONE
 * fix for index entries spanning mmap buffer boundaries (CASSANDRA-857)
 * use lexical comparison if time part of TimeUUIDs are the same 
   (CASSANDRA-907)
 * bound read, mutation, and response stages to fix possible OOM
   during log replay (CASSANDRA-885)
 * Use microseconds-since-epoch (UTC) in cli, instead of milliseconds
 * Treat batch_mutate Deletion with null supercolumn as "apply this predicate 
   to top level supercolumns" (CASSANDRA-834)
 * Streaming destination nodes do not update their JMX status (CASSANDRA-916)
 * Fix internal RPC timeout calculation (CASSANDRA-911)
 * Added Pig loadfunc to contrib/pig (CASSANDRA-910)


0.6.0-beta3
 * fix compaction bucketing bug (CASSANDRA-814)
 * update windows batch file (CASSANDRA-824)
 * deprecate KeysCachedFraction configuration directive in favor
   of KeysCached; move to unified-per-CF key cache (CASSANDRA-801)
 * add invalidateRowCache to ColumnFamilyStoreMBean (CASSANDRA-761)
 * send Handoff hints to natural locations to reduce load on
   remaining nodes in a failure scenario (CASSANDRA-822)
 * Add RowWarningThresholdInMB configuration option to warn before very 
   large rows get big enough to threaten node stability, and -x option to
   be able to remove them with sstable2json if the warning is unheeded
   until it's too late (CASSANDRA-843)
 * Add logging of GC activity (CASSANDRA-813)
 * fix ConcurrentModificationException in commitlog discard (CASSANDRA-853)
 * Fix hardcoded row count in Hadoop RecordReader (CASSANDRA-837)
 * Add a jmx status to the streaming service and change several DEBUG
   messages to INFO (CASSANDRA-845)
 * fix classpath in cassandra-cli.bat for Windows (CASSANDRA-858)
 * allow re-specifying host, port to cassandra-cli if invalid ones
   are first tried (CASSANDRA-867)
 * fix race condition handling rpc timeout in the coordinator
   (CASSANDRA-864)
 * Remove CalloutLocation and StagingFileDirectory from storage-conf files 
   since those settings are no longer used (CASSANDRA-878)
 * Parse a long from RowWarningThresholdInMB instead of an int (CASSANDRA-882)
 * Remove obsolete ControlPort code from DatabaseDescriptor (CASSANDRA-886)
 * move skipBytes side effect out of assert (CASSANDRA-899)
 * add "double getLoad" to StorageServiceMBean (CASSANDRA-898)
 * track row stats per CF at compaction time (CASSANDRA-870)
 * disallow CommitLogDirectory matching a DataFileDirectory (CASSANDRA-888)
 * default key cache size is 200k entries, changed from 10% (CASSANDRA-863)
 * add -Dcassandra-foreground=yes to cassandra.bat
 * exit if cluster name is changed unexpectedly (CASSANDRA-769)


0.6.0-beta1/beta2
 * add batch_mutate thrift command, deprecating batch_insert (CASSANDRA-336)
 * remove get_key_range Thrift API, deprecated in 0.5 (CASSANDRA-710)
 * add optional login() Thrift call for authentication (CASSANDRA-547)
 * support fat clients using gossiper and StorageProxy to perform
   replication in-process [jvm-only] (CASSANDRA-535)
 * support mmapped I/O for reads, on by default on 64bit JVMs 
   (CASSANDRA-408, CASSANDRA-669)
 * improve insert concurrency, particularly during Hinted Handoff
   (CASSANDRA-658)
 * faster network code (CASSANDRA-675)
 * stress.py moved to contrib (CASSANDRA-635)
 * row caching [must be explicitly enabled per-CF in config] (CASSANDRA-678)
 * present a useful measure of compaction progress in JMX (CASSANDRA-599)
 * add bin/sstablekeys (CASSNADRA-679)
 * add ConsistencyLevel.ANY (CASSANDRA-687)
 * make removetoken remove nodes from gossip entirely (CASSANDRA-644)
 * add ability to set cache sizes at runtime (CASSANDRA-708)
 * report latency and cache hit rate statistics with lifetime totals
   instead of average over the last minute (CASSANDRA-702)
 * support get_range_slice for RandomPartitioner (CASSANDRA-745)
 * per-keyspace replication factory and replication strategy (CASSANDRA-620)
 * track latency in microseconds (CASSANDRA-733)
 * add describe_ Thrift methods, deprecating get_string_property and 
   get_string_list_property
 * jmx interface for tracking operation mode and streams in general.
   (CASSANDRA-709)
 * keep memtables in sorted order to improve range query performance
   (CASSANDRA-799)
 * use while loop instead of recursion when trimming sstables compaction list 
   to avoid blowing stack in pathological cases (CASSANDRA-804)
 * basic Hadoop map/reduce support (CASSANDRA-342)


0.5.1
 * ensure all files for an sstable are streamed to the same directory.
   (CASSANDRA-716)
 * more accurate load estimate for bootstrapping (CASSANDRA-762)
 * tolerate dead or unavailable bootstrap target on write (CASSANDRA-731)
 * allow larger numbers of keys (> 140M) in a sstable bloom filter
   (CASSANDRA-790)
 * include jvm argument improvements from CASSANDRA-504 in debian package
 * change streaming chunk size to 32MB to accomodate Windows XP limitations
   (was 64MB) (CASSANDRA-795)
 * fix get_range_slice returning results in the wrong order (CASSANDRA-781)
 

0.5.0 final
 * avoid attempting to delete temporary bootstrap files twice (CASSANDRA-681)
 * fix bogus NaN in nodeprobe cfstats output (CASSANDRA-646)
 * provide a policy for dealing with single thread executors w/ a full queue
   (CASSANDRA-694)
 * optimize inner read in MessagingService, vastly improving multiple-node
   performance (CASSANDRA-675)
 * wait for table flush before streaming data back to a bootstrapping node.
   (CASSANDRA-696)
 * keep track of bootstrapping sources by table so that bootstrapping doesn't 
   give the indication of finishing early (CASSANDRA-673)


0.5.0 RC3
 * commit the correct version of the patch for CASSANDRA-663


0.5.0 RC2 (unreleased)
 * fix bugs in converting get_range_slice results to Thrift 
   (CASSANDRA-647, CASSANDRA-649)
 * expose java.util.concurrent.TimeoutException in StorageProxy methods
   (CASSANDRA-600)
 * TcpConnectionManager was holding on to disconnected connections, 
   giving the false indication they were being used. (CASSANDRA-651)
 * Remove duplicated write. (CASSANDRA-662)
 * Abort bootstrap if IP is already in the token ring (CASSANDRA-663)
 * increase default commitlog sync period, and wait for last sync to 
   finish before submitting another (CASSANDRA-668)


0.5.0 RC1
 * Fix potential NPE in get_range_slice (CASSANDRA-623)
 * add CRC32 to commitlog entries (CASSANDRA-605)
 * fix data streaming on windows (CASSANDRA-630)
 * GC compacted sstables after cleanup and compaction (CASSANDRA-621)
 * Speed up anti-entropy validation (CASSANDRA-629)
 * Fix anti-entropy assertion error (CASSANDRA-639)
 * Fix pending range conflicts when bootstapping or moving
   multiple nodes at once (CASSANDRA-603)
 * Handle obsolete gossip related to node movement in the case where
   one or more nodes is down when the movement occurs (CASSANDRA-572)
 * Include dead nodes in gossip to avoid a variety of problems
   and fix HH to removed nodes (CASSANDRA-634)
 * return an InvalidRequestException for mal-formed SlicePredicates
   (CASSANDRA-643)
 * fix bug determining closest neighbor for use in multiple datacenters
   (CASSANDRA-648)
 * Vast improvements in anticompaction speed (CASSANDRA-607)
 * Speed up log replay and writes by avoiding redundant serializations
   (CASSANDRA-652)


0.5.0 beta 2
 * Bootstrap improvements (several tickets)
 * add nodeprobe repair anti-entropy feature (CASSANDRA-193, CASSANDRA-520)
 * fix possibility of partition when many nodes restart at once
   in clusters with multiple seeds (CASSANDRA-150)
 * fix NPE in get_range_slice when no data is found (CASSANDRA-578)
 * fix potential NPE in hinted handoff (CASSANDRA-585)
 * fix cleanup of local "system" keyspace (CASSANDRA-576)
 * improve computation of cluster load balance (CASSANDRA-554)
 * added super column read/write, column count, and column/row delete to
   cassandra-cli (CASSANDRA-567, CASSANDRA-594)
 * fix returning live subcolumns of deleted supercolumns (CASSANDRA-583)
 * respect JAVA_HOME in bin/ scripts (several tickets)
 * add StorageService.initClient for fat clients on the JVM (CASSANDRA-535)
   (see contrib/client_only for an example of use)
 * make consistency_level functional in get_range_slice (CASSANDRA-568)
 * optimize key deserialization for RandomPartitioner (CASSANDRA-581)
 * avoid GCing tombstones except on major compaction (CASSANDRA-604)
 * increase failure conviction threshold, resulting in less nodes
   incorrectly (and temporarily) marked as down (CASSANDRA-610)
 * respect memtable thresholds during log replay (CASSANDRA-609)
 * support ConsistencyLevel.ALL on read (CASSANDRA-584)
 * add nodeprobe removetoken command (CASSANDRA-564)


0.5.0 beta
 * Allow multiple simultaneous flushes, improving flush throughput 
   on multicore systems (CASSANDRA-401)
 * Split up locks to improve write and read throughput on multicore systems
   (CASSANDRA-444, CASSANDRA-414)
 * More efficient use of memory during compaction (CASSANDRA-436)
 * autobootstrap option: when enabled, all non-seed nodes will attempt
   to bootstrap when started, until bootstrap successfully
   completes. -b option is removed.  (CASSANDRA-438)
 * Unless a token is manually specified in the configuration xml,
   a bootstraping node will use a token that gives it half the
   keys from the most-heavily-loaded node in the cluster,
   instead of generating a random token. 
   (CASSANDRA-385, CASSANDRA-517)
 * Miscellaneous bootstrap fixes (several tickets)
 * Ability to change a node's token even after it has data on it
   (CASSANDRA-541)
 * Ability to decommission a live node from the ring (CASSANDRA-435)
 * Semi-automatic loadbalancing via nodeprobe (CASSANDRA-192)
 * Add ability to set compaction thresholds at runtime via
   JMX / nodeprobe.  (CASSANDRA-465)
 * Add "comment" field to ColumnFamily definition. (CASSANDRA-481)
 * Additional JMX metrics (CASSANDRA-482)
 * JSON based export and import tools (several tickets)
 * Hinted Handoff fixes (several tickets)
 * Add key cache to improve read performance (CASSANDRA-423)
 * Simplified construction of custom ReplicationStrategy classes
   (CASSANDRA-497)
 * Graphical application (Swing) for ring integrity verification and 
   visualization was added to contrib (CASSANDRA-252)
 * Add DCQUORUM, DCQUORUMSYNC consistency levels and corresponding
   ReplicationStrategy / EndpointSnitch classes.  Experimental.
   (CASSANDRA-492)
 * Web client interface added to contrib (CASSANDRA-457)
 * More-efficient flush for Random, CollatedOPP partitioners 
   for normal writes (CASSANDRA-446) and bulk load (CASSANDRA-420)
 * Add MemtableFlushAfterMinutes, a global replacement for the old 
   per-CF FlushPeriodInMinutes setting (CASSANDRA-463)
 * optimizations to slice reading (CASSANDRA-350) and supercolumn
   queries (CASSANDRA-510)
 * force binding to given listenaddress for nodes with multiple
   interfaces (CASSANDRA-546)
 * stress.py benchmarking tool improvements (several tickets)
 * optimized replica placement code (CASSANDRA-525)
 * faster log replay on restart (CASSANDRA-539, CASSANDRA-540)
 * optimized local-node writes (CASSANDRA-558)
 * added get_range_slice, deprecating get_key_range (CASSANDRA-344)
 * expose TimedOutException to thrift (CASSANDRA-563)
 

0.4.2
 * Add validation disallowing null keys (CASSANDRA-486)
 * Fix race conditions in TCPConnectionManager (CASSANDRA-487)
 * Fix using non-utf8-aware comparison as a sanity check.
   (CASSANDRA-493)
 * Improve default garbage collector options (CASSANDRA-504)
 * Add "nodeprobe flush" (CASSANDRA-505)
 * remove NotFoundException from get_slice throws list (CASSANDRA-518)
 * fix get (not get_slice) of entire supercolumn (CASSANDRA-508)
 * fix null token during bootstrap (CASSANDRA-501)


0.4.1
 * Fix FlushPeriod columnfamily configuration regression
   (CASSANDRA-455)
 * Fix long column name support (CASSANDRA-460)
 * Fix for serializing a row that only contains tombstones
   (CASSANDRA-458)
 * Fix for discarding unneeded commitlog segments (CASSANDRA-459)
 * Add SnapshotBeforeCompaction configuration option (CASSANDRA-426)
 * Fix compaction abort under insufficient disk space (CASSANDRA-473)
 * Fix reading subcolumn slice from tombstoned CF (CASSANDRA-484)
 * Fix race condition in RVH causing occasional NPE (CASSANDRA-478)


0.4.0
 * fix get_key_range problems when a node is down (CASSANDRA-440)
   and add UnavailableException to more Thrift methods
 * Add example EndPointSnitch contrib code (several tickets)


0.4.0 RC2
 * fix SSTable generation clash during compaction (CASSANDRA-418)
 * reject method calls with null parameters (CASSANDRA-308)
 * properly order ranges in nodeprobe output (CASSANDRA-421)
 * fix logging of certain errors on executor threads (CASSANDRA-425)


0.4.0 RC1
 * Bootstrap feature is live; use -b on startup (several tickets)
 * Added multiget api (CASSANDRA-70)
 * fix Deadlock with SelectorManager.doProcess and TcpConnection.write
   (CASSANDRA-392)
 * remove key cache b/c of concurrency bugs in third-party
   CLHM library (CASSANDRA-405)
 * update non-major compaction logic to use two threshold values
   (CASSANDRA-407)
 * add periodic / batch commitlog sync modes (several tickets)
 * inline BatchMutation into batch_insert params (CASSANDRA-403)
 * allow setting the logging level at runtime via mbean (CASSANDRA-402)
 * change default comparator to BytesType (CASSANDRA-400)
 * add forwards-compatible ConsistencyLevel parameter to get_key_range
   (CASSANDRA-322)
 * r/m special case of blocking for local destination when writing with 
   ConsistencyLevel.ZERO (CASSANDRA-399)
 * Fixes to make BinaryMemtable [bulk load interface] useful (CASSANDRA-337);
   see contrib/bmt_example for an example of using it.
 * More JMX properties added (several tickets)
 * Thrift changes (several tickets)
    - Merged _super get methods with the normal ones; return values
      are now of ColumnOrSuperColumn.
    - Similarly, merged batch_insert_super into batch_insert.



0.4.0 beta
 * On-disk data format has changed to allow billions of keys/rows per
   node instead of only millions
 * Multi-keyspace support
 * Scan all sstables for all queries to avoid situations where
   different types of operation on the same ColumnFamily could
   disagree on what data was present
 * Snapshot support via JMX
 * Thrift API has changed a _lot_:
    - removed time-sorted CFs; instead, user-defined comparators
      may be defined on the column names, which are now byte arrays.
      Default comparators are provided for UTF8, Bytes, Ascii, Long (i64),
      and UUID types.
    - removed colon-delimited strings in thrift api in favor of explicit
      structs such as ColumnPath, ColumnParent, etc.  Also normalized
      thrift struct and argument naming.
    - Added columnFamily argument to get_key_range.
    - Change signature of get_slice to accept starting and ending
      columns as well as an offset.  (This allows use of indexes.)
      Added "ascending" flag to allow reasonably-efficient reverse
      scans as well.  Removed get_slice_by_range as redundant.
    - get_key_range operates on one CF at a time
    - changed `block` boolean on insert methods to ConsistencyLevel enum,
      with options of NONE, ONE, QUORUM, and ALL.
    - added similar consistency_level parameter to read methods
    - column-name-set slice with no names given now returns zero columns
      instead of all of them.  ("all" can run your server out of memory.
      use a range-based slice with a high max column count instead.)
 * Removed the web interface. Node information can now be obtained by 
   using the newly introduced nodeprobe utility.
 * More JMX stats
 * Remove magic values from internals (e.g. special key to indicate
   when to flush memtables)
 * Rename configuration "table" to "keyspace"
 * Moved to crash-only design; no more shutdown (just kill the process)
 * Lots of bug fixes

Full list of issues resolved in 0.4 is at https://issues.apache.org/jira/secure/IssueNavigator.jspa?reset=true&&pid=12310865&fixfor=12313862&resolution=1&sorter/field=issuekey&sorter/order=DESC


0.3.0 RC3
 * Fix potential deadlock under load in TCPConnection.
   (CASSANDRA-220)


0.3.0 RC2
 * Fix possible data loss when server is stopped after replaying
   log but before new inserts force memtable flush.
   (CASSANDRA-204)
 * Added BUGS file


0.3.0 RC1
 * Range queries on keys, including user-defined key collation
 * Remove support
 * Workarounds for a weird bug in JDK select/register that seems
   particularly common on VM environments. Cassandra should deploy
   fine on EC2 now
 * Much improved infrastructure: the beginnings of a decent test suite
   ("ant test" for unit tests; "nosetests" for system tests), code
   coverage reporting, etc.
 * Expanded node status reporting via JMX
 * Improved error reporting/logging on both server and client
 * Reduced memory footprint in default configuration
 * Combined blocking and non-blocking versions of insert APIs
 * Added FlushPeriodInMinutes configuration parameter to force
   flushing of infrequently-updated ColumnFamilies<|MERGE_RESOLUTION|>--- conflicted
+++ resolved
@@ -1,9 +1,6 @@
 2.2
-<<<<<<< HEAD
  * Clean up gossiper logic for old versions (CASSANDRA-9370)
-=======
  * Fix custom payload coding/decoding to match the spec (CASSANDRA-9515)
->>>>>>> 6f93bd1f
  * ant test-all results incomplete when parsed (CASSANDRA-9463)
  * Disallow frozen<> types in function arguments and return types for
    clarity (CASSANDRA-9411)
