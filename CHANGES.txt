<<<<<<< HEAD
1.2-rc1
 * fix cqlsh rendering of blob fields (CASSANDRA-4970)
 * fix cqlsh DESCRIBE command (CASSANDRA-4913)
 * save truncation position in system table (CASSANDRA-4906)
 * Move CompressionMetadata off-heap (CASSANDRA-4937)
 * allow CLI to GET cql3 columnfamily data (CASSANDRA-4924)
 * Fix rare race condition in getExpireTimeForEndpoint (CASSANDRA-4402)
 * acquire references to overlapping sstables during compaction so bloom filter
   doesn't get free'd prematurely (CASSANDRA-4934)
 * Don't share slice query filter in CQL3 SelectStatement (CASSANDRA-4928)
 * Separate tracing from Log4J (CASSANDRA-4861)
 * Exclude gcable tombstones from merkle-tree computation (CASSANDRA-4905)
 * Better printing of AbstractBounds for tracing (CASSANDRA-4931)
 * Optimize mostRecentTomstone check in CC.collectAllData (CASSANDRA-4883)
 * Change stream session ID to UUID to avoid collision from same node (CASSANDRA-4813)
 * Use Stats.db when bulk loading if present (CASSANDRA-4957)
 * Skip repair on system_trace and keyspaces with RF=1 (CASSANDRA-4956)
 * Remove select arbitrary limit (CASSANDRA-4918)
Merged from 1.1:
=======
1.1.7
 * add basic authentication support for Pig CassandraStorage (CASSANDRA-3042)
>>>>>>> fab61e30
 * fix CQL2 ALTER TABLE compaction_strategy_class altering (CASSANDRA-4965)
 * reset getRangeSlice filter after finishing a row for get_paged_slice
   (CASSANDRA-4919)
 * expunge row cache post-truncate (CASSANDRA-4940)
 * remove IAuthority2 (CASSANDRA-4875)
 * Allow static CF definition with compact storage (CASSANDRA-4910)
 * Fix endless loop/compaction of schema_* CFs due to broken timestamps (CASSANDRA-4880)


1.2-beta2
 * fp rate of 1.0 disables BF entirely; LCS defaults to 1.0 (CASSANDRA-4876)
 * off-heap bloom filters for row keys (CASSANDRA_4865)
 * add extension point for sstable components (CASSANDRA-4049)
 * improve tracing output (CASSANDRA-4852, 4862)
 * make TRACE verb droppable (CASSANDRA-4672)
 * fix BulkLoader recognition of CQL3 columnfamilies (CASSANDRA-4755)
 * Sort commitlog segments for replay by id instead of mtime (CASSANDRA-4793)
 * Make hint delivery asynchronous (CASSANDRA-4761)
 * Pluggable Thrift transport factories for CLI and cqlsh (CASSANDRA-4609, 4610)
 * cassandra-cli: allow Double value type to be inserted to a column (CASSANDRA-4661)
 * Add ability to use custom TServerFactory implementations (CASSANDRA-4608)
 * optimize batchlog flushing to skip successful batches (CASSANDRA-4667)
 * include metadata for system keyspace itself in schema tables (CASSANDRA-4416)
 * add check to PropertyFileSnitch to verify presence of location for
   local node (CASSANDRA-4728)
 * add PBSPredictor consistency modeler (CASSANDRA-4261)
 * remove vestiges of Thrift unframed mode (CASSANDRA-4729)
 * optimize single-row PK lookups (CASSANDRA-4710)
 * adjust blockFor calculation to account for pending ranges due to node 
   movement (CASSANDRA-833)
 * Change CQL version to 3.0.0 and stop accepting 3.0.0-beta1 (CASSANDRA-4649)
 * (CQL3) Make prepared statement global instead of per connection 
   (CASSANDRA-4449)
 * Fix scrubbing of CQL3 created tables (CASSANDRA-4685)
 * (CQL3) Fix validation when using counter and regular columns in the same 
   table (CASSANDRA-4706)
 * Fix bug starting Cassandra with simple authentication (CASSANDRA-4648)
 * Add support for batchlog in CQL3 (CASSANDRA-4545, 4738)
 * Add support for multiple column family outputs in CFOF (CASSANDRA-4208)
 * Support repairing only the local DC nodes (CASSANDRA-4747)
 * Use rpc_address for binary protocol and change default port (CASSANRA-4751)
 * Fix use of collections in prepared statements (CASSANDRA-4739)
 * Store more information into peers table (CASSANDRA-4351, 4814)
 * Configurable bucket size for size tiered compaction (CASSANDRA-4704)
 * Run leveled compaction in parallel (CASSANDRA-4310)
 * Fix potential NPE during CFS reload (CASSANDRA-4786)
 * Composite indexes may miss results (CASSANDRA-4796)
 * Move consistency level to the protocol level (CASSANDRA-4734, 4824)
 * Fix Subcolumn slice ends not respected (CASSANDRA-4826)
 * Fix Assertion error in cql3 select (CASSANDRA-4783)
 * Fix list prepend logic (CQL3) (CASSANDRA-4835)
 * Add booleans as literals in CQL3 (CASSANDRA-4776)
 * Allow renaming PK columns in CQL3 (CASSANDRA-4822)
 * Fix binary protocol NEW_NODE event (CASSANDRA-4679)
 * Fix potential infinite loop in tombstone compaction (CASSANDRA-4781)
 * Remove system tables accounting from schema (CASSANDRA-4850)
 * Force provided columns in clustering key order in 'CLUSTERING ORDER BY' (CASSANDRA-4881)
 * Fix composite index bug (CASSANDRA-4884)
 * Fix short read protection for CQL3 (CASSANDRA-4882)
 * Add tracing support to the binary protocol (CASSANDRA-4699)
 * Don't allow prepared marker inside collections (CASSANDRA-4890)
 * Re-allow order by on non-selected columns (CASSANDRA-4645)
 * Bug when composite index is created in a table having collections (CASSANDRA-4909)
 * log index scan subject in CompositesSearcher (CASSANDRA-4904)
Merged from 1.1:
 * add get[Row|Key]CacheEntries to CacheServiceMBean (CASSANDRA-4859)
 * fix get_paged_slice to wrap to next row correctly (CASSANDRA-4816)
 * fix indexing empty column values (CASSANDRA-4832)
 * allow JdbcDate to compose null Date objects (CASSANDRA-4830)
 * fix possible stackoverflow when compacting 1000s of sstables
   (CASSANDRA-4765)
 * fix wrong leveled compaction progress calculation (CASSANDRA-4807)
 * add a close() method to CRAR to prevent leaking file descriptors (CASSANDRA-4820)
 * fix potential infinite loop in get_count (CASSANDRA-4833)
 * fix compositeType.{get/from}String methods (CASSANDRA-4842)
 * (CQL) fix CREATE COLUMNFAMILY permissions check (CASSANDRA-4864)
 * Fix DynamicCompositeType same type comparison (CASSANDRA-4711)
 * Fix duplicate SSTable reference when stream session failed (CASSANDRA-3306)


1.2-beta1
 * add atomic_batch_mutate (CASSANDRA-4542, -4635)
 * increase default max_hint_window_in_ms to 3h (CASSANDRA-4632)
 * include message initiation time to replicas so they can more
   accurately drop timed-out requests (CASSANDRA-2858)
 * fix clientutil.jar dependencies (CASSANDRA-4566)
 * optimize WriteResponse (CASSANDRA-4548)
 * new metrics (CASSANDRA-4009)
 * redesign KEYS indexes to avoid read-before-write (CASSANDRA-2897)
 * debug tracing (CASSANDRA-1123)
 * parallelize row cache loading (CASSANDRA-4282)
 * Make compaction, flush JBOD-aware (CASSANDRA-4292)
 * run local range scans on the read stage (CASSANDRA-3687)
 * clean up ioexceptions (CASSANDRA-2116)
 * add disk_failure_policy (CASSANDRA-2118)
 * Introduce new json format with row level deletion (CASSANDRA-4054)
 * remove redundant "name" column from schema_keyspaces (CASSANDRA-4433)
 * improve "nodetool ring" handling of multi-dc clusters (CASSANDRA-3047)
 * update NTS calculateNaturalEndpoints to be O(N log N) (CASSANDRA-3881)
 * add UseCondCardMark XX jvm settings on jdk 1.7 (CASSANDRA-4366)
 * split up rpc timeout by operation type (CASSANDRA-2819)
 * rewrite key cache save/load to use only sequential i/o (CASSANDRA-3762)
 * update MS protocol with a version handshake + broadcast address id
   (CASSANDRA-4311)
 * multithreaded hint replay (CASSANDRA-4189)
 * add inter-node message compression (CASSANDRA-3127)
 * remove COPP (CASSANDRA-2479)
 * Track tombstone expiration and compact when tombstone content is
   higher than a configurable threshold, default 20% (CASSANDRA-3442, 4234)
 * update MurmurHash to version 3 (CASSANDRA-2975)
 * (CLI) track elapsed time for `delete' operation (CASSANDRA-4060)
 * (CLI) jline version is bumped to 1.0 to properly  support
   'delete' key function (CASSANDRA-4132)
 * Save IndexSummary into new SSTable 'Summary' component (CASSANDRA-2392, 4289)
 * Add support for range tombstones (CASSANDRA-3708)
 * Improve MessagingService efficiency (CASSANDRA-3617)
 * Avoid ID conflicts from concurrent schema changes (CASSANDRA-3794)
 * Set thrift HSHA server thread limit to unlimited by default (CASSANDRA-4277)
 * Avoids double serialization of CF id in RowMutation messages
   (CASSANDRA-4293)
 * stream compressed sstables directly with java nio (CASSANDRA-4297)
 * Support multiple ranges in SliceQueryFilter (CASSANDRA-3885)
 * Add column metadata to system column families (CASSANDRA-4018)
 * (cql3) Always use composite types by default (CASSANDRA-4329)
 * (cql3) Add support for set, map and list (CASSANDRA-3647)
 * Validate date type correctly (CASSANDRA-4441)
 * (cql3) Allow definitions with only a PK (CASSANDRA-4361)
 * (cql3) Add support for row key composites (CASSANDRA-4179)
 * improve DynamicEndpointSnitch by using reservoir sampling (CASSANDRA-4038)
 * (cql3) Add support for 2ndary indexes (CASSANDRA-3680)
 * (cql3) fix defining more than one PK to be invalid (CASSANDRA-4477)
 * remove schema agreement checking from all external APIs (Thrift, CQL and CQL3) (CASSANDRA-4487)
 * add Murmur3Partitioner and make it default for new installations (CASSANDRA-3772, 4621)
 * (cql3) update pseudo-map syntax to use map syntax (CASSANDRA-4497)
 * Finer grained exceptions hierarchy and provides error code with exceptions (CASSANDRA-3979)
 * Adds events push to binary protocol (CASSANDRA-4480)
 * Rewrite nodetool help (CASSANDRA-2293)
 * Make CQL3 the default for CQL (CASSANDRA-4640)
 * update stress tool to be able to use CQL3 (CASSANDRA-4406)
 * Accept all thrift update on CQL3 cf but don't expose their metadata (CASSANDRA-4377)
 * Replace Throttle with Guava's RateLimiter for HintedHandOff (CASSANDRA-4541)
 * fix counter add/get using CQL2 and CQL3 in stress tool (CASSANDRA-4633)
 * Add sstable count per level to cfstats (CASSANDRA-4537)
 * (cql3) Add ALTER KEYSPACE statement (CASSANDRA-4611)
 * (cql3) Allow defining default consistency levels (CASSANDRA-4448)
 * (cql3) Fix queries using LIMIT missing results (CASSANDRA-4579)
 * fix cross-version gossip messaging (CASSANDRA-4576)

1.1.6
 * Wait for writes on synchronous read digest mismatch (CASSANDRA-4792)
 * fix commitlog replay for nanotime-infected sstables (CASSANDRA-4782)
 * preflight check ttl for maximum of 20 years (CASSANDRA-4771)
 * (Pig) fix widerow input with single column rows (CASSANDRA-4789)
 * Fix HH to compact with correct gcBefore, which avoids wiping out
   undelivered hints (CASSANDRA-4772)
 * LCS will merge up to 32 L0 sstables as intended (CASSANDRA-4778)
 * NTS will default unconfigured DC replicas to zero (CASSANDRA-4675)
 * use default consistency level in counter validation if none is
   explicitly provide (CASSANDRA-4700)
 * Improve IAuthority interface by introducing fine-grained
   access permissions and grant/revoke commands (CASSANDRA-4490, 4644)
 * fix assumption error in CLI when updating/describing keyspace 
   (CASSANDRA-4322)
 * Adds offline sstablescrub to debian packaging (CASSANDRA-4642)
 * Automatic fixing of overlapping leveled sstables (CASSANDRA-4644)
 * fix error when using ORDER BY with extended selections (CASSANDRA-4689)
 * (CQL3) Fix validation for IN queries for non-PK cols (CASSANDRA-4709)
 * fix re-created keyspace disappering after 1.1.5 upgrade 
   (CASSANDRA-4698, 4752)
 * (CLI) display elapsed time in 2 fraction digits (CASSANDRA-3460)
 * add authentication support to sstableloader (CASSANDRA-4712)
 * Fix CQL3 'is reversed' logic (CASSANDRA-4716, 4759)
 * (CQL3) Don't return ReversedType in result set metadata (CASSANDRA-4717)
 * Backport adding AlterKeyspace statement (CASSANDRA-4611)
 * (CQL3) Correcty accept upper-case data types (CASSANDRA-4770)
 * Add binary protocol events for schema changes (CASSANDRA-4684)
Merged from 1.0:
 * Switch from NBHM to CHM in MessagingService's callback map, which
   prevents OOM in long-running instances (CASSANDRA-4708)


1.1.5
 * add SecondaryIndex.reload API (CASSANDRA-4581)
 * use millis + atomicint for commitlog segment creation instead of
   nanotime, which has issues under some hypervisors (CASSANDRA-4601)
 * fix FD leak in slice queries (CASSANDRA-4571)
 * avoid recursion in leveled compaction (CASSANDRA-4587)
 * increase stack size under Java7 to 180K
 * Log(info) schema changes (CASSANDRA-4547)
 * Change nodetool setcachecapcity to manipulate global caches (CASSANDRA-4563)
 * (cql3) fix setting compaction strategy (CASSANDRA-4597)
 * fix broken system.schema_* timestamps on system startup (CASSANDRA-4561)
 * fix wrong skip of cache saving (CASSANDRA-4533)
 * Avoid NPE when lost+found is in data dir (CASSANDRA-4572)
 * Respect five-minute flush moratorium after initial CL replay (CASSANDRA-4474)
 * Adds ntp as recommended in debian packaging (CASSANDRA-4606)
 * Configurable transport in CF Record{Reader|Writer} (CASSANDRA-4558)
 * (cql3) fix potential NPE with both equal and unequal restriction (CASSANDRA-4532)
 * (cql3) improves ORDER BY validation (CASSANDRA-4624)
 * Fix potential deadlock during counter writes (CASSANDRA-4578)
 * Fix cql error with ORDER BY when using IN (CASSANDRA-4612)
Merged from 1.0:
 * increase Xss to 160k to accomodate latest 1.6 JVMs (CASSANDRA-4602)
 * fix toString of hint destination tokens (CASSANDRA-4568)
 * Fix multiple values for CurrentLocal NodeID (CASSANDRA-4626)


1.1.4
 * fix offline scrub to catch >= out of order rows (CASSANDRA-4411)
 * fix cassandra-env.sh on RHEL and other non-dash-based systems 
   (CASSANDRA-4494)
Merged from 1.0:
 * (Hadoop) fix setting key length for old-style mapred api (CASSANDRA-4534)
 * (Hadoop) fix iterating through a resultset consisting entirely
   of tombstoned rows (CASSANDRA-4466)
 * Fix multiple values for CurrentLocal NodeID (CASSANDRA-4626)


1.1.3
 * munmap commitlog segments before rename (CASSANDRA-4337)
 * (JMX) rename getRangeKeySample to sampleKeyRange to avoid returning
   multi-MB results as an attribute (CASSANDRA-4452)
 * flush based on data size, not throughput; overwritten columns no 
   longer artificially inflate liveRatio (CASSANDRA-4399)
 * update default commitlog segment size to 32MB and total commitlog
   size to 32/1024 MB for 32/64 bit JVMs, respectively (CASSANDRA-4422)
 * avoid using global partitioner to estimate ranges in index sstables
   (CASSANDRA-4403)
 * restore pre-CASSANDRA-3862 approach to removing expired tombstones
   from row cache during compaction (CASSANDRA-4364)
 * (stress) support for CQL prepared statements (CASSANDRA-3633)
 * Correctly catch exception when Snappy cannot be loaded (CASSANDRA-4400)
 * (cql3) Support ORDER BY when IN condition is given in WHERE clause (CASSANDRA-4327)
 * (cql3) delete "component_index" column on DROP TABLE call (CASSANDRA-4420)
 * change nanoTime() to currentTimeInMillis() in schema related code (CASSANDRA-4432)
 * add a token generation tool (CASSANDRA-3709)
 * Fix LCS bug with sstable containing only 1 row (CASSANDRA-4411)
 * fix "Can't Modify Index Name" problem on CF update (CASSANDRA-4439)
 * Fix assertion error in getOverlappingSSTables during repair (CASSANDRA-4456)
 * fix nodetool's setcompactionthreshold command (CASSANDRA-4455)
 * Ensure compacted files are never used, to avoid counter overcount (CASSANDRA-4436)
Merged from 1.0:
 * Push the validation of secondary index values to the SecondaryIndexManager (CASSANDRA-4240)
 * (Hadoop) fix iterating through a resultset consisting entirely
   of tombstoned rows (CASSANDRA-4466)
 * allow dropping columns shadowed by not-yet-expired supercolumn or row
   tombstones in PrecompactedRow (CASSANDRA-4396)


1.1.2
 * Fix cleanup not deleting index entries (CASSANDRA-4379)
 * Use correct partitioner when saving + loading caches (CASSANDRA-4331)
 * Check schema before trying to export sstable (CASSANDRA-2760)
 * Raise a meaningful exception instead of NPE when PFS encounters
   an unconfigured node + no default (CASSANDRA-4349)
 * fix bug in sstable blacklisting with LCS (CASSANDRA-4343)
 * LCS no longer promotes tiny sstables out of L0 (CASSANDRA-4341)
 * skip tombstones during hint replay (CASSANDRA-4320)
 * fix NPE in compactionstats (CASSANDRA-4318)
 * enforce 1m min keycache for auto (CASSANDRA-4306)
 * Have DeletedColumn.isMFD always return true (CASSANDRA-4307)
 * (cql3) exeption message for ORDER BY constraints said primary filter can be
    an IN clause, which is misleading (CASSANDRA-4319)
 * (cql3) Reject (not yet supported) creation of 2ndardy indexes on tables with
   composite primary keys (CASSANDRA-4328)
 * Set JVM stack size to 160k for java 7 (CASSANDRA-4275)
 * cqlsh: add COPY command to load data from CSV flat files (CASSANDRA-4012)
 * CFMetaData.fromThrift to throw ConfigurationException upon error (CASSANDRA-4353)
 * Use CF comparator to sort indexed columns in SecondaryIndexManager
   (CASSANDRA-4365)
 * add strategy_options to the KSMetaData.toString() output (CASSANDRA-4248)
 * (cql3) fix range queries containing unqueried results (CASSANDRA-4372)
 * (cql3) allow updating column_alias types (CASSANDRA-4041)
 * (cql3) Fix deletion bug (CASSANDRA-4193)
 * Fix computation of overlapping sstable for leveled compaction (CASSANDRA-4321)
 * Improve scrub and allow to run it offline (CASSANDRA-4321)
 * Fix assertionError in StorageService.bulkLoad (CASSANDRA-4368)
 * (cqlsh) add option to authenticate to a keyspace at startup (CASSANDRA-4108)
 * (cqlsh) fix ASSUME functionality (CASSANDRA-4352)
 * Fix ColumnFamilyRecordReader to not return progress > 100% (CASSANDRA-3942)
Merged from 1.0:
 * Set gc_grace on index CF to 0 (CASSANDRA-4314)


1.1.1
 * allow larger cache capacities than 2GB (CASSANDRA-4150)
 * add getsstables command to nodetool (CASSANDRA-4199)
 * apply parent CF compaction settings to secondary index CFs (CASSANDRA-4280)
 * preserve commitlog size cap when recycling segments at startup
   (CASSANDRA-4201)
 * (Hadoop) fix split generation regression (CASSANDRA-4259)
 * ignore min/max compactions settings in LCS, while preserving
   behavior that min=max=0 disables autocompaction (CASSANDRA-4233)
 * log number of rows read from saved cache (CASSANDRA-4249)
 * calculate exact size required for cleanup operations (CASSANDRA-1404)
 * avoid blocking additional writes during flush when the commitlog
   gets behind temporarily (CASSANDRA-1991)
 * enable caching on index CFs based on data CF cache setting (CASSANDRA-4197)
 * warn on invalid replication strategy creation options (CASSANDRA-4046)
 * remove [Freeable]Memory finalizers (CASSANDRA-4222)
 * include tombstone size in ColumnFamily.size, which can prevent OOM
   during sudden mass delete operations by yielding a nonzero liveRatio
   (CASSANDRA-3741)
 * Open 1 sstableScanner per level for leveled compaction (CASSANDRA-4142)
 * Optimize reads when row deletion timestamps allow us to restrict
   the set of sstables we check (CASSANDRA-4116)
 * add support for commitlog archiving and point-in-time recovery
   (CASSANDRA-3690)
 * avoid generating redundant compaction tasks during streaming
   (CASSANDRA-4174)
 * add -cf option to nodetool snapshot, and takeColumnFamilySnapshot to
   StorageService mbean (CASSANDRA-556)
 * optimize cleanup to drop entire sstables where possible (CASSANDRA-4079)
 * optimize truncate when autosnapshot is disabled (CASSANDRA-4153)
 * update caches to use byte[] keys to reduce memory overhead (CASSANDRA-3966)
 * add column limit to cli (CASSANDRA-3012, 4098)
 * clean up and optimize DataOutputBuffer, used by CQL compression and
   CompositeType (CASSANDRA-4072)
 * optimize commitlog checksumming (CASSANDRA-3610)
 * identify and blacklist corrupted SSTables from future compactions 
   (CASSANDRA-2261)
 * Move CfDef and KsDef validation out of thrift (CASSANDRA-4037)
 * Expose API to repair a user provided range (CASSANDRA-3912)
 * Add way to force the cassandra-cli to refresh its schema (CASSANDRA-4052)
 * Avoid having replicate on write tasks stacking up at CL.ONE (CASSANDRA-2889)
 * (cql3) Backwards compatibility for composite comparators in non-cql3-aware
   clients (CASSANDRA-4093)
 * (cql3) Fix order by for reversed queries (CASSANDRA-4160)
 * (cql3) Add ReversedType support (CASSANDRA-4004)
 * (cql3) Add timeuuid type (CASSANDRA-4194)
 * (cql3) Minor fixes (CASSANDRA-4185)
 * (cql3) Fix prepared statement in BATCH (CASSANDRA-4202)
 * (cql3) Reduce the list of reserved keywords (CASSANDRA-4186)
 * (cql3) Move max/min compaction thresholds to compaction strategy options
   (CASSANDRA-4187)
 * Fix exception during move when localhost is the only source (CASSANDRA-4200)
 * (cql3) Allow paging through non-ordered partitioner results (CASSANDRA-3771)
 * (cql3) Fix drop index (CASSANDRA-4192)
 * (cql3) Don't return range ghosts anymore (CASSANDRA-3982)
 * fix re-creating Keyspaces/ColumnFamilies with the same name as dropped
   ones (CASSANDRA-4219)
 * fix SecondaryIndex LeveledManifest save upon snapshot (CASSANDRA-4230)
 * fix missing arrayOffset in FBUtilities.hash (CASSANDRA-4250)
 * (cql3) Add name of parameters in CqlResultSet (CASSANDRA-4242)
 * (cql3) Correctly validate order by queries (CASSANDRA-4246)
 * rename stress to cassandra-stress for saner packaging (CASSANDRA-4256)
 * Fix exception on colum metadata with non-string comparator (CASSANDRA-4269)
 * Check for unknown/invalid compression options (CASSANDRA-4266)
 * (cql3) Adds simple access to column timestamp and ttl (CASSANDRA-4217)
 * (cql3) Fix range queries with secondary indexes (CASSANDRA-4257)
 * Better error messages from improper input in cli (CASSANDRA-3865)
 * Try to stop all compaction upon Keyspace or ColumnFamily drop (CASSANDRA-4221)
 * (cql3) Allow keyspace properties to contain hyphens (CASSANDRA-4278)
 * (cql3) Correctly validate keyspace access in create table (CASSANDRA-4296)
 * Avoid deadlock in migration stage (CASSANDRA-3882)
 * Take supercolumn names and deletion info into account in memtable throughput
   (CASSANDRA-4264)
 * Add back backward compatibility for old style replication factor (CASSANDRA-4294)
 * Preserve compatibility with pre-1.1 index queries (CASSANDRA-4262)
Merged from 1.0:
 * Fix super columns bug where cache is not updated (CASSANDRA-4190)
 * fix maxTimestamp to include row tombstones (CASSANDRA-4116)
 * (CLI) properly handle quotes in create/update keyspace commands (CASSANDRA-4129)
 * Avoids possible deadlock during bootstrap (CASSANDRA-4159)
 * fix stress tool that hangs forever on timeout or error (CASSANDRA-4128)
 * stress tool to return appropriate exit code on failure (CASSANDRA-4188)
 * fix compaction NPE when out of disk space and assertions disabled
   (CASSANDRA-3985)
 * synchronize LCS getEstimatedTasks to avoid CME (CASSANDRA-4255)
 * ensure unique streaming session id's (CASSANDRA-4223)
 * kick off background compaction when min/max thresholds change 
   (CASSANDRA-4279)
 * improve ability of STCS.getBuckets to deal with 100s of 1000s of
   sstables, such as when convertinb back from LCS (CASSANDRA-4287)
 * Oversize integer in CQL throws NumberFormatException (CASSANDRA-4291)
 * fix 1.0.x node join to mixed version cluster, other nodes >= 1.1 (CASSANDRA-4195)
 * Fix LCS splitting sstable base on uncompressed size (CASSANDRA-4419)
 * Push the validation of secondary index values to the SecondaryIndexManager (CASSANDRA-4240)
 * Don't purge columns during upgradesstables (CASSANDRA-4462)
 * Make cqlsh work with piping (CASSANDRA-4113)
 * Validate arguments for nodetool decommission (CASSANDRA-4061)
 * Report thrift status in nodetool info (CASSANDRA-4010)


1.1.0-final
 * average a reduced liveRatio estimate with the previous one (CASSANDRA-4065)
 * Allow KS and CF names up to 48 characters (CASSANDRA-4157)
 * fix stress build (CASSANDRA-4140)
 * add time remaining estimate to nodetool compactionstats (CASSANDRA-4167)
 * (cql) fix NPE in cql3 ALTER TABLE (CASSANDRA-4163)
 * (cql) Add support for CL.TWO and CL.THREE in CQL (CASSANDRA-4156)
 * (cql) Fix type in CQL3 ALTER TABLE preventing update (CASSANDRA-4170)
 * (cql) Throw invalid exception from CQL3 on obsolete options (CASSANDRA-4171)
 * (cqlsh) fix recognizing uppercase SELECT keyword (CASSANDRA-4161)
 * Pig: wide row support (CASSANDRA-3909)
Merged from 1.0:
 * avoid streaming empty files with bulk loader if sstablewriter errors out
   (CASSANDRA-3946)


1.1-rc1
 * Include stress tool in binary builds (CASSANDRA-4103)
 * (Hadoop) fix wide row iteration when last row read was deleted
   (CASSANDRA-4154)
 * fix read_repair_chance to really default to 0.1 in the cli (CASSANDRA-4114)
 * Adds caching and bloomFilterFpChange to CQL options (CASSANDRA-4042)
 * Adds posibility to autoconfigure size of the KeyCache (CASSANDRA-4087)
 * fix KEYS index from skipping results (CASSANDRA-3996)
 * Remove sliced_buffer_size_in_kb dead option (CASSANDRA-4076)
 * make loadNewSStable preserve sstable version (CASSANDRA-4077)
 * Respect 1.0 cache settings as much as possible when upgrading 
   (CASSANDRA-4088)
 * relax path length requirement for sstable files when upgrading on 
   non-Windows platforms (CASSANDRA-4110)
 * fix terminination of the stress.java when errors were encountered
   (CASSANDRA-4128)
 * Move CfDef and KsDef validation out of thrift (CASSANDRA-4037)
 * Fix get_paged_slice (CASSANDRA-4136)
 * CQL3: Support slice with exclusive start and stop (CASSANDRA-3785)
Merged from 1.0:
 * support PropertyFileSnitch in bulk loader (CASSANDRA-4145)
 * add auto_snapshot option allowing disabling snapshot before drop/truncate
   (CASSANDRA-3710)
 * allow short snitch names (CASSANDRA-4130)


1.1-beta2
 * rename loaded sstables to avoid conflicts with local snapshots
   (CASSANDRA-3967)
 * start hint replay as soon as FD notifies that the target is back up
   (CASSANDRA-3958)
 * avoid unproductive deserializing of cached rows during compaction
   (CASSANDRA-3921)
 * fix concurrency issues with CQL keyspace creation (CASSANDRA-3903)
 * Show Effective Owership via Nodetool ring <keyspace> (CASSANDRA-3412)
 * Update ORDER BY syntax for CQL3 (CASSANDRA-3925)
 * Fix BulkRecordWriter to not throw NPE if reducer gets no map data from Hadoop (CASSANDRA-3944)
 * Fix bug with counters in super columns (CASSANDRA-3821)
 * Remove deprecated merge_shard_chance (CASSANDRA-3940)
 * add a convenient way to reset a node's schema (CASSANDRA-2963)
 * fix for intermittent SchemaDisagreementException (CASSANDRA-3884)
 * CLI `list <CF>` to limit number of columns and their order (CASSANDRA-3012)
 * ignore deprecated KsDef/CfDef/ColumnDef fields in native schema (CASSANDRA-3963)
 * CLI to report when unsupported column_metadata pair was given (CASSANDRA-3959)
 * reincarnate removed and deprecated KsDef/CfDef attributes (CASSANDRA-3953)
 * Fix race between writes and read for cache (CASSANDRA-3862)
 * perform static initialization of StorageProxy on start-up (CASSANDRA-3797)
 * support trickling fsync() on writes (CASSANDRA-3950)
 * expose counters for unavailable/timeout exceptions given to thrift clients (CASSANDRA-3671)
 * avoid quadratic startup time in LeveledManifest (CASSANDRA-3952)
 * Add type information to new schema_ columnfamilies and remove thrift
   serialization for schema (CASSANDRA-3792)
 * add missing column validator options to the CLI help (CASSANDRA-3926)
 * skip reading saved key cache if CF's caching strategy is NONE or ROWS_ONLY (CASSANDRA-3954)
 * Unify migration code (CASSANDRA-4017)
Merged from 1.0:
 * cqlsh: guess correct version of Python for Arch Linux (CASSANDRA-4090)
 * (CLI) properly handle quotes in create/update keyspace commands (CASSANDRA-4129)
 * Avoids possible deadlock during bootstrap (CASSANDRA-4159)
 * fix stress tool that hangs forever on timeout or error (CASSANDRA-4128)
 * Fix super columns bug where cache is not updated (CASSANDRA-4190)
 * stress tool to return appropriate exit code on failure (CASSANDRA-4188)


1.0.9
 * improve index sampling performance (CASSANDRA-4023)
 * always compact away deleted hints immediately after handoff (CASSANDRA-3955)
 * delete hints from dropped ColumnFamilies on handoff instead of
   erroring out (CASSANDRA-3975)
 * add CompositeType ref to the CLI doc for create/update column family (CASSANDRA-3980)
 * Pig: support Counter ColumnFamilies (CASSANDRA-3973)
 * Pig: Composite column support (CASSANDRA-3684)
 * Avoid NPE during repair when a keyspace has no CFs (CASSANDRA-3988)
 * Fix division-by-zero error on get_slice (CASSANDRA-4000)
 * don't change manifest level for cleanup, scrub, and upgradesstables
   operations under LeveledCompactionStrategy (CASSANDRA-3989, 4112)
 * fix race leading to super columns assertion failure (CASSANDRA-3957)
 * fix NPE on invalid CQL delete command (CASSANDRA-3755)
 * allow custom types in CLI's assume command (CASSANDRA-4081)
 * fix totalBytes count for parallel compactions (CASSANDRA-3758)
 * fix intermittent NPE in get_slice (CASSANDRA-4095)
 * remove unnecessary asserts in native code interfaces (CASSANDRA-4096)
 * Validate blank keys in CQL to avoid assertion errors (CASSANDRA-3612)
 * cqlsh: fix bad decoding of some column names (CASSANDRA-4003)
 * cqlsh: fix incorrect padding with unicode chars (CASSANDRA-4033)
 * Fix EC2 snitch incorrectly reporting region (CASSANDRA-4026)
 * Shut down thrift during decommission (CASSANDRA-4086)
 * Expose nodetool cfhistograms for 2ndary indexes (CASSANDRA-4063)
Merged from 0.8:
 * Fix ConcurrentModificationException in gossiper (CASSANDRA-4019)


1.1-beta1
 * (cqlsh)
   + add SOURCE and CAPTURE commands, and --file option (CASSANDRA-3479)
   + add ALTER COLUMNFAMILY WITH (CASSANDRA-3523)
   + bundle Python dependencies with Cassandra (CASSANDRA-3507)
   + added to Debian package (CASSANDRA-3458)
   + display byte data instead of erroring out on decode failure 
     (CASSANDRA-3874)
 * add nodetool rebuild_index (CASSANDRA-3583)
 * add nodetool rangekeysample (CASSANDRA-2917)
 * Fix streaming too much data during move operations (CASSANDRA-3639)
 * Nodetool and CLI connect to localhost by default (CASSANDRA-3568)
 * Reduce memory used by primary index sample (CASSANDRA-3743)
 * (Hadoop) separate input/output configurations (CASSANDRA-3197, 3765)
 * avoid returning internal Cassandra classes over JMX (CASSANDRA-2805)
 * add row-level isolation via SnapTree (CASSANDRA-2893)
 * Optimize key count estimation when opening sstable on startup
   (CASSANDRA-2988)
 * multi-dc replication optimization supporting CL > ONE (CASSANDRA-3577)
 * add command to stop compactions (CASSANDRA-1740, 3566, 3582)
 * multithreaded streaming (CASSANDRA-3494)
 * removed in-tree redhat spec (CASSANDRA-3567)
 * "defragment" rows for name-based queries under STCS, again (CASSANDRA-2503)
 * Recycle commitlog segments for improved performance 
   (CASSANDRA-3411, 3543, 3557, 3615)
 * update size-tiered compaction to prioritize small tiers (CASSANDRA-2407)
 * add message expiration logic to OutboundTcpConnection (CASSANDRA-3005)
 * off-heap cache to use sun.misc.Unsafe instead of JNA (CASSANDRA-3271)
 * EACH_QUORUM is only supported for writes (CASSANDRA-3272)
 * replace compactionlock use in schema migration by checking CFS.isValid
   (CASSANDRA-3116)
 * recognize that "SELECT first ... *" isn't really "SELECT *" (CASSANDRA-3445)
 * Use faster bytes comparison (CASSANDRA-3434)
 * Bulk loader is no longer a fat client, (HADOOP) bulk load output format
   (CASSANDRA-3045)
 * (Hadoop) add support for KeyRange.filter
 * remove assumption that keys and token are in bijection
   (CASSANDRA-1034, 3574, 3604)
 * always remove endpoints from delevery queue in HH (CASSANDRA-3546)
 * fix race between cf flush and its 2ndary indexes flush (CASSANDRA-3547)
 * fix potential race in AES when a repair fails (CASSANDRA-3548)
 * Remove columns shadowed by a deleted container even when we cannot purge
   (CASSANDRA-3538)
 * Improve memtable slice iteration performance (CASSANDRA-3545)
 * more efficient allocation of small bloom filters (CASSANDRA-3618)
 * Use separate writer thread in SSTableSimpleUnsortedWriter (CASSANDRA-3619)
 * fsync the directory after new sstable or commitlog segment are created (CASSANDRA-3250)
 * fix minor issues reported by FindBugs (CASSANDRA-3658)
 * global key/row caches (CASSANDRA-3143, 3849)
 * optimize memtable iteration during range scan (CASSANDRA-3638)
 * introduce 'crc_check_chance' in CompressionParameters to support
   a checksum percentage checking chance similarly to read-repair (CASSANDRA-3611)
 * a way to deactivate global key/row cache on per-CF basis (CASSANDRA-3667)
 * fix LeveledCompactionStrategy broken because of generation pre-allocation
   in LeveledManifest (CASSANDRA-3691)
 * finer-grained control over data directories (CASSANDRA-2749)
 * Fix ClassCastException during hinted handoff (CASSANDRA-3694)
 * Upgrade Thrift to 0.7 (CASSANDRA-3213)
 * Make stress.java insert operation to use microseconds (CASSANDRA-3725)
 * Allows (internally) doing a range query with a limit of columns instead of
   rows (CASSANDRA-3742)
 * Allow rangeSlice queries to be start/end inclusive/exclusive (CASSANDRA-3749)
 * Fix BulkLoader to support new SSTable layout and add stream
   throttling to prevent an NPE when there is no yaml config (CASSANDRA-3752)
 * Allow concurrent schema migrations (CASSANDRA-1391, 3832)
 * Add SnapshotCommand to trigger snapshot on remote node (CASSANDRA-3721)
 * Make CFMetaData conversions to/from thrift/native schema inverses
   (CASSANDRA_3559)
 * Add initial code for CQL 3.0-beta (CASSANDRA-3781, 3753)
 * Add wide row support for ColumnFamilyInputFormat (CASSANDRA-3264)
 * Allow extending CompositeType comparator (CASSANDRA-3657)
 * Avoids over-paging during get_count (CASSANDRA-3798)
 * Add new command to rebuild a node without (repair) merkle tree calculations
   (CASSANDRA-3483, 3922)
 * respect not only row cache capacity but caching mode when
   trying to read data (CASSANDRA-3812)
 * fix system tests (CASSANDRA-3827)
 * CQL support for altering row key type in ALTER TABLE (CASSANDRA-3781)
 * turn compression on by default (CASSANDRA-3871)
 * make hexToBytes refuse invalid input (CASSANDRA-2851)
 * Make secondary indexes CF inherit compression and compaction from their
   parent CF (CASSANDRA-3877)
 * Finish cleanup up tombstone purge code (CASSANDRA-3872)
 * Avoid NPE on aboarted stream-out sessions (CASSANDRA-3904)
 * BulkRecordWriter throws NPE for counter columns (CASSANDRA-3906)
 * Support compression using BulkWriter (CASSANDRA-3907)


1.0.8
 * fix race between cleanup and flush on secondary index CFSes (CASSANDRA-3712)
 * avoid including non-queried nodes in rangeslice read repair
   (CASSANDRA-3843)
 * Only snapshot CF being compacted for snapshot_before_compaction 
   (CASSANDRA-3803)
 * Log active compactions in StatusLogger (CASSANDRA-3703)
 * Compute more accurate compaction score per level (CASSANDRA-3790)
 * Return InvalidRequest when using a keyspace that doesn't exist
   (CASSANDRA-3764)
 * disallow user modification of System keyspace (CASSANDRA-3738)
 * allow using sstable2json on secondary index data (CASSANDRA-3738)
 * (cqlsh) add DESCRIBE COLUMNFAMILIES (CASSANDRA-3586)
 * (cqlsh) format blobs correctly and use colors to improve output
   readability (CASSANDRA-3726)
 * synchronize BiMap of bootstrapping tokens (CASSANDRA-3417)
 * show index options in CLI (CASSANDRA-3809)
 * add optional socket timeout for streaming (CASSANDRA-3838)
 * fix truncate not to leave behind non-CFS backed secondary indexes
   (CASSANDRA-3844)
 * make CLI `show schema` to use output stream directly instead
   of StringBuilder (CASSANDRA-3842)
 * remove the wait on hint future during write (CASSANDRA-3870)
 * (cqlsh) ignore missing CfDef opts (CASSANDRA-3933)
 * (cqlsh) look for cqlshlib relative to realpath (CASSANDRA-3767)
 * Fix short read protection (CASSANDRA-3934)
 * Make sure infered and actual schema match (CASSANDRA-3371)
 * Fix NPE during HH delivery (CASSANDRA-3677)
 * Don't put boostrapping node in 'hibernate' status (CASSANDRA-3737)
 * Fix double quotes in windows bat files (CASSANDRA-3744)
 * Fix bad validator lookup (CASSANDRA-3789)
 * Fix soft reset in EC2MultiRegionSnitch (CASSANDRA-3835)
 * Don't leave zombie connections with THSHA thrift server (CASSANDRA-3867)
 * (cqlsh) fix deserialization of data (CASSANDRA-3874)
 * Fix removetoken force causing an inconsistent state (CASSANDRA-3876)
 * Fix ahndling of some types with Pig (CASSANDRA-3886)
 * Don't allow to drop the system keyspace (CASSANDRA-3759)
 * Make Pig deletes disabled by default and configurable (CASSANDRA-3628)
Merged from 0.8:
 * (Pig) fix CassandraStorage to use correct comparator in Super ColumnFamily
   case (CASSANDRA-3251)
 * fix thread safety issues in commitlog replay, primarily affecting
   systems with many (100s) of CF definitions (CASSANDRA-3751)
 * Fix relevant tomstone ignored with super columns (CASSANDRA-3875)


1.0.7
 * fix regression in HH page size calculation (CASSANDRA-3624)
 * retry failed stream on IOException (CASSANDRA-3686)
 * allow configuring bloom_filter_fp_chance (CASSANDRA-3497)
 * attempt hint delivery every ten minutes, or when failure detector
   notifies us that a node is back up, whichever comes first.  hint
   handoff throttle delay default changed to 1ms, from 50 (CASSANDRA-3554)
 * add nodetool setstreamthroughput (CASSANDRA-3571)
 * fix assertion when dropping a columnfamily with no sstables (CASSANDRA-3614)
 * more efficient allocation of small bloom filters (CASSANDRA-3618)
 * CLibrary.createHardLinkWithExec() to check for errors (CASSANDRA-3101)
 * Avoid creating empty and non cleaned writer during compaction (CASSANDRA-3616)
 * stop thrift service in shutdown hook so we can quiesce MessagingService
   (CASSANDRA-3335)
 * (CQL) compaction_strategy_options and compression_parameters for
   CREATE COLUMNFAMILY statement (CASSANDRA-3374)
 * Reset min/max compaction threshold when creating size tiered compaction
   strategy (CASSANDRA-3666)
 * Don't ignore IOException during compaction (CASSANDRA-3655)
 * Fix assertion error for CF with gc_grace=0 (CASSANDRA-3579)
 * Shutdown ParallelCompaction reducer executor after use (CASSANDRA-3711)
 * Avoid < 0 value for pending tasks in leveled compaction (CASSANDRA-3693)
 * (Hadoop) Support TimeUUID in Pig CassandraStorage (CASSANDRA-3327)
 * Check schema is ready before continuing boostrapping (CASSANDRA-3629)
 * Catch overflows during parsing of chunk_length_kb (CASSANDRA-3644)
 * Improve stream protocol mismatch errors (CASSANDRA-3652)
 * Avoid multiple thread doing HH to the same target (CASSANDRA-3681)
 * Add JMX property for rp_timeout_in_ms (CASSANDRA-2940)
 * Allow DynamicCompositeType to compare component of different types
   (CASSANDRA-3625)
 * Flush non-cfs backed secondary indexes (CASSANDRA-3659)
 * Secondary Indexes should report memory consumption (CASSANDRA-3155)
 * fix for SelectStatement start/end key are not set correctly
   when a key alias is involved (CASSANDRA-3700)
 * fix CLI `show schema` command insert of an extra comma in
   column_metadata (CASSANDRA-3714)
Merged from 0.8:
 * avoid logging (harmless) exception when GC takes < 1ms (CASSANDRA-3656)
 * prevent new nodes from thinking down nodes are up forever (CASSANDRA-3626)
 * use correct list of replicas for LOCAL_QUORUM reads when read repair
   is disabled (CASSANDRA-3696)
 * block on flush before compacting hints (may prevent OOM) (CASSANDRA-3733)


1.0.6
 * (CQL) fix cqlsh support for replicate_on_write (CASSANDRA-3596)
 * fix adding to leveled manifest after streaming (CASSANDRA-3536)
 * filter out unavailable cipher suites when using encryption (CASSANDRA-3178)
 * (HADOOP) add old-style api support for CFIF and CFRR (CASSANDRA-2799)
 * Support TimeUUIDType column names in Stress.java tool (CASSANDRA-3541)
 * (CQL) INSERT/UPDATE/DELETE/TRUNCATE commands should allow CF names to
   be qualified by keyspace (CASSANDRA-3419)
 * always remove endpoints from delevery queue in HH (CASSANDRA-3546)
 * fix race between cf flush and its 2ndary indexes flush (CASSANDRA-3547)
 * fix potential race in AES when a repair fails (CASSANDRA-3548)
 * fix default value validation usage in CLI SET command (CASSANDRA-3553)
 * Optimize componentsFor method for compaction and startup time
   (CASSANDRA-3532)
 * (CQL) Proper ColumnFamily metadata validation on CREATE COLUMNFAMILY 
   (CASSANDRA-3565)
 * fix compression "chunk_length_kb" option to set correct kb value for 
   thrift/avro (CASSANDRA-3558)
 * fix missing response during range slice repair (CASSANDRA-3551)
 * 'describe ring' moved from CLI to nodetool and available through JMX (CASSANDRA-3220)
 * add back partitioner to sstable metadata (CASSANDRA-3540)
 * fix NPE in get_count for counters (CASSANDRA-3601)
Merged from 0.8:
 * remove invalid assertion that table was opened before dropping it
   (CASSANDRA-3580)
 * range and index scans now only send requests to enough replicas to
   satisfy requested CL + RR (CASSANDRA-3598)
 * use cannonical host for local node in nodetool info (CASSANDRA-3556)
 * remove nonlocal DC write optimization since it only worked with
   CL.ONE or CL.LOCAL_QUORUM (CASSANDRA-3577, 3585)
 * detect misuses of CounterColumnType (CASSANDRA-3422)
 * turn off string interning in json2sstable, take 2 (CASSANDRA-2189)
 * validate compression parameters on add/update of the ColumnFamily 
   (CASSANDRA-3573)
 * Check for 0.0.0.0 is incorrect in CFIF (CASSANDRA-3584)
 * Increase vm.max_map_count in debian packaging (CASSANDRA-3563)
 * gossiper will never add itself to saved endpoints (CASSANDRA-3485)


1.0.5
 * revert CASSANDRA-3407 (see CASSANDRA-3540)
 * fix assertion error while forwarding writes to local nodes (CASSANDRA-3539)


1.0.4
 * fix self-hinting of timed out read repair updates and make hinted handoff
   less prone to OOMing a coordinator (CASSANDRA-3440)
 * expose bloom filter sizes via JMX (CASSANDRA-3495)
 * enforce RP tokens 0..2**127 (CASSANDRA-3501)
 * canonicalize paths exposed through JMX (CASSANDRA-3504)
 * fix "liveSize" stat when sstables are removed (CASSANDRA-3496)
 * add bloom filter FP rates to nodetool cfstats (CASSANDRA-3347)
 * record partitioner in sstable metadata component (CASSANDRA-3407)
 * add new upgradesstables nodetool command (CASSANDRA-3406)
 * skip --debug requirement to see common exceptions in CLI (CASSANDRA-3508)
 * fix incorrect query results due to invalid max timestamp (CASSANDRA-3510)
 * make sstableloader recognize compressed sstables (CASSANDRA-3521)
 * avoids race in OutboundTcpConnection in multi-DC setups (CASSANDRA-3530)
 * use SETLOCAL in cassandra.bat (CASANDRA-3506)
 * fix ConcurrentModificationException in Table.all() (CASSANDRA-3529)
Merged from 0.8:
 * fix concurrence issue in the FailureDetector (CASSANDRA-3519)
 * fix array out of bounds error in counter shard removal (CASSANDRA-3514)
 * avoid dropping tombstones when they might still be needed to shadow
   data in a different sstable (CASSANDRA-2786)


1.0.3
 * revert name-based query defragmentation aka CASSANDRA-2503 (CASSANDRA-3491)
 * fix invalidate-related test failures (CASSANDRA-3437)
 * add next-gen cqlsh to bin/ (CASSANDRA-3188, 3131, 3493)
 * (CQL) fix handling of rows with no columns (CASSANDRA-3424, 3473)
 * fix querying supercolumns by name returning only a subset of
   subcolumns or old subcolumn versions (CASSANDRA-3446)
 * automatically compute sha1 sum for uncompressed data files (CASSANDRA-3456)
 * fix reading metadata/statistics component for version < h (CASSANDRA-3474)
 * add sstable forward-compatibility (CASSANDRA-3478)
 * report compression ratio in CFSMBean (CASSANDRA-3393)
 * fix incorrect size exception during streaming of counters (CASSANDRA-3481)
 * (CQL) fix for counter decrement syntax (CASSANDRA-3418)
 * Fix race introduced by CASSANDRA-2503 (CASSANDRA-3482)
 * Fix incomplete deletion of delivered hints (CASSANDRA-3466)
 * Avoid rescheduling compactions when no compaction was executed 
   (CASSANDRA-3484)
 * fix handling of the chunk_length_kb compression options (CASSANDRA-3492)
Merged from 0.8:
 * fix updating CF row_cache_provider (CASSANDRA-3414)
 * CFMetaData.convertToThrift method to set RowCacheProvider (CASSANDRA-3405)
 * acquire compactionlock during truncate (CASSANDRA-3399)
 * fix displaying cfdef entries for super columnfamilies (CASSANDRA-3415)
 * Make counter shard merging thread safe (CASSANDRA-3178)
 * Revert CASSANDRA-2855
 * Fix bug preventing the use of efficient cross-DC writes (CASSANDRA-3472)
 * `describe ring` command for CLI (CASSANDRA-3220)
 * (Hadoop) skip empty rows when entire row is requested, redux (CASSANDRA-2855)


1.0.2
 * "defragment" rows for name-based queries under STCS (CASSANDRA-2503)
 * Add timing information to cassandra-cli GET/SET/LIST queries (CASSANDRA-3326)
 * Only create one CompressionMetadata object per sstable (CASSANDRA-3427)
 * cleanup usage of StorageService.setMode() (CASANDRA-3388)
 * Avoid large array allocation for compressed chunk offsets (CASSANDRA-3432)
 * fix DecimalType bytebuffer marshalling (CASSANDRA-3421)
 * fix bug that caused first column in per row indexes to be ignored 
   (CASSANDRA-3441)
 * add JMX call to clean (failed) repair sessions (CASSANDRA-3316)
 * fix sstableloader reference acquisition bug (CASSANDRA-3438)
 * fix estimated row size regression (CASSANDRA-3451)
 * make sure we don't return more columns than asked (CASSANDRA-3303, 3395)
Merged from 0.8:
 * acquire compactionlock during truncate (CASSANDRA-3399)
 * fix displaying cfdef entries for super columnfamilies (CASSANDRA-3415)


1.0.1
 * acquire references during index build to prevent delete problems
   on Windows (CASSANDRA-3314)
 * describe_ring should include datacenter/topology information (CASSANDRA-2882)
 * Thrift sockets are not properly buffered (CASSANDRA-3261)
 * performance improvement for bytebufferutil compare function (CASSANDRA-3286)
 * add system.versions ColumnFamily (CASSANDRA-3140)
 * reduce network copies (CASSANDRA-3333, 3373)
 * limit nodetool to 32MB of heap (CASSANDRA-3124)
 * (CQL) update parser to accept "timestamp" instead of "date" (CASSANDRA-3149)
 * Fix CLI `show schema` to include "compression_options" (CASSANDRA-3368)
 * Snapshot to include manifest under LeveledCompactionStrategy (CASSANDRA-3359)
 * (CQL) SELECT query should allow CF name to be qualified by keyspace (CASSANDRA-3130)
 * (CQL) Fix internal application error specifying 'using consistency ...'
   in lower case (CASSANDRA-3366)
 * fix Deflate compression when compression actually makes the data bigger
   (CASSANDRA-3370)
 * optimize UUIDGen to avoid lock contention on InetAddress.getLocalHost 
   (CASSANDRA-3387)
 * tolerate index being dropped mid-mutation (CASSANDRA-3334, 3313)
 * CompactionManager is now responsible for checking for new candidates
   post-task execution, enabling more consistent leveled compaction 
   (CASSANDRA-3391)
 * Cache HSHA threads (CASSANDRA-3372)
 * use CF/KS names as snapshot prefix for drop + truncate operations
   (CASSANDRA-2997)
 * Break bloom filters up to avoid heap fragmentation (CASSANDRA-2466)
 * fix cassandra hanging on jsvc stop (CASSANDRA-3302)
 * Avoid leveled compaction getting blocked on errors (CASSANDRA-3408)
 * Make reloading the compaction strategy safe (CASSANDRA-3409)
 * ignore 0.8 hints even if compaction begins before we try to purge
   them (CASSANDRA-3385)
 * remove procrun (bin\daemon) from Cassandra source tree and 
   artifacts (CASSANDRA-3331)
 * make cassandra compile under JDK7 (CASSANDRA-3275)
 * remove dependency of clientutil.jar to FBUtilities (CASSANDRA-3299)
 * avoid truncation errors by using long math on long values (CASSANDRA-3364)
 * avoid clock drift on some Windows machine (CASSANDRA-3375)
 * display cache provider in cli 'describe keyspace' command (CASSANDRA-3384)
 * fix incomplete topology information in describe_ring (CASSANDRA-3403)
 * expire dead gossip states based on time (CASSANDRA-2961)
 * improve CompactionTask extensibility (CASSANDRA-3330)
 * Allow one leveled compaction task to kick off another (CASSANDRA-3363)
 * allow encryption only between datacenters (CASSANDRA-2802)
Merged from 0.8:
 * fix truncate allowing data to be replayed post-restart (CASSANDRA-3297)
 * make iwriter final in IndexWriter to avoid NPE (CASSANDRA-2863)
 * (CQL) update grammar to require key clause in DELETE statement
   (CASSANDRA-3349)
 * (CQL) allow numeric keyspace names in USE statement (CASSANDRA-3350)
 * (Hadoop) skip empty rows when slicing the entire row (CASSANDRA-2855)
 * Fix handling of tombstone by SSTableExport/Import (CASSANDRA-3357)
 * fix ColumnIndexer to use long offsets (CASSANDRA-3358)
 * Improved CLI exceptions (CASSANDRA-3312)
 * Fix handling of tombstone by SSTableExport/Import (CASSANDRA-3357)
 * Only count compaction as active (for throttling) when they have
   successfully acquired the compaction lock (CASSANDRA-3344)
 * Display CLI version string on startup (CASSANDRA-3196)
 * (Hadoop) make CFIF try rpc_address or fallback to listen_address
   (CASSANDRA-3214)
 * (Hadoop) accept comma delimited lists of initial thrift connections
   (CASSANDRA-3185)
 * ColumnFamily min_compaction_threshold should be >= 2 (CASSANDRA-3342)
 * (Pig) add 0.8+ types and key validation type in schema (CASSANDRA-3280)
 * Fix completely removing column metadata using CLI (CASSANDRA-3126)
 * CLI `describe cluster;` output should be on separate lines for separate versions
   (CASSANDRA-3170)
 * fix changing durable_writes keyspace option during CF creation
   (CASSANDRA-3292)
 * avoid locking on update when no indexes are involved (CASSANDRA-3386)
 * fix assertionError during repair with ordered partitioners (CASSANDRA-3369)
 * correctly serialize key_validation_class for avro (CASSANDRA-3391)
 * don't expire counter tombstone after streaming (CASSANDRA-3394)
 * prevent nodes that failed to join from hanging around forever 
   (CASSANDRA-3351)
 * remove incorrect optimization from slice read path (CASSANDRA-3390)
 * Fix race in AntiEntropyService (CASSANDRA-3400)


1.0.0-final
 * close scrubbed sstable fd before deleting it (CASSANDRA-3318)
 * fix bug preventing obsolete commitlog segments from being removed
   (CASSANDRA-3269)
 * tolerate whitespace in seed CDL (CASSANDRA-3263)
 * Change default heap thresholds to max(min(1/2 ram, 1G), min(1/4 ram, 8GB))
   (CASSANDRA-3295)
 * Fix broken CompressedRandomAccessReaderTest (CASSANDRA-3298)
 * (CQL) fix type information returned for wildcard queries (CASSANDRA-3311)
 * add estimated tasks to LeveledCompactionStrategy (CASSANDRA-3322)
 * avoid including compaction cache-warming in keycache stats (CASSANDRA-3325)
 * run compaction and hinted handoff threads at MIN_PRIORITY (CASSANDRA-3308)
 * default hsha thrift server to cpu core count in rpc pool (CASSANDRA-3329)
 * add bin\daemon to binary tarball for Windows service (CASSANDRA-3331)
 * Fix places where uncompressed size of sstables was use in place of the
   compressed one (CASSANDRA-3338)
 * Fix hsha thrift server (CASSANDRA-3346)
 * Make sure repair only stream needed sstables (CASSANDRA-3345)


1.0.0-rc2
 * Log a meaningful warning when a node receives a message for a repair session
   that doesn't exist anymore (CASSANDRA-3256)
 * test for NUMA policy support as well as numactl presence (CASSANDRA-3245)
 * Fix FD leak when internode encryption is enabled (CASSANDRA-3257)
 * Remove incorrect assertion in mergeIterator (CASSANDRA-3260)
 * FBUtilities.hexToBytes(String) to throw NumberFormatException when string
   contains non-hex characters (CASSANDRA-3231)
 * Keep SimpleSnitch proximity ordering unchanged from what the Strategy
   generates, as intended (CASSANDRA-3262)
 * remove Scrub from compactionstats when finished (CASSANDRA-3255)
 * fix counter entry in jdbc TypesMap (CASSANDRA-3268)
 * fix full queue scenario for ParallelCompactionIterator (CASSANDRA-3270)
 * fix bootstrap process (CASSANDRA-3285)
 * don't try delivering hints if when there isn't any (CASSANDRA-3176)
 * CLI documentation change for ColumnFamily `compression_options` (CASSANDRA-3282)
 * ignore any CF ids sent by client for adding CF/KS (CASSANDRA-3288)
 * remove obsolete hints on first startup (CASSANDRA-3291)
 * use correct ISortedColumns for time-optimized reads (CASSANDRA-3289)
 * Evict gossip state immediately when a token is taken over by a new IP 
   (CASSANDRA-3259)


1.0.0-rc1
 * Update CQL to generate microsecond timestamps by default (CASSANDRA-3227)
 * Fix counting CFMetadata towards Memtable liveRatio (CASSANDRA-3023)
 * Kill server on wrapped OOME such as from FileChannel.map (CASSANDRA-3201)
 * remove unnecessary copy when adding to row cache (CASSANDRA-3223)
 * Log message when a full repair operation completes (CASSANDRA-3207)
 * Fix streamOutSession keeping sstables references forever if the remote end
   dies (CASSANDRA-3216)
 * Remove dynamic_snitch boolean from example configuration (defaulting to 
   true) and set default badness threshold to 0.1 (CASSANDRA-3229)
 * Base choice of random or "balanced" token on bootstrap on whether
   schema definitions were found (CASSANDRA-3219)
 * Fixes for LeveledCompactionStrategy score computation, prioritization,
   scheduling, and performance (CASSANDRA-3224, 3234)
 * parallelize sstable open at server startup (CASSANDRA-2988)
 * fix handling of exceptions writing to OutboundTcpConnection (CASSANDRA-3235)
 * Allow using quotes in "USE <keyspace>;" CLI command (CASSANDRA-3208)
 * Don't allow any cache loading exceptions to halt startup (CASSANDRA-3218)
 * Fix sstableloader --ignores option (CASSANDRA-3247)
 * File descriptor limit increased in packaging (CASSANDRA-3206)
 * Fix deadlock in commit log during flush (CASSANDRA-3253) 


1.0.0-beta1
 * removed binarymemtable (CASSANDRA-2692)
 * add commitlog_total_space_in_mb to prevent fragmented logs (CASSANDRA-2427)
 * removed commitlog_rotation_threshold_in_mb configuration (CASSANDRA-2771)
 * make AbstractBounds.normalize de-overlapp overlapping ranges (CASSANDRA-2641)
 * replace CollatingIterator, ReducingIterator with MergeIterator 
   (CASSANDRA-2062)
 * Fixed the ability to set compaction strategy in cli using create column 
   family command (CASSANDRA-2778)
 * clean up tmp files after failed compaction (CASSANDRA-2468)
 * restrict repair streaming to specific columnfamilies (CASSANDRA-2280)
 * don't bother persisting columns shadowed by a row tombstone (CASSANDRA-2589)
 * reset CF and SC deletion times after gc_grace (CASSANDRA-2317)
 * optimize away seek when compacting wide rows (CASSANDRA-2879)
 * single-pass streaming (CASSANDRA-2677, 2906, 2916, 3003)
 * use reference counting for deleting sstables instead of relying on GC
   (CASSANDRA-2521, 3179)
 * store hints as serialized mutations instead of pointers to data row
   (CASSANDRA-2045)
 * store hints in the coordinator node instead of in the closest replica 
   (CASSANDRA-2914)
 * add row_cache_keys_to_save CF option (CASSANDRA-1966)
 * check column family validity in nodetool repair (CASSANDRA-2933)
 * use lazy initialization instead of class initialization in NodeId
   (CASSANDRA-2953)
 * add paging to get_count (CASSANDRA-2894)
 * fix "short reads" in [multi]get (CASSANDRA-2643, 3157, 3192)
 * add optional compression for sstables (CASSANDRA-47, 2994, 3001, 3128)
 * add scheduler JMX metrics (CASSANDRA-2962)
 * add block level checksum for compressed data (CASSANDRA-1717)
 * make column family backed column map pluggable and introduce unsynchronized
   ArrayList backed one to speedup reads (CASSANDRA-2843, 3165, 3205)
 * refactoring of the secondary index api (CASSANDRA-2982)
 * make CL > ONE reads wait for digest reconciliation before returning
   (CASSANDRA-2494)
 * fix missing logging for some exceptions (CASSANDRA-2061)
 * refactor and optimize ColumnFamilyStore.files(...) and Descriptor.fromFilename(String)
   and few other places responsible for work with SSTable files (CASSANDRA-3040)
 * Stop reading from sstables once we know we have the most recent columns,
   for query-by-name requests (CASSANDRA-2498)
 * Add query-by-column mode to stress.java (CASSANDRA-3064)
 * Add "install" command to cassandra.bat (CASSANDRA-292)
 * clean up KSMetadata, CFMetadata from unnecessary
   Thrift<->Avro conversion methods (CASSANDRA-3032)
 * Add timeouts to client request schedulers (CASSANDRA-3079, 3096)
 * Cli to use hashes rather than array of hashes for strategy options (CASSANDRA-3081)
 * LeveledCompactionStrategy (CASSANDRA-1608, 3085, 3110, 3087, 3145, 3154, 3182)
 * Improvements of the CLI `describe` command (CASSANDRA-2630)
 * reduce window where dropped CF sstables may not be deleted (CASSANDRA-2942)
 * Expose gossip/FD info to JMX (CASSANDRA-2806)
 * Fix streaming over SSL when compressed SSTable involved (CASSANDRA-3051)
 * Add support for pluggable secondary index implementations (CASSANDRA-3078)
 * remove compaction_thread_priority setting (CASSANDRA-3104)
 * generate hints for replicas that timeout, not just replicas that are known
   to be down before starting (CASSANDRA-2034)
 * Add throttling for internode streaming (CASSANDRA-3080)
 * make the repair of a range repair all replica (CASSANDRA-2610, 3194)
 * expose the ability to repair the first range (as returned by the
   partitioner) of a node (CASSANDRA-2606)
 * Streams Compression (CASSANDRA-3015)
 * add ability to use multiple threads during a single compaction
   (CASSANDRA-2901)
 * make AbstractBounds.normalize support overlapping ranges (CASSANDRA-2641)
 * fix of the CQL count() behavior (CASSANDRA-3068)
 * use TreeMap backed column families for the SSTable simple writers
   (CASSANDRA-3148)
 * fix inconsistency of the CLI syntax when {} should be used instead of [{}]
   (CASSANDRA-3119)
 * rename CQL type names to match expected SQL behavior (CASSANDRA-3149, 3031)
 * Arena-based allocation for memtables (CASSANDRA-2252, 3162, 3163, 3168)
 * Default RR chance to 0.1 (CASSANDRA-3169)
 * Add RowLevel support to secondary index API (CASSANDRA-3147)
 * Make SerializingCacheProvider the default if JNA is available (CASSANDRA-3183)
 * Fix backwards compatibilty for CQL memtable properties (CASSANDRA-3190)
 * Add five-minute delay before starting compactions on a restarted server
   (CASSANDRA-3181)
 * Reduce copies done for intra-host messages (CASSANDRA-1788, 3144)
 * support of compaction strategy option for stress.java (CASSANDRA-3204)
 * make memtable throughput and column count thresholds no-ops (CASSANDRA-2449)
 * Return schema information along with the resultSet in CQL (CASSANDRA-2734)
 * Add new DecimalType (CASSANDRA-2883)
 * Fix assertion error in RowRepairResolver (CASSANDRA-3156)
 * Reduce unnecessary high buffer sizes (CASSANDRA-3171)
 * Pluggable compaction strategy (CASSANDRA-1610)
 * Add new broadcast_address config option (CASSANDRA-2491)


0.8.7
 * Kill server on wrapped OOME such as from FileChannel.map (CASSANDRA-3201)
 * Allow using quotes in "USE <keyspace>;" CLI command (CASSANDRA-3208)
 * Log message when a full repair operation completes (CASSANDRA-3207)
 * Don't allow any cache loading exceptions to halt startup (CASSANDRA-3218)
 * Fix sstableloader --ignores option (CASSANDRA-3247)
 * File descriptor limit increased in packaging (CASSANDRA-3206)
 * Log a meaningfull warning when a node receive a message for a repair session
   that doesn't exist anymore (CASSANDRA-3256)
 * Fix FD leak when internode encryption is enabled (CASSANDRA-3257)
 * FBUtilities.hexToBytes(String) to throw NumberFormatException when string
   contains non-hex characters (CASSANDRA-3231)
 * Keep SimpleSnitch proximity ordering unchanged from what the Strategy
   generates, as intended (CASSANDRA-3262)
 * remove Scrub from compactionstats when finished (CASSANDRA-3255)
 * Fix tool .bat files when CASSANDRA_HOME contains spaces (CASSANDRA-3258)
 * Force flush of status table when removing/updating token (CASSANDRA-3243)
 * Evict gossip state immediately when a token is taken over by a new IP (CASSANDRA-3259)
 * Fix bug where the failure detector can take too long to mark a host
   down (CASSANDRA-3273)
 * (Hadoop) allow wrapping ranges in queries (CASSANDRA-3137)
 * (Hadoop) check all interfaces for a match with split location
   before falling back to random replica (CASSANDRA-3211)
 * (Hadoop) Make Pig storage handle implements LoadMetadata (CASSANDRA-2777)
 * (Hadoop) Fix exception during PIG 'dump' (CASSANDRA-2810)
 * Fix stress COUNTER_GET option (CASSANDRA-3301)
 * Fix missing fields in CLI `show schema` output (CASSANDRA-3304)
 * Nodetool no longer leaks threads and closes JMX connections (CASSANDRA-3309)
 * fix truncate allowing data to be replayed post-restart (CASSANDRA-3297)
 * Move SimpleAuthority and SimpleAuthenticator to examples (CASSANDRA-2922)
 * Fix handling of tombstone by SSTableExport/Import (CASSANDRA-3357)
 * Fix transposition in cfHistograms (CASSANDRA-3222)
 * Allow using number as DC name when creating keyspace in CQL (CASSANDRA-3239)
 * Force flush of system table after updating/removing a token (CASSANDRA-3243)


0.8.6
 * revert CASSANDRA-2388
 * change TokenRange.endpoints back to listen/broadcast address to match
   pre-1777 behavior, and add TokenRange.rpc_endpoints instead (CASSANDRA-3187)
 * avoid trying to watch cassandra-topology.properties when loaded from jar
   (CASSANDRA-3138)
 * prevent users from creating keyspaces with LocalStrategy replication
   (CASSANDRA-3139)
 * fix CLI `show schema;` to output correct keyspace definition statement
   (CASSANDRA-3129)
 * CustomTThreadPoolServer to log TTransportException at DEBUG level
   (CASSANDRA-3142)
 * allow topology sort to work with non-unique rack names between 
   datacenters (CASSANDRA-3152)
 * Improve caching of same-version Messages on digest and repair paths
   (CASSANDRA-3158)
 * Randomize choice of first replica for counter increment (CASSANDRA-2890)
 * Fix using read_repair_chance instead of merge_shard_change (CASSANDRA-3202)
 * Avoid streaming data to nodes that already have it, on move as well as
   decommission (CASSANDRA-3041)
 * Fix divide by zero error in GCInspector (CASSANDRA-3164)
 * allow quoting of the ColumnFamily name in CLI `create column family`
   statement (CASSANDRA-3195)
 * Fix rolling upgrade from 0.7 to 0.8 problem (CASANDRA-3166)
 * Accomodate missing encryption_options in IncomingTcpConnection.stream
   (CASSANDRA-3212)


0.8.5
 * fix NPE when encryption_options is unspecified (CASSANDRA-3007)
 * include column name in validation failure exceptions (CASSANDRA-2849)
 * make sure truncate clears out the commitlog so replay won't re-
   populate with truncated data (CASSANDRA-2950)
 * fix NPE when debug logging is enabled and dropped CF is present
   in a commitlog segment (CASSANDRA-3021)
 * fix cassandra.bat when CASSANDRA_HOME contains spaces (CASSANDRA-2952)
 * fix to SSTableSimpleUnsortedWriter bufferSize calculation (CASSANDRA-3027)
 * make cleanup and normal compaction able to skip empty rows
   (rows containing nothing but expired tombstones) (CASSANDRA-3039)
 * work around native memory leak in com.sun.management.GarbageCollectorMXBean
   (CASSANDRA-2868)
 * validate that column names in column_metadata are not equal to key_alias
   on create/update of the ColumnFamily and CQL 'ALTER' statement (CASSANDRA-3036)
 * return an InvalidRequestException if an indexed column is assigned
   a value larger than 64KB (CASSANDRA-3057)
 * fix of numeric-only and string column names handling in CLI "drop index" 
   (CASSANDRA-3054)
 * prune index scan resultset back to original request for lazy
   resultset expansion case (CASSANDRA-2964)
 * (Hadoop) fail jobs when Cassandra node has failed but TaskTracker
   has not (CASSANDRA-2388)
 * fix dynamic snitch ignoring nodes when read_repair_chance is zero
   (CASSANDRA-2662)
 * avoid retaining references to dropped CFS objects in 
   CompactionManager.estimatedCompactions (CASSANDRA-2708)
 * expose rpc timeouts per host in MessagingServiceMBean (CASSANDRA-2941)
 * avoid including cwd in classpath for deb and rpm packages (CASSANDRA-2881)
 * remove gossip state when a new IP takes over a token (CASSANDRA-3071)
 * allow sstable2json to work on index sstable files (CASSANDRA-3059)
 * always hint counters (CASSANDRA-3099)
 * fix log4j initialization in EmbeddedCassandraService (CASSANDRA-2857)
 * remove gossip state when a new IP takes over a token (CASSANDRA-3071)
 * work around native memory leak in com.sun.management.GarbageCollectorMXBean
    (CASSANDRA-2868)
 * fix UnavailableException with writes at CL.EACH_QUORM (CASSANDRA-3084)
 * fix parsing of the Keyspace and ColumnFamily names in numeric
   and string representations in CLI (CASSANDRA-3075)
 * fix corner cases in Range.differenceToFetch (CASSANDRA-3084)
 * fix ip address String representation in the ring cache (CASSANDRA-3044)
 * fix ring cache compatibility when mixing pre-0.8.4 nodes with post-
   in the same cluster (CASSANDRA-3023)
 * make repair report failure when a node participating dies (instead of
   hanging forever) (CASSANDRA-2433)
 * fix handling of the empty byte buffer by ReversedType (CASSANDRA-3111)
 * Add validation that Keyspace names are case-insensitively unique (CASSANDRA-3066)
 * catch invalid key_validation_class before instantiating UpdateColumnFamily (CASSANDRA-3102)
 * make Range and Bounds objects client-safe (CASSANDRA-3108)
 * optionally skip log4j configuration (CASSANDRA-3061)
 * bundle sstableloader with the debian package (CASSANDRA-3113)
 * don't try to build secondary indexes when there is none (CASSANDRA-3123)
 * improve SSTableSimpleUnsortedWriter speed for large rows (CASSANDRA-3122)
 * handle keyspace arguments correctly in nodetool snapshot (CASSANDRA-3038)
 * Fix SSTableImportTest on windows (CASSANDRA-3043)
 * expose compactionThroughputMbPerSec through JMX (CASSANDRA-3117)
 * log keyspace and CF of large rows being compacted


0.8.4
 * change TokenRing.endpoints to be a list of rpc addresses instead of 
   listen/broadcast addresses (CASSANDRA-1777)
 * include files-to-be-streamed in StreamInSession.getSources (CASSANDRA-2972)
 * use JAVA env var in cassandra-env.sh (CASSANDRA-2785, 2992)
 * avoid doing read for no-op replicate-on-write at CL=1 (CASSANDRA-2892)
 * refuse counter write for CL.ANY (CASSANDRA-2990)
 * switch back to only logging recent dropped messages (CASSANDRA-3004)
 * always deserialize RowMutation for counters (CASSANDRA-3006)
 * ignore saved replication_factor strategy_option for NTS (CASSANDRA-3011)
 * make sure pre-truncate CL segments are discarded (CASSANDRA-2950)


0.8.3
 * add ability to drop local reads/writes that are going to timeout
   (CASSANDRA-2943)
 * revamp token removal process, keep gossip states for 3 days (CASSANDRA-2496)
 * don't accept extra args for 0-arg nodetool commands (CASSANDRA-2740)
 * log unavailableexception details at debug level (CASSANDRA-2856)
 * expose data_dir though jmx (CASSANDRA-2770)
 * don't include tmp files as sstable when create cfs (CASSANDRA-2929)
 * log Java classpath on startup (CASSANDRA-2895)
 * keep gossipped version in sync with actual on migration coordinator 
   (CASSANDRA-2946)
 * use lazy initialization instead of class initialization in NodeId
   (CASSANDRA-2953)
 * check column family validity in nodetool repair (CASSANDRA-2933)
 * speedup bytes to hex conversions dramatically (CASSANDRA-2850)
 * Flush memtables on shutdown when durable writes are disabled 
   (CASSANDRA-2958)
 * improved POSIX compatibility of start scripts (CASsANDRA-2965)
 * add counter support to Hadoop InputFormat (CASSANDRA-2981)
 * fix bug where dirty commitlog segments were removed (and avoid keeping 
   segments with no post-flush activity permanently dirty) (CASSANDRA-2829)
 * fix throwing exception with batch mutation of counter super columns
   (CASSANDRA-2949)
 * ignore system tables during repair (CASSANDRA-2979)
 * throw exception when NTS is given replication_factor as an option
   (CASSANDRA-2960)
 * fix assertion error during compaction of counter CFs (CASSANDRA-2968)
 * avoid trying to create index names, when no index exists (CASSANDRA-2867)
 * don't sample the system table when choosing a bootstrap token
   (CASSANDRA-2825)
 * gossiper notifies of local state changes (CASSANDRA-2948)
 * add asynchronous and half-sync/half-async (hsha) thrift servers 
   (CASSANDRA-1405)
 * fix potential use of free'd native memory in SerializingCache 
   (CASSANDRA-2951)
 * prune index scan resultset back to original request for lazy
   resultset expansion case (CASSANDRA-2964)
 * (Hadoop) fail jobs when Cassandra node has failed but TaskTracker
    has not (CASSANDRA-2388)


0.8.2
 * CQL: 
   - include only one row per unique key for IN queries (CASSANDRA-2717)
   - respect client timestamp on full row deletions (CASSANDRA-2912)
 * improve thread-safety in StreamOutSession (CASSANDRA-2792)
 * allow deleting a row and updating indexed columns in it in the
   same mutation (CASSANDRA-2773)
 * Expose number of threads blocked on submitting memtable to flush
   in JMX (CASSANDRA-2817)
 * add ability to return "endpoints" to nodetool (CASSANDRA-2776)
 * Add support for multiple (comma-delimited) coordinator addresses
   to ColumnFamilyInputFormat (CASSANDRA-2807)
 * fix potential NPE while scheduling read repair for range slice
   (CASSANDRA-2823)
 * Fix race in SystemTable.getCurrentLocalNodeId (CASSANDRA-2824)
 * Correctly set default for replicate_on_write (CASSANDRA-2835)
 * improve nodetool compactionstats formatting (CASSANDRA-2844)
 * fix index-building status display (CASSANDRA-2853)
 * fix CLI perpetuating obsolete KsDef.replication_factor (CASSANDRA-2846)
 * improve cli treatment of multiline comments (CASSANDRA-2852)
 * handle row tombstones correctly in EchoedRow (CASSANDRA-2786)
 * add MessagingService.get[Recently]DroppedMessages and
   StorageService.getExceptionCount (CASSANDRA-2804)
 * fix possibility of spurious UnavailableException for LOCAL_QUORUM
   reads with dynamic snitch + read repair disabled (CASSANDRA-2870)
 * add ant-optional as dependence for the debian package (CASSANDRA-2164)
 * add option to specify limit for get_slice in the CLI (CASSANDRA-2646)
 * decrease HH page size (CASSANDRA-2832)
 * reset cli keyspace after dropping the current one (CASSANDRA-2763)
 * add KeyRange option to Hadoop inputformat (CASSANDRA-1125)
 * fix protocol versioning (CASSANDRA-2818, 2860)
 * support spaces in path to log4j configuration (CASSANDRA-2383)
 * avoid including inferred types in CF update (CASSANDRA-2809)
 * fix JMX bulkload call (CASSANDRA-2908)
 * fix updating KS with durable_writes=false (CASSANDRA-2907)
 * add simplified facade to SSTableWriter for bulk loading use
   (CASSANDRA-2911)
 * fix re-using index CF sstable names after drop/recreate (CASSANDRA-2872)
 * prepend CF to default index names (CASSANDRA-2903)
 * fix hint replay (CASSANDRA-2928)
 * Properly synchronize repair's merkle tree computation (CASSANDRA-2816)


0.8.1
 * CQL:
   - support for insert, delete in BATCH (CASSANDRA-2537)
   - support for IN to SELECT, UPDATE (CASSANDRA-2553)
   - timestamp support for INSERT, UPDATE, and BATCH (CASSANDRA-2555)
   - TTL support (CASSANDRA-2476)
   - counter support (CASSANDRA-2473)
   - ALTER COLUMNFAMILY (CASSANDRA-1709)
   - DROP INDEX (CASSANDRA-2617)
   - add SCHEMA/TABLE as aliases for KS/CF (CASSANDRA-2743)
   - server handles wait-for-schema-agreement (CASSANDRA-2756)
   - key alias support (CASSANDRA-2480)
 * add support for comparator parameters and a generic ReverseType
   (CASSANDRA-2355)
 * add CompositeType and DynamicCompositeType (CASSANDRA-2231)
 * optimize batches containing multiple updates to the same row
   (CASSANDRA-2583)
 * adjust hinted handoff page size to avoid OOM with large columns 
   (CASSANDRA-2652)
 * mark BRAF buffer invalid post-flush so we don't re-flush partial
   buffers again, especially on CL writes (CASSANDRA-2660)
 * add DROP INDEX support to CLI (CASSANDRA-2616)
 * don't perform HH to client-mode [storageproxy] nodes (CASSANDRA-2668)
 * Improve forceDeserialize/getCompactedRow encapsulation (CASSANDRA-2659)
 * Don't write CounterUpdateColumn to disk in tests (CASSANDRA-2650)
 * Add sstable bulk loading utility (CASSANDRA-1278)
 * avoid replaying hints to dropped columnfamilies (CASSANDRA-2685)
 * add placeholders for missing rows in range query pseudo-RR (CASSANDRA-2680)
 * remove no-op HHOM.renameHints (CASSANDRA-2693)
 * clone super columns to avoid modifying them during flush (CASSANDRA-2675)
 * allow writes to bypass the commitlog for certain keyspaces (CASSANDRA-2683)
 * avoid NPE when bypassing commitlog during memtable flush (CASSANDRA-2781)
 * Added support for making bootstrap retry if nodes flap (CASSANDRA-2644)
 * Added statusthrift to nodetool to report if thrift server is running (CASSANDRA-2722)
 * Fixed rows being cached if they do not exist (CASSANDRA-2723)
 * Support passing tableName and cfName to RowCacheProviders (CASSANDRA-2702)
 * close scrub file handles (CASSANDRA-2669)
 * throttle migration replay (CASSANDRA-2714)
 * optimize column serializer creation (CASSANDRA-2716)
 * Added support for making bootstrap retry if nodes flap (CASSANDRA-2644)
 * Added statusthrift to nodetool to report if thrift server is running
   (CASSANDRA-2722)
 * Fixed rows being cached if they do not exist (CASSANDRA-2723)
 * fix truncate/compaction race (CASSANDRA-2673)
 * workaround large resultsets causing large allocation retention
   by nio sockets (CASSANDRA-2654)
 * fix nodetool ring use with Ec2Snitch (CASSANDRA-2733)
 * fix removing columns and subcolumns that are supressed by a row or
   supercolumn tombstone during replica resolution (CASSANDRA-2590)
 * support sstable2json against snapshot sstables (CASSANDRA-2386)
 * remove active-pull schema requests (CASSANDRA-2715)
 * avoid marking entire list of sstables as actively being compacted
   in multithreaded compaction (CASSANDRA-2765)
 * seek back after deserializing a row to update cache with (CASSANDRA-2752)
 * avoid skipping rows in scrub for counter column family (CASSANDRA-2759)
 * fix ConcurrentModificationException in repair when dealing with 0.7 node
   (CASSANDRA-2767)
 * use threadsafe collections for StreamInSession (CASSANDRA-2766)
 * avoid infinite loop when creating merkle tree (CASSANDRA-2758)
 * avoids unmarking compacting sstable prematurely in cleanup (CASSANDRA-2769)
 * fix NPE when the commit log is bypassed (CASSANDRA-2718)
 * don't throw an exception in SS.isRPCServerRunning (CASSANDRA-2721)
 * make stress.jar executable (CASSANDRA-2744)
 * add daemon mode to java stress (CASSANDRA-2267)
 * expose the DC and rack of a node through JMX and nodetool ring (CASSANDRA-2531)
 * fix cache mbean getSize (CASSANDRA-2781)
 * Add Date, Float, Double, and Boolean types (CASSANDRA-2530)
 * Add startup flag to renew counter node id (CASSANDRA-2788)
 * add jamm agent to cassandra.bat (CASSANDRA-2787)
 * fix repair hanging if a neighbor has nothing to send (CASSANDRA-2797)
 * purge tombstone even if row is in only one sstable (CASSANDRA-2801)
 * Fix wrong purge of deleted cf during compaction (CASSANDRA-2786)
 * fix race that could result in Hadoop writer failing to throw an
   exception encountered after close() (CASSANDRA-2755)
 * fix scan wrongly throwing assertion error (CASSANDRA-2653)
 * Always use even distribution for merkle tree with RandomPartitionner
   (CASSANDRA-2841)
 * fix describeOwnership for OPP (CASSANDRA-2800)
 * ensure that string tokens do not contain commas (CASSANDRA-2762)


0.8.0-final
 * fix CQL grammar warning and cqlsh regression from CASSANDRA-2622
 * add ant generate-cql-html target (CASSANDRA-2526)
 * update CQL consistency levels (CASSANDRA-2566)
 * debian packaging fixes (CASSANDRA-2481, 2647)
 * fix UUIDType, IntegerType for direct buffers (CASSANDRA-2682, 2684)
 * switch to native Thrift for Hadoop map/reduce (CASSANDRA-2667)
 * fix StackOverflowError when building from eclipse (CASSANDRA-2687)
 * only provide replication_factor to strategy_options "help" for
   SimpleStrategy, OldNetworkTopologyStrategy (CASSANDRA-2678, 2713)
 * fix exception adding validators to non-string columns (CASSANDRA-2696)
 * avoid instantiating DatabaseDescriptor in JDBC (CASSANDRA-2694)
 * fix potential stack overflow during compaction (CASSANDRA-2626)
 * clone super columns to avoid modifying them during flush (CASSANDRA-2675)
 * reset underlying iterator in EchoedRow constructor (CASSANDRA-2653)


0.8.0-rc1
 * faster flushes and compaction from fixing excessively pessimistic 
   rebuffering in BRAF (CASSANDRA-2581)
 * fix returning null column values in the python cql driver (CASSANDRA-2593)
 * fix merkle tree splitting exiting early (CASSANDRA-2605)
 * snapshot_before_compaction directory name fix (CASSANDRA-2598)
 * Disable compaction throttling during bootstrap (CASSANDRA-2612) 
 * fix CQL treatment of > and < operators in range slices (CASSANDRA-2592)
 * fix potential double-application of counter updates on commitlog replay
   by moving replay position from header to sstable metadata (CASSANDRA-2419)
 * JDBC CQL driver exposes getColumn for access to timestamp
 * JDBC ResultSetMetadata properties added to AbstractType
 * r/m clustertool (CASSANDRA-2607)
 * add support for presenting row key as a column in CQL result sets 
   (CASSANDRA-2622)
 * Don't allow {LOCAL|EACH}_QUORUM unless strategy is NTS (CASSANDRA-2627)
 * validate keyspace strategy_options during CQL create (CASSANDRA-2624)
 * fix empty Result with secondary index when limit=1 (CASSANDRA-2628)
 * Fix regression where bootstrapping a node with no schema fails
   (CASSANDRA-2625)
 * Allow removing LocationInfo sstables (CASSANDRA-2632)
 * avoid attempting to replay mutations from dropped keyspaces (CASSANDRA-2631)
 * avoid using cached position of a key when GT is requested (CASSANDRA-2633)
 * fix counting bloom filter true positives (CASSANDRA-2637)
 * initialize local ep state prior to gossip startup if needed (CASSANDRA-2638)
 * fix counter increment lost after restart (CASSANDRA-2642)
 * add quote-escaping via backslash to CLI (CASSANDRA-2623)
 * fix pig example script (CASSANDRA-2487)
 * fix dynamic snitch race in adding latencies (CASSANDRA-2618)
 * Start/stop cassandra after more important services such as mdadm in
   debian packaging (CASSANDRA-2481)


0.8.0-beta2
 * fix NPE compacting index CFs (CASSANDRA-2528)
 * Remove checking all column families on startup for compaction candidates 
   (CASSANDRA-2444)
 * validate CQL create keyspace options (CASSANDRA-2525)
 * fix nodetool setcompactionthroughput (CASSANDRA-2550)
 * move	gossip heartbeat back to its own thread (CASSANDRA-2554)
 * validate cql TRUNCATE columnfamily before truncating (CASSANDRA-2570)
 * fix batch_mutate for mixed standard-counter mutations (CASSANDRA-2457)
 * disallow making schema changes to system keyspace (CASSANDRA-2563)
 * fix sending mutation messages multiple times (CASSANDRA-2557)
 * fix incorrect use of NBHM.size in ReadCallback that could cause
   reads to time out even when responses were received (CASSAMDRA-2552)
 * trigger read repair correctly for LOCAL_QUORUM reads (CASSANDRA-2556)
 * Allow configuring the number of compaction thread (CASSANDRA-2558)
 * forceUserDefinedCompaction will attempt to compact what it is given
   even if the pessimistic estimate is that there is not enough disk space;
   automatic compactions will only compact 2 or more sstables (CASSANDRA-2575)
 * refuse to apply migrations with older timestamps than the current 
   schema (CASSANDRA-2536)
 * remove unframed Thrift transport option
 * include indexes in snapshots (CASSANDRA-2596)
 * improve ignoring of obsolete mutations in index maintenance (CASSANDRA-2401)
 * recognize attempt to drop just the index while leaving the column
   definition alone (CASSANDRA-2619)
  

0.8.0-beta1
 * remove Avro RPC support (CASSANDRA-926)
 * support for columns that act as incr/decr counters 
   (CASSANDRA-1072, 1937, 1944, 1936, 2101, 2093, 2288, 2105, 2384, 2236, 2342,
   2454)
 * CQL (CASSANDRA-1703, 1704, 1705, 1706, 1707, 1708, 1710, 1711, 1940, 
   2124, 2302, 2277, 2493)
 * avoid double RowMutation serialization on write path (CASSANDRA-1800)
 * make NetworkTopologyStrategy the default (CASSANDRA-1960)
 * configurable internode encryption (CASSANDRA-1567, 2152)
 * human readable column names in sstable2json output (CASSANDRA-1933)
 * change default JMX port to 7199 (CASSANDRA-2027)
 * backwards compatible internal messaging (CASSANDRA-1015)
 * atomic switch of memtables and sstables (CASSANDRA-2284)
 * add pluggable SeedProvider (CASSANDRA-1669)
 * Fix clustertool to not throw exception when calling get_endpoints (CASSANDRA-2437)
 * upgrade to thrift 0.6 (CASSANDRA-2412) 
 * repair works on a token range instead of full ring (CASSANDRA-2324)
 * purge tombstones from row cache (CASSANDRA-2305)
 * push replication_factor into strategy_options (CASSANDRA-1263)
 * give snapshots the same name on each node (CASSANDRA-1791)
 * remove "nodetool loadbalance" (CASSANDRA-2448)
 * multithreaded compaction (CASSANDRA-2191)
 * compaction throttling (CASSANDRA-2156)
 * add key type information and alias (CASSANDRA-2311, 2396)
 * cli no longer divides read_repair_chance by 100 (CASSANDRA-2458)
 * made CompactionInfo.getTaskType return an enum (CASSANDRA-2482)
 * add a server-wide cap on measured memtable memory usage and aggressively
   flush to keep under that threshold (CASSANDRA-2006)
 * add unified UUIDType (CASSANDRA-2233)
 * add off-heap row cache support (CASSANDRA-1969)


0.7.5
 * improvements/fixes to PIG driver (CASSANDRA-1618, CASSANDRA-2387,
   CASSANDRA-2465, CASSANDRA-2484)
 * validate index names (CASSANDRA-1761)
 * reduce contention on Table.flusherLock (CASSANDRA-1954)
 * try harder to detect failures during streaming, cleaning up temporary
   files more reliably (CASSANDRA-2088)
 * shut down server for OOM on a Thrift thread (CASSANDRA-2269)
 * fix tombstone handling in repair and sstable2json (CASSANDRA-2279)
 * preserve version when streaming data from old sstables (CASSANDRA-2283)
 * don't start repair if a neighboring node is marked as dead (CASSANDRA-2290)
 * purge tombstones from row cache (CASSANDRA-2305)
 * Avoid seeking when sstable2json exports the entire file (CASSANDRA-2318)
 * clear Built flag in system table when dropping an index (CASSANDRA-2320)
 * don't allow arbitrary argument for stress.java (CASSANDRA-2323)
 * validate values for index predicates in get_indexed_slice (CASSANDRA-2328)
 * queue secondary indexes for flush before the parent (CASSANDRA-2330)
 * allow job configuration to set the CL used in Hadoop jobs (CASSANDRA-2331)
 * add memtable_flush_queue_size defaulting to 4 (CASSANDRA-2333)
 * Allow overriding of initial_token, storage_port and rpc_port from system
   properties (CASSANDRA-2343)
 * fix comparator used for non-indexed secondary expressions in index scan
   (CASSANDRA-2347)
 * ensure size calculation and write phase of large-row compaction use
   the same threshold for TTL expiration (CASSANDRA-2349)
 * fix race when iterating CFs during add/drop (CASSANDRA-2350)
 * add ConsistencyLevel command to CLI (CASSANDRA-2354)
 * allow negative numbers in the cli (CASSANDRA-2358)
 * hard code serialVersionUID for tokens class (CASSANDRA-2361)
 * fix potential infinite loop in ByteBufferUtil.inputStream (CASSANDRA-2365)
 * fix encoding bugs in HintedHandoffManager, SystemTable when default
   charset is not UTF8 (CASSANDRA-2367)
 * avoids having removed node reappearing in Gossip (CASSANDRA-2371)
 * fix incorrect truncation of long to int when reading columns via block
   index (CASSANDRA-2376)
 * fix NPE during stream session (CASSANDRA-2377)
 * fix race condition that could leave orphaned data files when dropping CF or
   KS (CASSANDRA-2381)
 * fsync statistics component on write (CASSANDRA-2382)
 * fix duplicate results from CFS.scan (CASSANDRA-2406)
 * add IntegerType to CLI help (CASSANDRA-2414)
 * avoid caching token-only decoratedkeys (CASSANDRA-2416)
 * convert mmap assertion to if/throw so scrub can catch it (CASSANDRA-2417)
 * don't overwrite gc log (CASSANDR-2418)
 * invalidate row cache for streamed row to avoid inconsitencies
   (CASSANDRA-2420)
 * avoid copies in range/index scans (CASSANDRA-2425)
 * make sure we don't wipe data during cleanup if the node has not join
   the ring (CASSANDRA-2428)
 * Try harder to close files after compaction (CASSANDRA-2431)
 * re-set bootstrapped flag after move finishes (CASSANDRA-2435)
 * display validation_class in CLI 'describe keyspace' (CASSANDRA-2442)
 * make cleanup compactions cleanup the row cache (CASSANDRA-2451)
 * add column fields validation to scrub (CASSANDRA-2460)
 * use 64KB flush buffer instead of in_memory_compaction_limit (CASSANDRA-2463)
 * fix backslash substitutions in CLI (CASSANDRA-2492)
 * disable cache saving for system CFS (CASSANDRA-2502)
 * fixes for verifying destination availability under hinted conditions
   so UE can be thrown intead of timing out (CASSANDRA-2514)
 * fix update of validation class in column metadata (CASSANDRA-2512)
 * support LOCAL_QUORUM, EACH_QUORUM CLs outside of NTS (CASSANDRA-2516)
 * preserve version when streaming data from old sstables (CASSANDRA-2283)
 * fix backslash substitutions in CLI (CASSANDRA-2492)
 * count a row deletion as one operation towards memtable threshold 
   (CASSANDRA-2519)
 * support LOCAL_QUORUM, EACH_QUORUM CLs outside of NTS (CASSANDRA-2516)


0.7.4
 * add nodetool join command (CASSANDRA-2160)
 * fix secondary indexes on pre-existing or streamed data (CASSANDRA-2244)
 * initialize endpoint in gossiper earlier (CASSANDRA-2228)
 * add ability to write to Cassandra from Pig (CASSANDRA-1828)
 * add rpc_[min|max]_threads (CASSANDRA-2176)
 * add CL.TWO, CL.THREE (CASSANDRA-2013)
 * avoid exporting an un-requested row in sstable2json, when exporting 
   a key that does not exist (CASSANDRA-2168)
 * add incremental_backups option (CASSANDRA-1872)
 * add configurable row limit to Pig loadfunc (CASSANDRA-2276)
 * validate column values in batches as well as single-Column inserts
   (CASSANDRA-2259)
 * move sample schema from cassandra.yaml to schema-sample.txt,
   a cli scripts (CASSANDRA-2007)
 * avoid writing empty rows when scrubbing tombstoned rows (CASSANDRA-2296)
 * fix assertion error in range and index scans for CL < ALL
   (CASSANDRA-2282)
 * fix commitlog replay when flush position refers to data that didn't
   get synced before server died (CASSANDRA-2285)
 * fix fd leak in sstable2json with non-mmap'd i/o (CASSANDRA-2304)
 * reduce memory use during streaming of multiple sstables (CASSANDRA-2301)
 * purge tombstoned rows from cache after GCGraceSeconds (CASSANDRA-2305)
 * allow zero replicas in a NTS datacenter (CASSANDRA-1924)
 * make range queries respect snitch for local replicas (CASSANDRA-2286)
 * fix HH delivery when column index is larger than 2GB (CASSANDRA-2297)
 * make 2ary indexes use parent CF flush thresholds during initial build
   (CASSANDRA-2294)
 * update memtable_throughput to be a long (CASSANDRA-2158)


0.7.3
 * Keep endpoint state until aVeryLongTime (CASSANDRA-2115)
 * lower-latency read repair (CASSANDRA-2069)
 * add hinted_handoff_throttle_delay_in_ms option (CASSANDRA-2161)
 * fixes for cache save/load (CASSANDRA-2172, -2174)
 * Handle whole-row deletions in CFOutputFormat (CASSANDRA-2014)
 * Make memtable_flush_writers flush in parallel (CASSANDRA-2178)
 * Add compaction_preheat_key_cache option (CASSANDRA-2175)
 * refactor stress.py to have only one copy of the format string 
   used for creating row keys (CASSANDRA-2108)
 * validate index names for \w+ (CASSANDRA-2196)
 * Fix Cassandra cli to respect timeout if schema does not settle 
   (CASSANDRA-2187)
 * fix for compaction and cleanup writing old-format data into new-version 
   sstable (CASSANDRA-2211, -2216)
 * add nodetool scrub (CASSANDRA-2217, -2240)
 * fix sstable2json large-row pagination (CASSANDRA-2188)
 * fix EOFing on requests for the last bytes in a file (CASSANDRA-2213)
 * fix BufferedRandomAccessFile bugs (CASSANDRA-2218, -2241)
 * check for memtable flush_after_mins exceeded every 10s (CASSANDRA-2183)
 * fix cache saving on Windows (CASSANDRA-2207)
 * add validateSchemaAgreement call + synchronization to schema
   modification operations (CASSANDRA-2222)
 * fix for reversed slice queries on large rows (CASSANDRA-2212)
 * fat clients were writing local data (CASSANDRA-2223)
 * set DEFAULT_MEMTABLE_LIFETIME_IN_MINS to 24h
 * improve detection and cleanup of partially-written sstables 
   (CASSANDRA-2206)
 * fix supercolumn de/serialization when subcolumn comparator is different
   from supercolumn's (CASSANDRA-2104)
 * fix starting up on Windows when CASSANDRA_HOME contains whitespace
   (CASSANDRA-2237)
 * add [get|set][row|key]cacheSavePeriod to JMX (CASSANDRA-2100)
 * fix Hadoop ColumnFamilyOutputFormat dropping of mutations
   when batch fills up (CASSANDRA-2255)
 * move file deletions off of scheduledtasks executor (CASSANDRA-2253)


0.7.2
 * copy DecoratedKey.key when inserting into caches to avoid retaining
   a reference to the underlying buffer (CASSANDRA-2102)
 * format subcolumn names with subcomparator (CASSANDRA-2136)
 * fix column bloom filter deserialization (CASSANDRA-2165)


0.7.1
 * refactor MessageDigest creation code. (CASSANDRA-2107)
 * buffer network stack to avoid inefficient small TCP messages while avoiding
   the nagle/delayed ack problem (CASSANDRA-1896)
 * check log4j configuration for changes every 10s (CASSANDRA-1525, 1907)
 * more-efficient cross-DC replication (CASSANDRA-1530, -2051, -2138)
 * avoid polluting page cache with commitlog or sstable writes
   and seq scan operations (CASSANDRA-1470)
 * add RMI authentication options to nodetool (CASSANDRA-1921)
 * make snitches configurable at runtime (CASSANDRA-1374)
 * retry hadoop split requests on connection failure (CASSANDRA-1927)
 * implement describeOwnership for BOP, COPP (CASSANDRA-1928)
 * make read repair behave as expected for ConsistencyLevel > ONE
   (CASSANDRA-982, 2038)
 * distributed test harness (CASSANDRA-1859, 1964)
 * reduce flush lock contention (CASSANDRA-1930)
 * optimize supercolumn deserialization (CASSANDRA-1891)
 * fix CFMetaData.apply to only compare objects of the same class 
   (CASSANDRA-1962)
 * allow specifying specific SSTables to compact from JMX (CASSANDRA-1963)
 * fix race condition in MessagingService.targets (CASSANDRA-1959, 2094, 2081)
 * refuse to open sstables from a future version (CASSANDRA-1935)
 * zero-copy reads (CASSANDRA-1714)
 * fix copy bounds for word Text in wordcount demo (CASSANDRA-1993)
 * fixes for contrib/javautils (CASSANDRA-1979)
 * check more frequently for memtable expiration (CASSANDRA-2000)
 * fix writing SSTable column count statistics (CASSANDRA-1976)
 * fix streaming of multiple CFs during bootstrap (CASSANDRA-1992)
 * explicitly set JVM GC new generation size with -Xmn (CASSANDRA-1968)
 * add short options for CLI flags (CASSANDRA-1565)
 * make keyspace argument to "describe keyspace" in CLI optional
   when authenticated to keyspace already (CASSANDRA-2029)
 * added option to specify -Dcassandra.join_ring=false on startup
   to allow "warm spare" nodes or performing JMX maintenance before
   joining the ring (CASSANDRA-526)
 * log migrations at INFO (CASSANDRA-2028)
 * add CLI verbose option in file mode (CASSANDRA-2030)
 * add single-line "--" comments to CLI (CASSANDRA-2032)
 * message serialization tests (CASSANDRA-1923)
 * switch from ivy to maven-ant-tasks (CASSANDRA-2017)
 * CLI attempts to block for new schema to propagate (CASSANDRA-2044)
 * fix potential overflow in nodetool cfstats (CASSANDRA-2057)
 * add JVM shutdownhook to sync commitlog (CASSANDRA-1919)
 * allow nodes to be up without being part of  normal traffic (CASSANDRA-1951)
 * fix CLI "show keyspaces" with null options on NTS (CASSANDRA-2049)
 * fix possible ByteBuffer race conditions (CASSANDRA-2066)
 * reduce garbage generated by MessagingService to prevent load spikes
   (CASSANDRA-2058)
 * fix math in RandomPartitioner.describeOwnership (CASSANDRA-2071)
 * fix deletion of sstable non-data components (CASSANDRA-2059)
 * avoid blocking gossip while deleting handoff hints (CASSANDRA-2073)
 * ignore messages from newer versions, keep track of nodes in gossip 
   regardless of version (CASSANDRA-1970)
 * cache writing moved to CompactionManager to reduce i/o contention and
   updated to use non-cache-polluting writes (CASSANDRA-2053)
 * page through large rows when exporting to JSON (CASSANDRA-2041)
 * add flush_largest_memtables_at and reduce_cache_sizes_at options
   (CASSANDRA-2142)
 * add cli 'describe cluster' command (CASSANDRA-2127)
 * add cli support for setting username/password at 'connect' command 
   (CASSANDRA-2111)
 * add -D option to Stress.java to allow reading hosts from a file 
   (CASSANDRA-2149)
 * bound hints CF throughput between 32M and 256M (CASSANDRA-2148)
 * continue starting when invalid saved cache entries are encountered
   (CASSANDRA-2076)
 * add max_hint_window_in_ms option (CASSANDRA-1459)


0.7.0-final
 * fix offsets to ByteBuffer.get (CASSANDRA-1939)


0.7.0-rc4
 * fix cli crash after backgrounding (CASSANDRA-1875)
 * count timeouts in storageproxy latencies, and include latency 
   histograms in StorageProxyMBean (CASSANDRA-1893)
 * fix CLI get recognition of supercolumns (CASSANDRA-1899)
 * enable keepalive on intra-cluster sockets (CASSANDRA-1766)
 * count timeouts towards dynamicsnitch latencies (CASSANDRA-1905)
 * Expose index-building status in JMX + cli schema description
   (CASSANDRA-1871)
 * allow [LOCAL|EACH]_QUORUM to be used with non-NetworkTopology 
   replication Strategies
 * increased amount of index locks for faster commitlog replay
 * collect secondary index tombstones immediately (CASSANDRA-1914)
 * revert commitlog changes from #1780 (CASSANDRA-1917)
 * change RandomPartitioner min token to -1 to avoid collision w/
   tokens on actual nodes (CASSANDRA-1901)
 * examine the right nibble when validating TimeUUID (CASSANDRA-1910)
 * include secondary indexes in cleanup (CASSANDRA-1916)
 * CFS.scrubDataDirectories should also cleanup invalid secondary indexes
   (CASSANDRA-1904)
 * ability to disable/enable gossip on nodes to force them down
   (CASSANDRA-1108)


0.7.0-rc3
 * expose getNaturalEndpoints in StorageServiceMBean taking byte[]
   key; RMI cannot serialize ByteBuffer (CASSANDRA-1833)
 * infer org.apache.cassandra.locator for replication strategy classes
   when not otherwise specified
 * validation that generates less garbage (CASSANDRA-1814)
 * add TTL support to CLI (CASSANDRA-1838)
 * cli defaults to bytestype for subcomparator when creating
   column families (CASSANDRA-1835)
 * unregister index MBeans when index is dropped (CASSANDRA-1843)
 * make ByteBufferUtil.clone thread-safe (CASSANDRA-1847)
 * change exception for read requests during bootstrap from 
   InvalidRequest to Unavailable (CASSANDRA-1862)
 * respect row-level tombstones post-flush in range scans
   (CASSANDRA-1837)
 * ReadResponseResolver check digests against each other (CASSANDRA-1830)
 * return InvalidRequest when remove of subcolumn without supercolumn
   is requested (CASSANDRA-1866)
 * flush before repair (CASSANDRA-1748)
 * SSTableExport validates key order (CASSANDRA-1884)
 * large row support for SSTableExport (CASSANDRA-1867)
 * Re-cache hot keys post-compaction without hitting disk (CASSANDRA-1878)
 * manage read repair in coordinator instead of data source, to
   provide latency information to dynamic snitch (CASSANDRA-1873)


0.7.0-rc2
 * fix live-column-count of slice ranges including tombstoned supercolumn 
   with live subcolumn (CASSANDRA-1591)
 * rename o.a.c.internal.AntientropyStage -> AntiEntropyStage,
   o.a.c.request.Request_responseStage -> RequestResponseStage,
   o.a.c.internal.Internal_responseStage -> InternalResponseStage
 * add AbstractType.fromString (CASSANDRA-1767)
 * require index_type to be present when specifying index_name
   on ColumnDef (CASSANDRA-1759)
 * fix add/remove index bugs in CFMetadata (CASSANDRA-1768)
 * rebuild Strategy during system_update_keyspace (CASSANDRA-1762)
 * cli updates prompt to ... in continuation lines (CASSANDRA-1770)
 * support multiple Mutations per key in hadoop ColumnFamilyOutputFormat
   (CASSANDRA-1774)
 * improvements to Debian init script (CASSANDRA-1772)
 * use local classloader to check for version.properties (CASSANDRA-1778)
 * Validate that column names in column_metadata are valid for the
   defined comparator, and decode properly in cli (CASSANDRA-1773)
 * use cross-platform newlines in cli (CASSANDRA-1786)
 * add ExpiringColumn support to sstable import/export (CASSANDRA-1754)
 * add flush for each append to periodic commitlog mode; added
   periodic_without_flush option to disable this (CASSANDRA-1780)
 * close file handle used for post-flush truncate (CASSANDRA-1790)
 * various code cleanup (CASSANDRA-1793, -1794, -1795)
 * fix range queries against wrapped range (CASSANDRA-1781)
 * fix consistencylevel calculations for NetworkTopologyStrategy
   (CASSANDRA-1804)
 * cli support index type enum names (CASSANDRA-1810)
 * improved validation of column_metadata (CASSANDRA-1813)
 * reads at ConsistencyLevel > 1 throw UnavailableException
   immediately if insufficient live nodes exist (CASSANDRA-1803)
 * copy bytebuffers for local writes to avoid retaining the entire
   Thrift frame (CASSANDRA-1801)
 * fix NPE adding index to column w/o prior metadata (CASSANDRA-1764)
 * reduce fat client timeout (CASSANDRA-1730)
 * fix botched merge of CASSANDRA-1316


0.7.0-rc1
 * fix compaction and flush races with schema updates (CASSANDRA-1715)
 * add clustertool, config-converter, sstablekeys, and schematool 
   Windows .bat files (CASSANDRA-1723)
 * reject range queries received during bootstrap (CASSANDRA-1739)
 * fix wrapping-range queries on non-minimum token (CASSANDRA-1700)
 * add nodetool cfhistogram (CASSANDRA-1698)
 * limit repaired ranges to what the nodes have in common (CASSANDRA-1674)
 * index scan treats missing columns as not matching secondary
   expressions (CASSANDRA-1745)
 * Fix misuse of DataOutputBuffer.getData in AntiEntropyService
   (CASSANDRA-1729)
 * detect and warn when obsolete version of JNA is present (CASSANDRA-1760)
 * reduce fat client timeout (CASSANDRA-1730)
 * cleanup smallest CFs first to increase free temp space for larger ones
   (CASSANDRA-1811)
 * Update windows .bat files to work outside of main Cassandra
   directory (CASSANDRA-1713)
 * fix read repair regression from 0.6.7 (CASSANDRA-1727)
 * more-efficient read repair (CASSANDRA-1719)
 * fix hinted handoff replay (CASSANDRA-1656)
 * log type of dropped messages (CASSANDRA-1677)
 * upgrade to SLF4J 1.6.1
 * fix ByteBuffer bug in ExpiringColumn.updateDigest (CASSANDRA-1679)
 * fix IntegerType.getString (CASSANDRA-1681)
 * make -Djava.net.preferIPv4Stack=true the default (CASSANDRA-628)
 * add INTERNAL_RESPONSE verb to differentiate from responses related
   to client requests (CASSANDRA-1685)
 * log tpstats when dropping messages (CASSANDRA-1660)
 * include unreachable nodes in describeSchemaVersions (CASSANDRA-1678)
 * Avoid dropping messages off the client request path (CASSANDRA-1676)
 * fix jna errno reporting (CASSANDRA-1694)
 * add friendlier error for UnknownHostException on startup (CASSANDRA-1697)
 * include jna dependency in RPM package (CASSANDRA-1690)
 * add --skip-keys option to stress.py (CASSANDRA-1696)
 * improve cli handling of non-string keys and column names 
   (CASSANDRA-1701, -1693)
 * r/m extra subcomparator line in cli keyspaces output (CASSANDRA-1712)
 * add read repair chance to cli "show keyspaces"
 * upgrade to ConcurrentLinkedHashMap 1.1 (CASSANDRA-975)
 * fix index scan routing (CASSANDRA-1722)
 * fix tombstoning of supercolumns in range queries (CASSANDRA-1734)
 * clear endpoint cache after updating keyspace metadata (CASSANDRA-1741)
 * fix wrapping-range queries on non-minimum token (CASSANDRA-1700)
 * truncate includes secondary indexes (CASSANDRA-1747)
 * retain reference to PendingFile sstables (CASSANDRA-1749)
 * fix sstableimport regression (CASSANDRA-1753)
 * fix for bootstrap when no non-system tables are defined (CASSANDRA-1732)
 * handle replica unavailability in index scan (CASSANDRA-1755)
 * fix service initialization order deadlock (CASSANDRA-1756)
 * multi-line cli commands (CASSANDRA-1742)
 * fix race between snapshot and compaction (CASSANDRA-1736)
 * add listEndpointsPendingHints, deleteHintsForEndpoint JMX methods 
   (CASSANDRA-1551)


0.7.0-beta3
 * add strategy options to describe_keyspace output (CASSANDRA-1560)
 * log warning when using randomly generated token (CASSANDRA-1552)
 * re-organize JMX into .db, .net, .internal, .request (CASSANDRA-1217)
 * allow nodes to change IPs between restarts (CASSANDRA-1518)
 * remember ring state between restarts by default (CASSANDRA-1518)
 * flush index built flag so we can read it before log replay (CASSANDRA-1541)
 * lock row cache updates to prevent race condition (CASSANDRA-1293)
 * remove assertion causing rare (and harmless) error messages in
   commitlog (CASSANDRA-1330)
 * fix moving nodes with no keyspaces defined (CASSANDRA-1574)
 * fix unbootstrap when no data is present in a transfer range (CASSANDRA-1573)
 * take advantage of AVRO-495 to simplify our avro IDL (CASSANDRA-1436)
 * extend authorization hierarchy to column family (CASSANDRA-1554)
 * deletion support in secondary indexes (CASSANDRA-1571)
 * meaningful error message for invalid replication strategy class 
   (CASSANDRA-1566)
 * allow keyspace creation with RF > N (CASSANDRA-1428)
 * improve cli error handling (CASSANDRA-1580)
 * add cache save/load ability (CASSANDRA-1417, 1606, 1647)
 * add StorageService.getDrainProgress (CASSANDRA-1588)
 * Disallow bootstrap to an in-use token (CASSANDRA-1561)
 * Allow dynamic secondary index creation and destruction (CASSANDRA-1532)
 * log auto-guessed memtable thresholds (CASSANDRA-1595)
 * add ColumnDef support to cli (CASSANDRA-1583)
 * reduce index sample time by 75% (CASSANDRA-1572)
 * add cli support for column, strategy metadata (CASSANDRA-1578, 1612)
 * add cli support for schema modification (CASSANDRA-1584)
 * delete temp files on failed compactions (CASSANDRA-1596)
 * avoid blocking for dead nodes during removetoken (CASSANDRA-1605)
 * remove ConsistencyLevel.ZERO (CASSANDRA-1607)
 * expose in-progress compaction type in jmx (CASSANDRA-1586)
 * removed IClock & related classes from internals (CASSANDRA-1502)
 * fix removing tokens from SystemTable on decommission and removetoken
   (CASSANDRA-1609)
 * include CF metadata in cli 'show keyspaces' (CASSANDRA-1613)
 * switch from Properties to HashMap in PropertyFileSnitch to
   avoid synchronization bottleneck (CASSANDRA-1481)
 * PropertyFileSnitch configuration file renamed to 
   cassandra-topology.properties
 * add cli support for get_range_slices (CASSANDRA-1088, CASSANDRA-1619)
 * Make memtable flush thresholds per-CF instead of global 
   (CASSANDRA-1007, 1637)
 * add cli support for binary data without CfDef hints (CASSANDRA-1603)
 * fix building SSTable statistics post-stream (CASSANDRA-1620)
 * fix potential infinite loop in 2ary index queries (CASSANDRA-1623)
 * allow creating NTS keyspaces with no replicas configured (CASSANDRA-1626)
 * add jmx histogram of sstables accessed per read (CASSANDRA-1624)
 * remove system_rename_column_family and system_rename_keyspace from the
   client API until races can be fixed (CASSANDRA-1630, CASSANDRA-1585)
 * add cli sanity tests (CASSANDRA-1582)
 * update GC settings in cassandra.bat (CASSANDRA-1636)
 * cli support for index queries (CASSANDRA-1635)
 * cli support for updating schema memtable settings (CASSANDRA-1634)
 * cli --file option (CASSANDRA-1616)
 * reduce automatically chosen memtable sizes by 50% (CASSANDRA-1641)
 * move endpoint cache from snitch to strategy (CASSANDRA-1643)
 * fix commitlog recovery deleting the newly-created segment as well as
   the old ones (CASSANDRA-1644)
 * upgrade to Thrift 0.5 (CASSANDRA-1367)
 * renamed CL.DCQUORUM to LOCAL_QUORUM and DCQUORUMSYNC to EACH_QUORUM
 * cli truncate support (CASSANDRA-1653)
 * update GC settings in cassandra.bat (CASSANDRA-1636)
 * avoid logging when a node's ip/token is gossipped back to it (CASSANDRA-1666)


0.7-beta2
 * always use UTF-8 for hint keys (CASSANDRA-1439)
 * remove cassandra.yaml dependency from Hadoop and Pig (CASSADRA-1322)
 * expose CfDef metadata in describe_keyspaces (CASSANDRA-1363)
 * restore use of mmap_index_only option (CASSANDRA-1241)
 * dropping a keyspace with no column families generated an error 
   (CASSANDRA-1378)
 * rename RackAwareStrategy to OldNetworkTopologyStrategy, RackUnawareStrategy 
   to SimpleStrategy, DatacenterShardStrategy to NetworkTopologyStrategy,
   AbstractRackAwareSnitch to AbstractNetworkTopologySnitch (CASSANDRA-1392)
 * merge StorageProxy.mutate, mutateBlocking (CASSANDRA-1396)
 * faster UUIDType, LongType comparisons (CASSANDRA-1386, 1393)
 * fix setting read_repair_chance from CLI addColumnFamily (CASSANDRA-1399)
 * fix updates to indexed columns (CASSANDRA-1373)
 * fix race condition leaving to FileNotFoundException (CASSANDRA-1382)
 * fix sharded lock hash on index write path (CASSANDRA-1402)
 * add support for GT/E, LT/E in subordinate index clauses (CASSANDRA-1401)
 * cfId counter got out of sync when CFs were added (CASSANDRA-1403)
 * less chatty schema updates (CASSANDRA-1389)
 * rename column family mbeans. 'type' will now include either 
   'IndexColumnFamilies' or 'ColumnFamilies' depending on the CFS type.
   (CASSANDRA-1385)
 * disallow invalid keyspace and column family names. This includes name that
   matches a '^\w+' regex. (CASSANDRA-1377)
 * use JNA, if present, to take snapshots (CASSANDRA-1371)
 * truncate hints if starting 0.7 for the first time (CASSANDRA-1414)
 * fix FD leak in single-row slicepredicate queries (CASSANDRA-1416)
 * allow index expressions against columns that are not part of the 
   SlicePredicate (CASSANDRA-1410)
 * config-converter properly handles snitches and framed support 
   (CASSANDRA-1420)
 * remove keyspace argument from multiget_count (CASSANDRA-1422)
 * allow specifying cassandra.yaml location as (local or remote) URL
   (CASSANDRA-1126)
 * fix using DynamicEndpointSnitch with NetworkTopologyStrategy
   (CASSANDRA-1429)
 * Add CfDef.default_validation_class (CASSANDRA-891)
 * fix EstimatedHistogram.max (CASSANDRA-1413)
 * quorum read optimization (CASSANDRA-1622)
 * handle zero-length (or missing) rows during HH paging (CASSANDRA-1432)
 * include secondary indexes during schema migrations (CASSANDRA-1406)
 * fix commitlog header race during schema change (CASSANDRA-1435)
 * fix ColumnFamilyStoreMBeanIterator to use new type name (CASSANDRA-1433)
 * correct filename generated by xml->yaml converter (CASSANDRA-1419)
 * add CMSInitiatingOccupancyFraction=75 and UseCMSInitiatingOccupancyOnly
   to default JVM options
 * decrease jvm heap for cassandra-cli (CASSANDRA-1446)
 * ability to modify keyspaces and column family definitions on a live cluster
   (CASSANDRA-1285)
 * support for Hadoop Streaming [non-jvm map/reduce via stdin/out]
   (CASSANDRA-1368)
 * Move persistent sstable stats from the system table to an sstable component
   (CASSANDRA-1430)
 * remove failed bootstrap attempt from pending ranges when gossip times
   it out after 1h (CASSANDRA-1463)
 * eager-create tcp connections to other cluster members (CASSANDRA-1465)
 * enumerate stages and derive stage from message type instead of 
   transmitting separately (CASSANDRA-1465)
 * apply reversed flag during collation from different data sources
   (CASSANDRA-1450)
 * make failure to remove commitlog segment non-fatal (CASSANDRA-1348)
 * correct ordering of drain operations so CL.recover is no longer 
   necessary (CASSANDRA-1408)
 * removed keyspace from describe_splits method (CASSANDRA-1425)
 * rename check_schema_agreement to describe_schema_versions
   (CASSANDRA-1478)
 * fix QUORUM calculation for RF > 3 (CASSANDRA-1487)
 * remove tombstones during non-major compactions when bloom filter
   verifies that row does not exist in other sstables (CASSANDRA-1074)
 * nodes that coordinated a loadbalance in the past could not be seen by
   newly added nodes (CASSANDRA-1467)
 * exposed endpoint states (gossip details) via jmx (CASSANDRA-1467)
 * ensure that compacted sstables are not included when new readers are
   instantiated (CASSANDRA-1477)
 * by default, calculate heap size and memtable thresholds at runtime (CASSANDRA-1469)
 * fix races dealing with adding/dropping keyspaces and column families in
   rapid succession (CASSANDRA-1477)
 * clean up of Streaming system (CASSANDRA-1503, 1504, 1506)
 * add options to configure Thrift socket keepalive and buffer sizes (CASSANDRA-1426)
 * make contrib CassandraServiceDataCleaner recursive (CASSANDRA-1509)
 * min, max compaction threshold are configurable and persistent 
   per-ColumnFamily (CASSANDRA-1468)
 * fix replaying the last mutation in a commitlog unnecessarily 
   (CASSANDRA-1512)
 * invoke getDefaultUncaughtExceptionHandler from DTPE with the original
   exception rather than the ExecutionException wrapper (CASSANDRA-1226)
 * remove Clock from the Thrift (and Avro) API (CASSANDRA-1501)
 * Close intra-node sockets when connection is broken (CASSANDRA-1528)
 * RPM packaging spec file (CASSANDRA-786)
 * weighted request scheduler (CASSANDRA-1485)
 * treat expired columns as deleted (CASSANDRA-1539)
 * make IndexInterval configurable (CASSANDRA-1488)
 * add describe_snitch to Thrift API (CASSANDRA-1490)
 * MD5 authenticator compares plain text submitted password with MD5'd
   saved property, instead of vice versa (CASSANDRA-1447)
 * JMX MessagingService pending and completed counts (CASSANDRA-1533)
 * fix race condition processing repair responses (CASSANDRA-1511)
 * make repair blocking (CASSANDRA-1511)
 * create EndpointSnitchInfo and MBean to expose rack and DC (CASSANDRA-1491)
 * added option to contrib/word_count to output results back to Cassandra
   (CASSANDRA-1342)
 * rewrite Hadoop ColumnFamilyRecordWriter to pool connections, retry to
   multiple Cassandra nodes, and smooth impact on the Cassandra cluster
   by using smaller batch sizes (CASSANDRA-1434)
 * fix setting gc_grace_seconds via CLI (CASSANDRA-1549)
 * support TTL'd index values (CASSANDRA-1536)
 * make removetoken work like decommission (CASSANDRA-1216)
 * make cli comparator-aware and improve quote rules (CASSANDRA-1523,-1524)
 * make nodetool compact and cleanup blocking (CASSANDRA-1449)
 * add memtable, cache information to GCInspector logs (CASSANDRA-1558)
 * enable/disable HintedHandoff via JMX (CASSANDRA-1550)
 * Ignore stray files in the commit log directory (CASSANDRA-1547)
 * Disallow bootstrap to an in-use token (CASSANDRA-1561)


0.7-beta1
 * sstable versioning (CASSANDRA-389)
 * switched to slf4j logging (CASSANDRA-625)
 * add (optional) expiration time for column (CASSANDRA-699)
 * access levels for authentication/authorization (CASSANDRA-900)
 * add ReadRepairChance to CF definition (CASSANDRA-930)
 * fix heisenbug in system tests, especially common on OS X (CASSANDRA-944)
 * convert to byte[] keys internally and all public APIs (CASSANDRA-767)
 * ability to alter schema definitions on a live cluster (CASSANDRA-44)
 * renamed configuration file to cassandra.xml, and log4j.properties to
   log4j-server.properties, which must now be loaded from
   the classpath (which is how our scripts in bin/ have always done it)
   (CASSANDRA-971)
 * change get_count to require a SlicePredicate. create multi_get_count
   (CASSANDRA-744)
 * re-organized endpointsnitch implementations and added SimpleSnitch
   (CASSANDRA-994)
 * Added preload_row_cache option (CASSANDRA-946)
 * add CRC to commitlog header (CASSANDRA-999)
 * removed deprecated batch_insert and get_range_slice methods (CASSANDRA-1065)
 * add truncate thrift method (CASSANDRA-531)
 * http mini-interface using mx4j (CASSANDRA-1068)
 * optimize away copy of sliced row on memtable read path (CASSANDRA-1046)
 * replace constant-size 2GB mmaped segments and special casing for index 
   entries spanning segment boundaries, with SegmentedFile that computes 
   segments that always contain entire entries/rows (CASSANDRA-1117)
 * avoid reading large rows into memory during compaction (CASSANDRA-16)
 * added hadoop OutputFormat (CASSANDRA-1101)
 * efficient Streaming (no more anticompaction) (CASSANDRA-579)
 * split commitlog header into separate file and add size checksum to
   mutations (CASSANDRA-1179)
 * avoid allocating a new byte[] for each mutation on replay (CASSANDRA-1219)
 * revise HH schema to be per-endpoint (CASSANDRA-1142)
 * add joining/leaving status to nodetool ring (CASSANDRA-1115)
 * allow multiple repair sessions per node (CASSANDRA-1190)
 * optimize away MessagingService for local range queries (CASSANDRA-1261)
 * make framed transport the default so malformed requests can't OOM the 
   server (CASSANDRA-475)
 * significantly faster reads from row cache (CASSANDRA-1267)
 * take advantage of row cache during range queries (CASSANDRA-1302)
 * make GCGraceSeconds a per-ColumnFamily value (CASSANDRA-1276)
 * keep persistent row size and column count statistics (CASSANDRA-1155)
 * add IntegerType (CASSANDRA-1282)
 * page within a single row during hinted handoff (CASSANDRA-1327)
 * push DatacenterShardStrategy configuration into keyspace definition,
   eliminating datacenter.properties. (CASSANDRA-1066)
 * optimize forward slices starting with '' and single-index-block name 
   queries by skipping the column index (CASSANDRA-1338)
 * streaming refactor (CASSANDRA-1189)
 * faster comparison for UUID types (CASSANDRA-1043)
 * secondary index support (CASSANDRA-749 and subtasks)
 * make compaction buckets deterministic (CASSANDRA-1265)


0.6.6
 * Allow using DynamicEndpointSnitch with RackAwareStrategy (CASSANDRA-1429)
 * remove the remaining vestiges of the unfinished DatacenterShardStrategy 
   (replaced by NetworkTopologyStrategy in 0.7)
   

0.6.5
 * fix key ordering in range query results with RandomPartitioner
   and ConsistencyLevel > ONE (CASSANDRA-1145)
 * fix for range query starting with the wrong token range (CASSANDRA-1042)
 * page within a single row during hinted handoff (CASSANDRA-1327)
 * fix compilation on non-sun JDKs (CASSANDRA-1061)
 * remove String.trim() call on row keys in batch mutations (CASSANDRA-1235)
 * Log summary of dropped messages instead of spamming log (CASSANDRA-1284)
 * add dynamic endpoint snitch (CASSANDRA-981)
 * fix streaming for keyspaces with hyphens in their name (CASSANDRA-1377)
 * fix errors in hard-coded bloom filter optKPerBucket by computing it
   algorithmically (CASSANDRA-1220
 * remove message deserialization stage, and uncap read/write stages
   so slow reads/writes don't block gossip processing (CASSANDRA-1358)
 * add jmx port configuration to Debian package (CASSANDRA-1202)
 * use mlockall via JNA, if present, to prevent Linux from swapping
   out parts of the JVM (CASSANDRA-1214)


0.6.4
 * avoid queuing multiple hint deliveries for the same endpoint
   (CASSANDRA-1229)
 * better performance for and stricter checking of UTF8 column names
   (CASSANDRA-1232)
 * extend option to lower compaction priority to hinted handoff
   as well (CASSANDRA-1260)
 * log errors in gossip instead of re-throwing (CASSANDRA-1289)
 * avoid aborting commitlog replay prematurely if a flushed-but-
   not-removed commitlog segment is encountered (CASSANDRA-1297)
 * fix duplicate rows being read during mapreduce (CASSANDRA-1142)
 * failure detection wasn't closing command sockets (CASSANDRA-1221)
 * cassandra-cli.bat works on windows (CASSANDRA-1236)
 * pre-emptively drop requests that cannot be processed within RPCTimeout
   (CASSANDRA-685)
 * add ack to Binary write verb and update CassandraBulkLoader
   to wait for acks for each row (CASSANDRA-1093)
 * added describe_partitioner Thrift method (CASSANDRA-1047)
 * Hadoop jobs no longer require the Cassandra storage-conf.xml
   (CASSANDRA-1280, CASSANDRA-1047)
 * log thread pool stats when GC is excessive (CASSANDRA-1275)
 * remove gossip message size limit (CASSANDRA-1138)
 * parallelize local and remote reads during multiget, and respect snitch 
   when determining whether to do local read for CL.ONE (CASSANDRA-1317)
 * fix read repair to use requested consistency level on digest mismatch,
   rather than assuming QUORUM (CASSANDRA-1316)
 * process digest mismatch re-reads in parallel (CASSANDRA-1323)
 * switch hints CF comparator to BytesType (CASSANDRA-1274)


0.6.3
 * retry to make streaming connections up to 8 times. (CASSANDRA-1019)
 * reject describe_ring() calls on invalid keyspaces (CASSANDRA-1111)
 * fix cache size calculation for size of 100% (CASSANDRA-1129)
 * fix cache capacity only being recalculated once (CASSANDRA-1129)
 * remove hourly scan of all hints on the off chance that the gossiper
   missed a status change; instead, expose deliverHintsToEndpoint to JMX
   so it can be done manually, if necessary (CASSANDRA-1141)
 * don't reject reads at CL.ALL (CASSANDRA-1152)
 * reject deletions to supercolumns in CFs containing only standard
   columns (CASSANDRA-1139)
 * avoid preserving login information after client disconnects
   (CASSANDRA-1057)
 * prefer sun jdk to openjdk in debian init script (CASSANDRA-1174)
 * detect partioner config changes between restarts and fail fast 
   (CASSANDRA-1146)
 * use generation time to resolve node token reassignment disagreements
   (CASSANDRA-1118)
 * restructure the startup ordering of Gossiper and MessageService to avoid
   timing anomalies (CASSANDRA-1160)
 * detect incomplete commit log hearders (CASSANDRA-1119)
 * force anti-entropy service to stream files on the stream stage to avoid
   sending streams out of order (CASSANDRA-1169)
 * remove inactive stream managers after AES streams files (CASSANDRA-1169)
 * allow removing entire row through batch_mutate Deletion (CASSANDRA-1027)
 * add JMX metrics for row-level bloom filter false positives (CASSANDRA-1212)
 * added a redhat init script to contrib (CASSANDRA-1201)
 * use midpoint when bootstrapping a new machine into range with not
   much data yet instead of random token (CASSANDRA-1112)
 * kill server on OOM in executor stage as well as Thrift (CASSANDRA-1226)
 * remove opportunistic repairs, when two machines with overlapping replica
   responsibilities happen to finish major compactions of the same CF near
   the same time.  repairs are now fully manual (CASSANDRA-1190)
 * add ability to lower compaction priority (default is no change from 0.6.2)
   (CASSANDRA-1181)


0.6.2
 * fix contrib/word_count build. (CASSANDRA-992)
 * split CommitLogExecutorService into BatchCommitLogExecutorService and 
   PeriodicCommitLogExecutorService (CASSANDRA-1014)
 * add latency histograms to CFSMBean (CASSANDRA-1024)
 * make resolving timestamp ties deterministic by using value bytes
   as a tiebreaker (CASSANDRA-1039)
 * Add option to turn off Hinted Handoff (CASSANDRA-894)
 * fix windows startup (CASSANDRA-948)
 * make concurrent_reads, concurrent_writes configurable at runtime via JMX
   (CASSANDRA-1060)
 * disable GCInspector on non-Sun JVMs (CASSANDRA-1061)
 * fix tombstone handling in sstable rows with no other data (CASSANDRA-1063)
 * fix size of row in spanned index entries (CASSANDRA-1056)
 * install json2sstable, sstable2json, and sstablekeys to Debian package
 * StreamingService.StreamDestinations wouldn't empty itself after streaming
   finished (CASSANDRA-1076)
 * added Collections.shuffle(splits) before returning the splits in 
   ColumnFamilyInputFormat (CASSANDRA-1096)
 * do not recalculate cache capacity post-compaction if it's been manually 
   modified (CASSANDRA-1079)
 * better defaults for flush sorter + writer executor queue sizes
   (CASSANDRA-1100)
 * windows scripts for SSTableImport/Export (CASSANDRA-1051)
 * windows script for nodetool (CASSANDRA-1113)
 * expose PhiConvictThreshold (CASSANDRA-1053)
 * make repair of RF==1 a no-op (CASSANDRA-1090)
 * improve default JVM GC options (CASSANDRA-1014)
 * fix SlicePredicate serialization inside Hadoop jobs (CASSANDRA-1049)
 * close Thrift sockets in Hadoop ColumnFamilyRecordReader (CASSANDRA-1081)


0.6.1
 * fix NPE in sstable2json when no excluded keys are given (CASSANDRA-934)
 * keep the replica set constant throughout the read repair process
   (CASSANDRA-937)
 * allow querying getAllRanges with empty token list (CASSANDRA-933)
 * fix command line arguments inversion in clustertool (CASSANDRA-942)
 * fix race condition that could trigger a false-positive assertion
   during post-flush discard of old commitlog segments (CASSANDRA-936)
 * fix neighbor calculation for anti-entropy repair (CASSANDRA-924)
 * perform repair even for small entropy differences (CASSANDRA-924)
 * Use hostnames in CFInputFormat to allow Hadoop's naive string-based
   locality comparisons to work (CASSANDRA-955)
 * cache read-only BufferedRandomAccessFile length to avoid
   3 system calls per invocation (CASSANDRA-950)
 * nodes with IPv6 (and no IPv4) addresses could not join cluster
   (CASSANDRA-969)
 * Retrieve the correct number of undeleted columns, if any, from
   a supercolumn in a row that had been deleted previously (CASSANDRA-920)
 * fix index scans that cross the 2GB mmap boundaries for both mmap
   and standard i/o modes (CASSANDRA-866)
 * expose drain via nodetool (CASSANDRA-978)


0.6.0-RC1
 * JMX drain to flush memtables and run through commit log (CASSANDRA-880)
 * Bootstrapping can skip ranges under the right conditions (CASSANDRA-902)
 * fix merging row versions in range_slice for CL > ONE (CASSANDRA-884)
 * default write ConsistencyLeven chaned from ZERO to ONE
 * fix for index entries spanning mmap buffer boundaries (CASSANDRA-857)
 * use lexical comparison if time part of TimeUUIDs are the same 
   (CASSANDRA-907)
 * bound read, mutation, and response stages to fix possible OOM
   during log replay (CASSANDRA-885)
 * Use microseconds-since-epoch (UTC) in cli, instead of milliseconds
 * Treat batch_mutate Deletion with null supercolumn as "apply this predicate 
   to top level supercolumns" (CASSANDRA-834)
 * Streaming destination nodes do not update their JMX status (CASSANDRA-916)
 * Fix internal RPC timeout calculation (CASSANDRA-911)
 * Added Pig loadfunc to contrib/pig (CASSANDRA-910)


0.6.0-beta3
 * fix compaction bucketing bug (CASSANDRA-814)
 * update windows batch file (CASSANDRA-824)
 * deprecate KeysCachedFraction configuration directive in favor
   of KeysCached; move to unified-per-CF key cache (CASSANDRA-801)
 * add invalidateRowCache to ColumnFamilyStoreMBean (CASSANDRA-761)
 * send Handoff hints to natural locations to reduce load on
   remaining nodes in a failure scenario (CASSANDRA-822)
 * Add RowWarningThresholdInMB configuration option to warn before very 
   large rows get big enough to threaten node stability, and -x option to
   be able to remove them with sstable2json if the warning is unheeded
   until it's too late (CASSANDRA-843)
 * Add logging of GC activity (CASSANDRA-813)
 * fix ConcurrentModificationException in commitlog discard (CASSANDRA-853)
 * Fix hardcoded row count in Hadoop RecordReader (CASSANDRA-837)
 * Add a jmx status to the streaming service and change several DEBUG
   messages to INFO (CASSANDRA-845)
 * fix classpath in cassandra-cli.bat for Windows (CASSANDRA-858)
 * allow re-specifying host, port to cassandra-cli if invalid ones
   are first tried (CASSANDRA-867)
 * fix race condition handling rpc timeout in the coordinator
   (CASSANDRA-864)
 * Remove CalloutLocation and StagingFileDirectory from storage-conf files 
   since those settings are no longer used (CASSANDRA-878)
 * Parse a long from RowWarningThresholdInMB instead of an int (CASSANDRA-882)
 * Remove obsolete ControlPort code from DatabaseDescriptor (CASSANDRA-886)
 * move skipBytes side effect out of assert (CASSANDRA-899)
 * add "double getLoad" to StorageServiceMBean (CASSANDRA-898)
 * track row stats per CF at compaction time (CASSANDRA-870)
 * disallow CommitLogDirectory matching a DataFileDirectory (CASSANDRA-888)
 * default key cache size is 200k entries, changed from 10% (CASSANDRA-863)
 * add -Dcassandra-foreground=yes to cassandra.bat
 * exit if cluster name is changed unexpectedly (CASSANDRA-769)


0.6.0-beta1/beta2
 * add batch_mutate thrift command, deprecating batch_insert (CASSANDRA-336)
 * remove get_key_range Thrift API, deprecated in 0.5 (CASSANDRA-710)
 * add optional login() Thrift call for authentication (CASSANDRA-547)
 * support fat clients using gossiper and StorageProxy to perform
   replication in-process [jvm-only] (CASSANDRA-535)
 * support mmapped I/O for reads, on by default on 64bit JVMs 
   (CASSANDRA-408, CASSANDRA-669)
 * improve insert concurrency, particularly during Hinted Handoff
   (CASSANDRA-658)
 * faster network code (CASSANDRA-675)
 * stress.py moved to contrib (CASSANDRA-635)
 * row caching [must be explicitly enabled per-CF in config] (CASSANDRA-678)
 * present a useful measure of compaction progress in JMX (CASSANDRA-599)
 * add bin/sstablekeys (CASSNADRA-679)
 * add ConsistencyLevel.ANY (CASSANDRA-687)
 * make removetoken remove nodes from gossip entirely (CASSANDRA-644)
 * add ability to set cache sizes at runtime (CASSANDRA-708)
 * report latency and cache hit rate statistics with lifetime totals
   instead of average over the last minute (CASSANDRA-702)
 * support get_range_slice for RandomPartitioner (CASSANDRA-745)
 * per-keyspace replication factory and replication strategy (CASSANDRA-620)
 * track latency in microseconds (CASSANDRA-733)
 * add describe_ Thrift methods, deprecating get_string_property and 
   get_string_list_property
 * jmx interface for tracking operation mode and streams in general.
   (CASSANDRA-709)
 * keep memtables in sorted order to improve range query performance
   (CASSANDRA-799)
 * use while loop instead of recursion when trimming sstables compaction list 
   to avoid blowing stack in pathological cases (CASSANDRA-804)
 * basic Hadoop map/reduce support (CASSANDRA-342)


0.5.1
 * ensure all files for an sstable are streamed to the same directory.
   (CASSANDRA-716)
 * more accurate load estimate for bootstrapping (CASSANDRA-762)
 * tolerate dead or unavailable bootstrap target on write (CASSANDRA-731)
 * allow larger numbers of keys (> 140M) in a sstable bloom filter
   (CASSANDRA-790)
 * include jvm argument improvements from CASSANDRA-504 in debian package
 * change streaming chunk size to 32MB to accomodate Windows XP limitations
   (was 64MB) (CASSANDRA-795)
 * fix get_range_slice returning results in the wrong order (CASSANDRA-781)
 

0.5.0 final
 * avoid attempting to delete temporary bootstrap files twice (CASSANDRA-681)
 * fix bogus NaN in nodeprobe cfstats output (CASSANDRA-646)
 * provide a policy for dealing with single thread executors w/ a full queue
   (CASSANDRA-694)
 * optimize inner read in MessagingService, vastly improving multiple-node
   performance (CASSANDRA-675)
 * wait for table flush before streaming data back to a bootstrapping node.
   (CASSANDRA-696)
 * keep track of bootstrapping sources by table so that bootstrapping doesn't 
   give the indication of finishing early (CASSANDRA-673)


0.5.0 RC3
 * commit the correct version of the patch for CASSANDRA-663


0.5.0 RC2 (unreleased)
 * fix bugs in converting get_range_slice results to Thrift 
   (CASSANDRA-647, CASSANDRA-649)
 * expose java.util.concurrent.TimeoutException in StorageProxy methods
   (CASSANDRA-600)
 * TcpConnectionManager was holding on to disconnected connections, 
   giving the false indication they were being used. (CASSANDRA-651)
 * Remove duplicated write. (CASSANDRA-662)
 * Abort bootstrap if IP is already in the token ring (CASSANDRA-663)
 * increase default commitlog sync period, and wait for last sync to 
   finish before submitting another (CASSANDRA-668)


0.5.0 RC1
 * Fix potential NPE in get_range_slice (CASSANDRA-623)
 * add CRC32 to commitlog entries (CASSANDRA-605)
 * fix data streaming on windows (CASSANDRA-630)
 * GC compacted sstables after cleanup and compaction (CASSANDRA-621)
 * Speed up anti-entropy validation (CASSANDRA-629)
 * Fix anti-entropy assertion error (CASSANDRA-639)
 * Fix pending range conflicts when bootstapping or moving
   multiple nodes at once (CASSANDRA-603)
 * Handle obsolete gossip related to node movement in the case where
   one or more nodes is down when the movement occurs (CASSANDRA-572)
 * Include dead nodes in gossip to avoid a variety of problems
   and fix HH to removed nodes (CASSANDRA-634)
 * return an InvalidRequestException for mal-formed SlicePredicates
   (CASSANDRA-643)
 * fix bug determining closest neighbor for use in multiple datacenters
   (CASSANDRA-648)
 * Vast improvements in anticompaction speed (CASSANDRA-607)
 * Speed up log replay and writes by avoiding redundant serializations
   (CASSANDRA-652)


0.5.0 beta 2
 * Bootstrap improvements (several tickets)
 * add nodeprobe repair anti-entropy feature (CASSANDRA-193, CASSANDRA-520)
 * fix possibility of partition when many nodes restart at once
   in clusters with multiple seeds (CASSANDRA-150)
 * fix NPE in get_range_slice when no data is found (CASSANDRA-578)
 * fix potential NPE in hinted handoff (CASSANDRA-585)
 * fix cleanup of local "system" keyspace (CASSANDRA-576)
 * improve computation of cluster load balance (CASSANDRA-554)
 * added super column read/write, column count, and column/row delete to
   cassandra-cli (CASSANDRA-567, CASSANDRA-594)
 * fix returning live subcolumns of deleted supercolumns (CASSANDRA-583)
 * respect JAVA_HOME in bin/ scripts (several tickets)
 * add StorageService.initClient for fat clients on the JVM (CASSANDRA-535)
   (see contrib/client_only for an example of use)
 * make consistency_level functional in get_range_slice (CASSANDRA-568)
 * optimize key deserialization for RandomPartitioner (CASSANDRA-581)
 * avoid GCing tombstones except on major compaction (CASSANDRA-604)
 * increase failure conviction threshold, resulting in less nodes
   incorrectly (and temporarily) marked as down (CASSANDRA-610)
 * respect memtable thresholds during log replay (CASSANDRA-609)
 * support ConsistencyLevel.ALL on read (CASSANDRA-584)
 * add nodeprobe removetoken command (CASSANDRA-564)


0.5.0 beta
 * Allow multiple simultaneous flushes, improving flush throughput 
   on multicore systems (CASSANDRA-401)
 * Split up locks to improve write and read throughput on multicore systems
   (CASSANDRA-444, CASSANDRA-414)
 * More efficient use of memory during compaction (CASSANDRA-436)
 * autobootstrap option: when enabled, all non-seed nodes will attempt
   to bootstrap when started, until bootstrap successfully
   completes. -b option is removed.  (CASSANDRA-438)
 * Unless a token is manually specified in the configuration xml,
   a bootstraping node will use a token that gives it half the
   keys from the most-heavily-loaded node in the cluster,
   instead of generating a random token. 
   (CASSANDRA-385, CASSANDRA-517)
 * Miscellaneous bootstrap fixes (several tickets)
 * Ability to change a node's token even after it has data on it
   (CASSANDRA-541)
 * Ability to decommission a live node from the ring (CASSANDRA-435)
 * Semi-automatic loadbalancing via nodeprobe (CASSANDRA-192)
 * Add ability to set compaction thresholds at runtime via
   JMX / nodeprobe.  (CASSANDRA-465)
 * Add "comment" field to ColumnFamily definition. (CASSANDRA-481)
 * Additional JMX metrics (CASSANDRA-482)
 * JSON based export and import tools (several tickets)
 * Hinted Handoff fixes (several tickets)
 * Add key cache to improve read performance (CASSANDRA-423)
 * Simplified construction of custom ReplicationStrategy classes
   (CASSANDRA-497)
 * Graphical application (Swing) for ring integrity verification and 
   visualization was added to contrib (CASSANDRA-252)
 * Add DCQUORUM, DCQUORUMSYNC consistency levels and corresponding
   ReplicationStrategy / EndpointSnitch classes.  Experimental.
   (CASSANDRA-492)
 * Web client interface added to contrib (CASSANDRA-457)
 * More-efficient flush for Random, CollatedOPP partitioners 
   for normal writes (CASSANDRA-446) and bulk load (CASSANDRA-420)
 * Add MemtableFlushAfterMinutes, a global replacement for the old 
   per-CF FlushPeriodInMinutes setting (CASSANDRA-463)
 * optimizations to slice reading (CASSANDRA-350) and supercolumn
   queries (CASSANDRA-510)
 * force binding to given listenaddress for nodes with multiple
   interfaces (CASSANDRA-546)
 * stress.py benchmarking tool improvements (several tickets)
 * optimized replica placement code (CASSANDRA-525)
 * faster log replay on restart (CASSANDRA-539, CASSANDRA-540)
 * optimized local-node writes (CASSANDRA-558)
 * added get_range_slice, deprecating get_key_range (CASSANDRA-344)
 * expose TimedOutException to thrift (CASSANDRA-563)
 

0.4.2
 * Add validation disallowing null keys (CASSANDRA-486)
 * Fix race conditions in TCPConnectionManager (CASSANDRA-487)
 * Fix using non-utf8-aware comparison as a sanity check.
   (CASSANDRA-493)
 * Improve default garbage collector options (CASSANDRA-504)
 * Add "nodeprobe flush" (CASSANDRA-505)
 * remove NotFoundException from get_slice throws list (CASSANDRA-518)
 * fix get (not get_slice) of entire supercolumn (CASSANDRA-508)
 * fix null token during bootstrap (CASSANDRA-501)


0.4.1
 * Fix FlushPeriod columnfamily configuration regression
   (CASSANDRA-455)
 * Fix long column name support (CASSANDRA-460)
 * Fix for serializing a row that only contains tombstones
   (CASSANDRA-458)
 * Fix for discarding unneeded commitlog segments (CASSANDRA-459)
 * Add SnapshotBeforeCompaction configuration option (CASSANDRA-426)
 * Fix compaction abort under insufficient disk space (CASSANDRA-473)
 * Fix reading subcolumn slice from tombstoned CF (CASSANDRA-484)
 * Fix race condition in RVH causing occasional NPE (CASSANDRA-478)


0.4.0
 * fix get_key_range problems when a node is down (CASSANDRA-440)
   and add UnavailableException to more Thrift methods
 * Add example EndPointSnitch contrib code (several tickets)


0.4.0 RC2
 * fix SSTable generation clash during compaction (CASSANDRA-418)
 * reject method calls with null parameters (CASSANDRA-308)
 * properly order ranges in nodeprobe output (CASSANDRA-421)
 * fix logging of certain errors on executor threads (CASSANDRA-425)


0.4.0 RC1
 * Bootstrap feature is live; use -b on startup (several tickets)
 * Added multiget api (CASSANDRA-70)
 * fix Deadlock with SelectorManager.doProcess and TcpConnection.write
   (CASSANDRA-392)
 * remove key cache b/c of concurrency bugs in third-party
   CLHM library (CASSANDRA-405)
 * update non-major compaction logic to use two threshold values
   (CASSANDRA-407)
 * add periodic / batch commitlog sync modes (several tickets)
 * inline BatchMutation into batch_insert params (CASSANDRA-403)
 * allow setting the logging level at runtime via mbean (CASSANDRA-402)
 * change default comparator to BytesType (CASSANDRA-400)
 * add forwards-compatible ConsistencyLevel parameter to get_key_range
   (CASSANDRA-322)
 * r/m special case of blocking for local destination when writing with 
   ConsistencyLevel.ZERO (CASSANDRA-399)
 * Fixes to make BinaryMemtable [bulk load interface] useful (CASSANDRA-337);
   see contrib/bmt_example for an example of using it.
 * More JMX properties added (several tickets)
 * Thrift changes (several tickets)
    - Merged _super get methods with the normal ones; return values
      are now of ColumnOrSuperColumn.
    - Similarly, merged batch_insert_super into batch_insert.



0.4.0 beta
 * On-disk data format has changed to allow billions of keys/rows per
   node instead of only millions
 * Multi-keyspace support
 * Scan all sstables for all queries to avoid situations where
   different types of operation on the same ColumnFamily could
   disagree on what data was present
 * Snapshot support via JMX
 * Thrift API has changed a _lot_:
    - removed time-sorted CFs; instead, user-defined comparators
      may be defined on the column names, which are now byte arrays.
      Default comparators are provided for UTF8, Bytes, Ascii, Long (i64),
      and UUID types.
    - removed colon-delimited strings in thrift api in favor of explicit
      structs such as ColumnPath, ColumnParent, etc.  Also normalized
      thrift struct and argument naming.
    - Added columnFamily argument to get_key_range.
    - Change signature of get_slice to accept starting and ending
      columns as well as an offset.  (This allows use of indexes.)
      Added "ascending" flag to allow reasonably-efficient reverse
      scans as well.  Removed get_slice_by_range as redundant.
    - get_key_range operates on one CF at a time
    - changed `block` boolean on insert methods to ConsistencyLevel enum,
      with options of NONE, ONE, QUORUM, and ALL.
    - added similar consistency_level parameter to read methods
    - column-name-set slice with no names given now returns zero columns
      instead of all of them.  ("all" can run your server out of memory.
      use a range-based slice with a high max column count instead.)
 * Removed the web interface. Node information can now be obtained by 
   using the newly introduced nodeprobe utility.
 * More JMX stats
 * Remove magic values from internals (e.g. special key to indicate
   when to flush memtables)
 * Rename configuration "table" to "keyspace"
 * Moved to crash-only design; no more shutdown (just kill the process)
 * Lots of bug fixes

Full list of issues resolved in 0.4 is at https://issues.apache.org/jira/secure/IssueNavigator.jspa?reset=true&&pid=12310865&fixfor=12313862&resolution=1&sorter/field=issuekey&sorter/order=DESC


0.3.0 RC3
 * Fix potential deadlock under load in TCPConnection.
   (CASSANDRA-220)


0.3.0 RC2
 * Fix possible data loss when server is stopped after replaying
   log but before new inserts force memtable flush.
   (CASSANDRA-204)
 * Added BUGS file


0.3.0 RC1
 * Range queries on keys, including user-defined key collation
 * Remove support
 * Workarounds for a weird bug in JDK select/register that seems
   particularly common on VM environments. Cassandra should deploy
   fine on EC2 now
 * Much improved infrastructure: the beginnings of a decent test suite
   ("ant test" for unit tests; "nosetests" for system tests), code
   coverage reporting, etc.
 * Expanded node status reporting via JMX
 * Improved error reporting/logging on both server and client
 * Reduced memory footprint in default configuration
 * Combined blocking and non-blocking versions of insert APIs
 * Added FlushPeriodInMinutes configuration parameter to force
   flushing of infrequently-updated ColumnFamilies<|MERGE_RESOLUTION|>--- conflicted
+++ resolved
@@ -1,4 +1,3 @@
-<<<<<<< HEAD
 1.2-rc1
  * fix cqlsh rendering of blob fields (CASSANDRA-4970)
  * fix cqlsh DESCRIBE command (CASSANDRA-4913)
@@ -18,10 +17,7 @@
  * Skip repair on system_trace and keyspaces with RF=1 (CASSANDRA-4956)
  * Remove select arbitrary limit (CASSANDRA-4918)
 Merged from 1.1:
-=======
-1.1.7
  * add basic authentication support for Pig CassandraStorage (CASSANDRA-3042)
->>>>>>> fab61e30
  * fix CQL2 ALTER TABLE compaction_strategy_class altering (CASSANDRA-4965)
  * reset getRangeSlice filter after finishing a row for get_paged_slice
    (CASSANDRA-4919)
