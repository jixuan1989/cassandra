--- conflicted
+++ resolved
@@ -104,17 +104,10 @@
 
 # directories where Cassandra should store data on disk.
 data_file_directories:
-<<<<<<< HEAD
-    - data_cassandra/data
-
-# commit log
-commitlog_directory: data_cassandra/commitlog
-=======
    - /tmp/var/lib/cassandra/data
 
 # commit log
 commitlog_directory: /tmp/var/lib/cassandra/commitlog
->>>>>>> 5bfed462
 
 # policy for data disk failures:
 # stop: shut down gossip and Thrift, leaving the node effectively dead, but
@@ -192,11 +185,7 @@
 row_cache_provider: SerializingCacheProvider
 
 # saved caches
-<<<<<<< HEAD
-saved_caches_directory: data_cassandra/saved_caches
-=======
 saved_caches_directory: /tmp/var/lib/cassandra/saved_caches
->>>>>>> 5bfed462
 
 # commitlog_sync may be either "periodic" or "batch." 
 # When in batch mode, Cassandra won't ack writes until the commit log
@@ -215,7 +204,7 @@
 
 # The size of the individual commitlog file segments.  A commitlog
 # segment may be archived, deleted, or recycled once all the data
-# in it (potentially from each columnfamily in the system) has been
+# in it (potentally from each columnfamily in the system) has been 
 # flushed to sstables.  
 #
 # The default size is 32, which is almost always fine, but if you are
@@ -235,11 +224,7 @@
       parameters:
           # seeds is actually a comma-delimited list of addresses.
           # Ex: "<ip1>,<ip2>,<ip3>"
-<<<<<<< HEAD
-          - seeds: "127.0.0.1"
-=======
           - seeds: "192.168.3.225,192.168.3.226"
->>>>>>> 5bfed462
 
 # emergency pressure valve: each time heap usage after a full (CMS)
 # garbage collection is above this fraction of the max, Cassandra will
@@ -330,11 +315,7 @@
 # address associated with the hostname (it might not be).
 #
 # Setting this to 0.0.0.0 is always wrong.
-<<<<<<< HEAD
-listen_address: localhost
-=======
 listen_address: 127.0.0.1
->>>>>>> 5bfed462
 
 # Address to broadcast to other Cassandra nodes
 # Leaving this blank will set it to the same value as listen_address
@@ -370,7 +351,7 @@
 # (i.e. it will be based on the configured hostname of the node).
 rpc_address: 0.0.0.0
 # port for Thrift to listen for clients on
-rpc_port: 9160
+rpc_port: 9170
 
 # enable or disable keepalive on rpc connections
 rpc_keepalive: true
