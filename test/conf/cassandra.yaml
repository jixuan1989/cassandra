--- conflicted
+++ resolved
@@ -104,17 +104,10 @@
 
 # directories where Cassandra should store data on disk.
 data_file_directories:
-<<<<<<< HEAD
-    - data/lib/cassandra/data
-
-# commit log
-commitlog_directory: data/lib/cassandra/commitlog
-=======
-    - /tmp/var/lib/cassandra/data
+   - /tmp/var/lib/cassandra/data
 
 # commit log
 commitlog_directory: /tmp/var/lib/cassandra/commitlog
->>>>>>> 2771ab48
 
 # policy for data disk failures:
 # stop: shut down gossip and Thrift, leaving the node effectively dead, but
@@ -192,11 +185,7 @@
 row_cache_provider: SerializingCacheProvider
 
 # saved caches
-<<<<<<< HEAD
-saved_caches_directory: data/lib/cassandra/saved_caches
-=======
 saved_caches_directory: /tmp/var/lib/cassandra/saved_caches
->>>>>>> 2771ab48
 
 # commitlog_sync may be either "periodic" or "batch." 
 # When in batch mode, Cassandra won't ack writes until the commit log
@@ -235,11 +224,7 @@
       parameters:
           # seeds is actually a comma-delimited list of addresses.
           # Ex: "<ip1>,<ip2>,<ip3>"
-<<<<<<< HEAD
-          - seeds: "127.0.0.1"
-=======
           - seeds: "192.168.3.225,192.168.3.226"
->>>>>>> 2771ab48
 
 # emergency pressure valve: each time heap usage after a full (CMS)
 # garbage collection is above this fraction of the max, Cassandra will
@@ -330,11 +315,7 @@
 # address associated with the hostname (it might not be).
 #
 # Setting this to 0.0.0.0 is always wrong.
-<<<<<<< HEAD
 listen_address: 127.0.0.1
-=======
-listen_address: 166.111.82.41
->>>>>>> 2771ab48
 
 # Address to broadcast to other Cassandra nodes
 # Leaving this blank will set it to the same value as listen_address
