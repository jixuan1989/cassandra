package org.apache.cassandra.db;

import java.io.IOException;
import java.nio.ByteBuffer;
import java.util.Collections;
import java.util.Iterator;

import org.junit.Assert;
import org.junit.Before;
import org.junit.BeforeClass;
import org.junit.Test;

import org.slf4j.Logger;
import org.slf4j.LoggerFactory;

import org.apache.cassandra.SchemaLoader;
import org.apache.cassandra.config.CFMetaData;
import org.apache.cassandra.config.ColumnDefinition;
import org.apache.cassandra.config.Schema;
import org.apache.cassandra.cql3.ColumnIdentifier;
import org.apache.cassandra.cql3.QueryProcessor;
import org.apache.cassandra.cql3.UntypedResultSet;
import org.apache.cassandra.db.filter.ClusteringIndexSliceFilter;
import org.apache.cassandra.db.filter.ColumnFilter;
import org.apache.cassandra.db.filter.DataLimits;
import org.apache.cassandra.db.filter.RowFilter;
import org.apache.cassandra.db.marshal.IntegerType;
import org.apache.cassandra.db.marshal.UTF8Type;
import org.apache.cassandra.db.partitions.UnfilteredPartitionIterator;
import org.apache.cassandra.db.rows.Cell;
import org.apache.cassandra.db.rows.Row;
import org.apache.cassandra.db.rows.UnfilteredRowIterator;
import org.apache.cassandra.exceptions.ConfigurationException;
import org.apache.cassandra.io.util.DataInputBuffer;
import org.apache.cassandra.io.util.DataInputPlus;
import org.apache.cassandra.io.util.DataOutputBuffer;
import org.apache.cassandra.net.MessagingService;
import org.apache.cassandra.schema.KeyspaceParams;
import org.apache.cassandra.utils.ByteBufferUtil;
import org.apache.cassandra.utils.FBUtilities;

public class SinglePartitionSliceCommandTest
{
    private static final Logger logger = LoggerFactory.getLogger(SinglePartitionSliceCommandTest.class);

    private static final String KEYSPACE = "ks";
    private static final String TABLE = "tbl";

    private static CFMetaData cfm;
    private static ColumnDefinition v;
    private static ColumnDefinition s;

    @BeforeClass
    public static void defineSchema() throws ConfigurationException
    {
        cfm = CFMetaData.Builder.create(KEYSPACE, TABLE)
                                .addPartitionKey("k", UTF8Type.instance)
                                .addStaticColumn("s", UTF8Type.instance)
                                .addClusteringColumn("i", IntegerType.instance)
                                .addRegularColumn("v", UTF8Type.instance)
                                .build();

        SchemaLoader.prepareServer();
        SchemaLoader.createKeyspace(KEYSPACE, KeyspaceParams.simple(1), cfm);
        cfm = Schema.instance.getCFMetaData(KEYSPACE, TABLE);
        v = cfm.getColumnDefinition(new ColumnIdentifier("v", true));
        s = cfm.getColumnDefinition(new ColumnIdentifier("s", true));
    }

    @Before
    public void truncate()
    {
        Keyspace.open(KEYSPACE).getColumnFamilyStore(TABLE).truncateBlocking();
    }

    @Test
    public void staticColumnsAreFiltered() throws IOException
    {
        DecoratedKey key = cfm.decorateKey(ByteBufferUtil.bytes("k"));

        UntypedResultSet rows;

        QueryProcessor.executeInternal("INSERT INTO ks.tbl (k, s, i, v) VALUES ('k', 's', 0, 'v')");
        QueryProcessor.executeInternal("DELETE v FROM ks.tbl WHERE k='k' AND i=0");
        QueryProcessor.executeInternal("DELETE FROM ks.tbl WHERE k='k' AND i=0");
        rows = QueryProcessor.executeInternal("SELECT * FROM ks.tbl WHERE k='k' AND i=0");

        for (UntypedResultSet.Row row: rows)
        {
            logger.debug("Current: k={}, s={}, v={}", (row.has("k") ? row.getString("k") : null), (row.has("s") ? row.getString("s") : null), (row.has("v") ? row.getString("v") : null));
        }

        assert rows.isEmpty();

        ColumnFilter columnFilter = ColumnFilter.selection(PartitionColumns.of(v));
        ByteBuffer zero = ByteBufferUtil.bytes(0);
        Slices slices = Slices.with(cfm.comparator, Slice.make(Slice.Bound.inclusiveStartOf(zero), Slice.Bound.inclusiveEndOf(zero)));
        ClusteringIndexSliceFilter sliceFilter = new ClusteringIndexSliceFilter(slices, false);
        ReadCommand cmd = new SinglePartitionReadCommand(false, MessagingService.VERSION_30, true, cfm,
                                                          FBUtilities.nowInSeconds(),
                                                          columnFilter,
                                                          RowFilter.NONE,
                                                          DataLimits.NONE,
                                                          key,
                                                          sliceFilter);

        DataOutputBuffer out = new DataOutputBuffer((int) ReadCommand.legacyReadCommandSerializer.serializedSize(cmd, MessagingService.VERSION_21));
        ReadCommand.legacyReadCommandSerializer.serialize(cmd, out, MessagingService.VERSION_21);
        DataInputPlus in = new DataInputBuffer(out.buffer(), true);
        cmd = ReadCommand.legacyReadCommandSerializer.deserialize(in, MessagingService.VERSION_21);

        logger.debug("ReadCommand: {}", cmd);
<<<<<<< HEAD
        UnfilteredPartitionIterator partitionIterator = cmd.executeLocally(ReadExecutionController.empty());
        ReadResponse response = ReadResponse.createDataResponse(partitionIterator, cmd.columnFilter());
=======
        UnfilteredPartitionIterator partitionIterator = cmd.executeLocally(ReadOrderGroup.emptyGroup());
        ReadResponse response = ReadResponse.createDataResponse(partitionIterator, cmd);
>>>>>>> 3e37b4a9

        logger.debug("creating response: {}", response);
        partitionIterator = response.makeIterator(cmd);
        assert partitionIterator.hasNext();
        UnfilteredRowIterator partition = partitionIterator.next();

        LegacyLayout.LegacyUnfilteredPartition rowIter = LegacyLayout.fromUnfilteredRowIterator(cmd, partition);
        Assert.assertEquals(Collections.emptyList(), rowIter.cells);
    }

    private void checkForS(UnfilteredPartitionIterator pi)
    {
        Assert.assertTrue(pi.toString(), pi.hasNext());
        UnfilteredRowIterator ri = pi.next();
        Assert.assertTrue(ri.columns().contains(s));
        Row staticRow = ri.staticRow();
        Iterator<Cell> cellIterator = staticRow.cells().iterator();
        Assert.assertTrue(staticRow.toString(cfm, true), cellIterator.hasNext());
        Cell cell = cellIterator.next();
        Assert.assertEquals(s, cell.column());
        Assert.assertEquals(ByteBufferUtil.bytesToHex(cell.value()), ByteBufferUtil.bytes("s"), cell.value());
        Assert.assertFalse(cellIterator.hasNext());
    }

    @Test
    public void staticColumnsAreReturned() throws IOException
    {
        DecoratedKey key = cfm.decorateKey(ByteBufferUtil.bytes("k1"));

        QueryProcessor.executeInternal("INSERT INTO ks.tbl (k, s) VALUES ('k1', 's')");
        Assert.assertFalse(QueryProcessor.executeInternal("SELECT s FROM ks.tbl WHERE k='k1'").isEmpty());

        ColumnFilter columnFilter = ColumnFilter.selection(PartitionColumns.of(s));
        ClusteringIndexSliceFilter sliceFilter = new ClusteringIndexSliceFilter(Slices.NONE, false);
        ReadCommand cmd = new SinglePartitionReadCommand(false, MessagingService.VERSION_30, true, cfm,
                                                         FBUtilities.nowInSeconds(),
                                                         columnFilter,
                                                         RowFilter.NONE,
                                                         DataLimits.NONE,
                                                         key,
                                                         sliceFilter);

        // check raw iterator for static cell
        try (ReadExecutionController executionController = cmd.executionController(); UnfilteredPartitionIterator pi = cmd.executeLocally(executionController))
        {
            checkForS(pi);
        }

        ReadResponse response;
        DataOutputBuffer out;
        DataInputPlus in;
        ReadResponse dst;

        // check (de)serialized iterator for memtable static cell
        try (ReadExecutionController executionController = cmd.executionController(); UnfilteredPartitionIterator pi = cmd.executeLocally(executionController))
        {
            response = ReadResponse.createDataResponse(pi, cmd);
        }

        out = new DataOutputBuffer((int) ReadResponse.serializer.serializedSize(response, MessagingService.VERSION_30));
        ReadResponse.serializer.serialize(response, out, MessagingService.VERSION_30);
        in = new DataInputBuffer(out.buffer(), true);
        dst = ReadResponse.serializer.deserialize(in, MessagingService.VERSION_30);
        try (UnfilteredPartitionIterator pi = dst.makeIterator(cmd))
        {
            checkForS(pi);
        }

        // check (de)serialized iterator for sstable static cell
        Schema.instance.getColumnFamilyStoreInstance(cfm.cfId).forceBlockingFlush();
        try (ReadExecutionController executionController = cmd.executionController(); UnfilteredPartitionIterator pi = cmd.executeLocally(executionController))
        {
            response = ReadResponse.createDataResponse(pi, cmd);
        }
        out = new DataOutputBuffer((int) ReadResponse.serializer.serializedSize(response, MessagingService.VERSION_30));
        ReadResponse.serializer.serialize(response, out, MessagingService.VERSION_30);
        in = new DataInputBuffer(out.buffer(), true);
        dst = ReadResponse.serializer.deserialize(in, MessagingService.VERSION_30);
        try (UnfilteredPartitionIterator pi = dst.makeIterator(cmd))
        {
            checkForS(pi);
        }
    }
}<|MERGE_RESOLUTION|>--- conflicted
+++ resolved
@@ -110,13 +110,8 @@
         cmd = ReadCommand.legacyReadCommandSerializer.deserialize(in, MessagingService.VERSION_21);
 
         logger.debug("ReadCommand: {}", cmd);
-<<<<<<< HEAD
         UnfilteredPartitionIterator partitionIterator = cmd.executeLocally(ReadExecutionController.empty());
-        ReadResponse response = ReadResponse.createDataResponse(partitionIterator, cmd.columnFilter());
-=======
-        UnfilteredPartitionIterator partitionIterator = cmd.executeLocally(ReadOrderGroup.emptyGroup());
         ReadResponse response = ReadResponse.createDataResponse(partitionIterator, cmd);
->>>>>>> 3e37b4a9
 
         logger.debug("creating response: {}", response);
         partitionIterator = response.makeIterator(cmd);
