package org.apache.cassandra.io.sstable;
/*
 *
 * Licensed to the Apache Software Foundation (ASF) under one
 * or more contributor license agreements.  See the NOTICE file
 * distributed with this work for additional information
 * regarding copyright ownership.  The ASF licenses this file
 * to you under the Apache License, Version 2.0 (the
 * "License"); you may not use this file except in compliance
 * with the License.  You may obtain a copy of the License at
 *
 *   http://www.apache.org/licenses/LICENSE-2.0
 *
 * Unless required by applicable law or agreed to in writing,
 * software distributed under the License is distributed on an
 * "AS IS" BASIS, WITHOUT WARRANTIES OR CONDITIONS OF ANY
 * KIND, either express or implied.  See the License for the
 * specific language governing permissions and limitations
 * under the License.
 *
 */


import java.io.File;
import java.io.IOException;
import java.nio.ByteBuffer;
<<<<<<< HEAD
import java.util.ArrayList;
import java.util.Arrays;
import java.util.List;
=======
import java.util.*;
>>>>>>> 1e18538c
import java.util.concurrent.ExecutionException;

import org.junit.Test;

import org.apache.cassandra.SchemaLoader;
import org.apache.cassandra.Util;
import org.apache.cassandra.config.DatabaseDescriptor;
import org.apache.cassandra.db.*;
import org.apache.cassandra.db.columniterator.IdentityQueryFilter;
import org.apache.cassandra.db.compaction.CompactionManager;
import org.apache.cassandra.db.filter.QueryPath;
import org.apache.cassandra.dht.IPartitioner;
import org.apache.cassandra.dht.Range;
import org.apache.cassandra.dht.Token;
import org.apache.cassandra.service.CacheService;
import org.apache.cassandra.io.util.FileDataInput;
import org.apache.cassandra.io.util.FileUtils;
import org.apache.cassandra.io.util.MmappedSegmentedFile;
import org.apache.cassandra.service.StorageService;
import org.apache.cassandra.thrift.IndexExpression;
import org.apache.cassandra.thrift.IndexOperator;
import org.apache.cassandra.utils.ByteBufferUtil;
import org.apache.cassandra.utils.CLibrary;
import org.apache.cassandra.utils.Pair;

public class SSTableReaderTest extends SchemaLoader
{
    static Token t(int i)
    {
        return StorageService.getPartitioner().getToken(ByteBufferUtil.bytes(String.valueOf(i)));
    }

    @Test
    public void testGetPositionsForRanges() throws IOException, ExecutionException, InterruptedException
    {
        Table table = Table.open("Keyspace1");
        ColumnFamilyStore store = table.getColumnFamilyStore("Standard2");

        // insert data and compact to a single sstable
        CompactionManager.instance.disableAutoCompaction();
        for (int j = 0; j < 10; j++)
        {
            ByteBuffer key = ByteBufferUtil.bytes(String.valueOf(j));
            RowMutation rm = new RowMutation("Keyspace1", key);
            rm.add(new QueryPath("Standard2", null, ByteBufferUtil.bytes("0")), ByteBufferUtil.EMPTY_BYTE_BUFFER, j);
            rm.apply();
        }
        store.forceBlockingFlush();
        CompactionManager.instance.performMaximal(store);

        List<Range<Token>> ranges = new ArrayList<Range<Token>>();
        // 1 key
        ranges.add(new Range<Token>(t(0), t(1)));
        // 2 keys
        ranges.add(new Range<Token>(t(2), t(4)));
        // wrapping range from key to end
        ranges.add(new Range<Token>(t(6), StorageService.getPartitioner().getMinimumToken()));
        // empty range (should be ignored)
        ranges.add(new Range<Token>(t(9), t(91)));

        // confirm that positions increase continuously
        SSTableReader sstable = store.getSSTables().iterator().next();
        long previous = -1;
        for (Pair<Long,Long> section : sstable.getPositionsForRanges(ranges))
        {
            assert previous <= section.left : previous + " ! < " + section.left;
            assert section.left < section.right : section.left + " ! < " + section.right;
            previous = section.right;
        }
    }

    @Test
    public void testSpannedIndexPositions() throws IOException, ExecutionException, InterruptedException
    {
        MmappedSegmentedFile.MAX_SEGMENT_SIZE = 40; // each index entry is ~11 bytes, so this will generate lots of segments

        Table table = Table.open("Keyspace1");
        ColumnFamilyStore store = table.getColumnFamilyStore("Standard1");

        // insert a bunch of data and compact to a single sstable
        CompactionManager.instance.disableAutoCompaction();
        for (int j = 0; j < 100; j += 2)
        {
            ByteBuffer key = ByteBufferUtil.bytes(String.valueOf(j));
            RowMutation rm = new RowMutation("Keyspace1", key);
            rm.add(new QueryPath("Standard1", null, ByteBufferUtil.bytes("0")), ByteBufferUtil.EMPTY_BYTE_BUFFER, j);
            rm.apply();
        }
        store.forceBlockingFlush();
        CompactionManager.instance.performMaximal(store);

        // check that all our keys are found correctly
        SSTableReader sstable = store.getSSTables().iterator().next();
        for (int j = 0; j < 100; j += 2)
        {
            DecoratedKey dk = Util.dk(String.valueOf(j));
            FileDataInput file = sstable.getFileDataInput(dk, DatabaseDescriptor.getIndexedReadBufferSizeInKB() * 1024);
            DecoratedKey keyInDisk = SSTableReader.decodeKey(sstable.partitioner,
                                                             sstable.descriptor,
                                                             ByteBufferUtil.readWithShortLength(file));
            assert keyInDisk.equals(dk) : String.format("%s != %s in %s", keyInDisk, dk, file.getPath());
        }

        // check no false positives
        for (int j = 1; j < 110; j += 2)
        {
            DecoratedKey dk = Util.dk(String.valueOf(j));
            assert sstable.getPosition(dk, SSTableReader.Operator.EQ) == -1;
        }
    }

    @Test
    public void testPersistentStatistics() throws IOException, ExecutionException, InterruptedException
    {

        Table table = Table.open("Keyspace1");
        ColumnFamilyStore store = table.getColumnFamilyStore("Standard1");

        for (int j = 0; j < 100; j += 2)
        {
            ByteBuffer key = ByteBufferUtil.bytes(String.valueOf(j));
            RowMutation rm = new RowMutation("Keyspace1", key);
            rm.add(new QueryPath("Standard1", null, ByteBufferUtil.bytes("0")), ByteBufferUtil.EMPTY_BYTE_BUFFER, j);
            rm.apply();
        }
        store.forceBlockingFlush();

        clearAndLoad(store);
        assert store.getMaxRowSize() != 0;
    }

    private void clearAndLoad(ColumnFamilyStore cfs) throws IOException
    {
        cfs.clearUnsafe();
        cfs.loadNewSSTables();
    }

    @Test
    public void testGetPositionsForRangesWithKeyCache() throws IOException, ExecutionException, InterruptedException
    {
        Table table = Table.open("Keyspace1");
        ColumnFamilyStore store = table.getColumnFamilyStore("Standard2");
        CacheService.instance.keyCache.setCapacity(100);

        // insert data and compact to a single sstable
        CompactionManager.instance.disableAutoCompaction();
        for (int j = 0; j < 10; j++)
        {
            ByteBuffer key = ByteBufferUtil.bytes(String.valueOf(j));
            RowMutation rm = new RowMutation("Keyspace1", key);
            rm.add(new QueryPath("Standard2", null, ByteBufferUtil.bytes("0")), ByteBufferUtil.EMPTY_BYTE_BUFFER, j);
            rm.apply();
        }
        store.forceBlockingFlush();
        CompactionManager.instance.performMaximal(store);

        SSTableReader sstable = store.getSSTables().iterator().next();
        long p2 = sstable.getPosition(k(2), SSTableReader.Operator.EQ);
        long p3 = sstable.getPosition(k(3), SSTableReader.Operator.EQ);
        long p6 = sstable.getPosition(k(6), SSTableReader.Operator.EQ);
        long p7 = sstable.getPosition(k(7), SSTableReader.Operator.EQ);

        Pair<Long, Long> p = sstable.getPositionsForRanges(makeRanges(t(2), t(6))).iterator().next();

        // range are start exclusive so we should start at 3
        assert p.left == p3;

        // to capture 6 we have to stop at the start of 7
        assert p.right == p7;
    }

    @Test
    public void testPersistentStatisticsWithSecondaryIndex() throws IOException, ExecutionException, InterruptedException
    {
        // Create secondary index and flush to disk
        Table table = Table.open("Keyspace1");
        ColumnFamilyStore store = table.getColumnFamilyStore("Indexed1");
        ByteBuffer key = ByteBufferUtil.bytes(String.valueOf("k1"));
        RowMutation rm = new RowMutation("Keyspace1", key);
        rm.add(new QueryPath("Indexed1", null, ByteBufferUtil.bytes("birthdate")), ByteBufferUtil.bytes(1L), System.currentTimeMillis());
        rm.apply();
        store.forceBlockingFlush();

        // check if opening and querying works
        assertIndexQueryWorks(store);
    }

    @Test
    public void testPersistentStatisticsFromOlderIndexedSSTable() throws IOException, ExecutionException, InterruptedException
    {
        // copy legacy indexed sstables
        String root = System.getProperty("legacy-sstable-root");
        assert root != null;
        File rootDir = new File(root + File.separator + "hb" + File.separator + "Keyspace1");
        assert rootDir.isDirectory();

        File destDir = Directories.create("Keyspace1", "Indexed1").getDirectoryForNewSSTables(0);
        assert destDir != null;

        FileUtils.createDirectory(destDir);
        for (File srcFile : rootDir.listFiles())
        {
            if (!srcFile.getName().startsWith("Indexed1"))
                continue;
            File destFile = new File(destDir, srcFile.getName());
            CLibrary.createHardLink(srcFile, destFile);

            assert destFile.exists() : destFile.getAbsoluteFile();
        }
        ColumnFamilyStore store = Table.open("Keyspace1").getColumnFamilyStore("Indexed1");

        // check if opening and querying works
        assertIndexQueryWorks(store);
    }

<<<<<<< HEAD
    private void assertIndexQueryWorks(ColumnFamilyStore indexedCFS) throws IOException
=======
    @Test
    public void testOpeningSSTable() throws Exception
    {
        String ks = "Keyspace1";
        String cf = "Standard1";

        // clear and create just one sstable for this test
        Table table = Table.open(ks);
        ColumnFamilyStore store = table.getColumnFamilyStore(cf);
        store.clearUnsafe();
        store.disableAutoCompaction();

        DecoratedKey firstKey = null, lastKey = null;
        long timestamp = System.currentTimeMillis();
        for (int i = 0; i < DatabaseDescriptor.getIndexInterval(); i++) {
            DecoratedKey key = Util.dk(String.valueOf(i));
            if (firstKey == null)
                firstKey = key;
            if (lastKey == null)
                lastKey = key;
            if (store.metadata.getKeyValidator().compare(lastKey.key, key.key) < 0)
                lastKey = key;
            RowMutation rm = new RowMutation(ks, key.key);
            rm.add(new QueryPath(cf, null, ByteBufferUtil.bytes("col")),
                          ByteBufferUtil.EMPTY_BYTE_BUFFER, timestamp);
            rm.apply();
        }
        store.forceBlockingFlush();

        SSTableReader sstable = store.getSSTables().iterator().next();
        Descriptor desc = sstable.descriptor;

        // test to see if sstable can be opened as expected
        SSTableReader target = SSTableReader.open(desc);
        Collection<DecoratedKey> keySamples = target.getKeySamples();
        assert keySamples.size() == 1 && keySamples.iterator().next().equals(firstKey);
        assert target.first.equals(firstKey);
        assert target.last.equals(lastKey);
    }

    private void assertIndexQueryWorks(ColumnFamilyStore indexedCFS)
>>>>>>> 1e18538c
    {
        assert "Indexed1".equals(indexedCFS.getColumnFamilyName());

        // make sure all sstables including 2ary indexes load from disk
        for (ColumnFamilyStore cfs : indexedCFS.concatWithIndexes())
            clearAndLoad(cfs);

        // query using index to see if sstable for secondary index opens
        IndexExpression expr = new IndexExpression(ByteBufferUtil.bytes("birthdate"), IndexOperator.EQ, ByteBufferUtil.bytes(1L));
        List<IndexExpression> clause = Arrays.asList(expr);
        IPartitioner p = StorageService.getPartitioner();
        Range<RowPosition> range = Util.range("", "");
        List<Row> rows = indexedCFS.search(clause, range, 100, new IdentityQueryFilter());
        assert rows.size() == 1;
    }

    private List<Range<Token>> makeRanges(Token left, Token right)
    {
        return Arrays.<Range<Token>>asList(new Range[]{ new Range<Token>(left, right) });
    }

    private DecoratedKey k(int i)
    {
        return new DecoratedKey(t(i), ByteBufferUtil.bytes(String.valueOf(i)));
    }
}<|MERGE_RESOLUTION|>--- conflicted
+++ resolved
@@ -24,13 +24,11 @@
 import java.io.File;
 import java.io.IOException;
 import java.nio.ByteBuffer;
-<<<<<<< HEAD
 import java.util.ArrayList;
 import java.util.Arrays;
 import java.util.List;
-=======
+import java.util.concurrent.ExecutionException;
 import java.util.*;
->>>>>>> 1e18538c
 import java.util.concurrent.ExecutionException;
 
 import org.junit.Test;
@@ -246,9 +244,6 @@
         assertIndexQueryWorks(store);
     }
 
-<<<<<<< HEAD
-    private void assertIndexQueryWorks(ColumnFamilyStore indexedCFS) throws IOException
-=======
     @Test
     public void testOpeningSSTable() throws Exception
     {
@@ -283,14 +278,13 @@
 
         // test to see if sstable can be opened as expected
         SSTableReader target = SSTableReader.open(desc);
-        Collection<DecoratedKey> keySamples = target.getKeySamples();
+        Collection<DecoratedKey<?>> keySamples = target.getKeySamples();
         assert keySamples.size() == 1 && keySamples.iterator().next().equals(firstKey);
         assert target.first.equals(firstKey);
         assert target.last.equals(lastKey);
     }
 
-    private void assertIndexQueryWorks(ColumnFamilyStore indexedCFS)
->>>>>>> 1e18538c
+    private void assertIndexQueryWorks(ColumnFamilyStore indexedCFS) throws IOException
     {
         assert "Indexed1".equals(indexedCFS.getColumnFamilyName());
 
