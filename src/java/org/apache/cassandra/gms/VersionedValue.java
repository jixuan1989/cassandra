--- conflicted
+++ resolved
@@ -108,7 +108,6 @@
             return bootstrapping(Collections.singleton(token));
         }
 
-<<<<<<< HEAD
         public VersionedValue bootstrapping(Collection<Token> tokens)
         {
             List<String> tokenString = new ArrayList<String>();
@@ -119,25 +118,19 @@
         }
 
         @Deprecated
-        public VersionedValue normal(Token token)
-        {
-            return normal(Collections.singleton(token));
-        }
-
-        public VersionedValue normal(Collection<Token> tokens)
+        public VersionedValue normal(Token token, UUID hostId)
+        {
+            return normal(Collections.singleton(token), hostId);
+        }
+
+        public VersionedValue normal(Collection<Token> tokens, UUID hostId)
         {
             List<String> tokenString = new ArrayList<String>();
             for (Token token : tokens)
                 tokenString.add(partitioner.getTokenFactory().toString(token));
-            return new VersionedValue(VersionedValue.STATUS_NORMAL + VersionedValue.DELIMITER + 
-                    StringUtils.join(tokenString, VersionedValue.DELIMITER));
-=======
-        public VersionedValue normal(Token token, UUID hostId)
-        {
             return new VersionedValue(versionString(VersionedValue.STATUS_NORMAL,
-                                                    partitioner.getTokenFactory().toString(token),
-                                                    hostId.toString()));
->>>>>>> 74206556
+                                                    hostID.toString,
+                                                    StringUtils.join(tokenString, VersionedValue.DELIMITER)));
         }
 
         public VersionedValue load(double load)
