--- conflicted
+++ resolved
@@ -197,11 +197,7 @@
      */
     public void deleteFromSchema(RowMutation rm, String cfName, long timestamp)
     {
-<<<<<<< HEAD
-        ColumnFamily cf = rm.addOrGet(SystemKeyspace.SCHEMA_COLUMNS_CF);
-=======
         ColumnFamily cf = rm.addOrGet(CFMetaData.SchemaColumnsCf);
->>>>>>> 86a077a1
         int ldt = (int) (System.currentTimeMillis() / 1000);
 
         ColumnNameBuilder builder = CFMetaData.SchemaColumnsCf.getCfDef().getColumnNameBuilder();
@@ -211,11 +207,7 @@
 
     public void toSchema(RowMutation rm, String cfName, AbstractType<?> comparator, long timestamp)
     {
-<<<<<<< HEAD
-        ColumnFamily cf = rm.addOrGet(SystemKeyspace.SCHEMA_COLUMNS_CF);
-=======
         ColumnFamily cf = rm.addOrGet(CFMetaData.SchemaColumnsCf);
->>>>>>> 86a077a1
         int ldt = (int) (System.currentTimeMillis() / 1000);
 
         cf.addColumn(Column.create("", timestamp, cfName, comparator.getString(name), ""));
