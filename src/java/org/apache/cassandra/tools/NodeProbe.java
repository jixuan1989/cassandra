--- conflicted
+++ resolved
@@ -335,19 +335,14 @@
         checkJobs(out, jobs);
         switch (upgradeSSTables(keyspaceName, excludeCurrentVersion, jobs, tableNames))
         {
-<<<<<<< HEAD
-            failed = true;
-            out.println("Aborted upgrading sstables for at least one table in keyspace " + keyspaceName + ", check server logs for more information.");
-=======
             case 1:
                 failed = true;
-                out.println("Aborted upgrading sstables for atleast one table in keyspace "+keyspaceName+", check server logs for more information.");
+                out.println("Aborted upgrading sstables for at least one table in keyspace " + keyspaceName + ", check server logs for more information.");
                 break;
             case 2:
                 failed = true;
                 out.println("Failed marking some sstables compacting in keyspace "+keyspaceName+", check server logs for more information");
                 break;
->>>>>>> 6bf5cf7f
         }
     }
 
