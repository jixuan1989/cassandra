/*
 * Licensed to the Apache Software Foundation (ASF) under one
 * or more contributor license agreements.  See the NOTICE file
 * distributed with this work for additional information
 * regarding copyright ownership.  The ASF licenses this file
 * to you under the Apache License, Version 2.0 (the
 * "License"); you may not use this file except in compliance
 * with the License.  You may obtain a copy of the License at
 *
 *     http://www.apache.org/licenses/LICENSE-2.0
 *
 * Unless required by applicable law or agreed to in writing, software
 * distributed under the License is distributed on an "AS IS" BASIS,
 * WITHOUT WARRANTIES OR CONDITIONS OF ANY KIND, either express or implied.
 * See the License for the specific language governing permissions and
 * limitations under the License.
 */
package org.apache.cassandra.tools.nodetool;

import io.airlift.command.Arguments;
import io.airlift.command.Command;
import io.airlift.command.Option;

import java.util.ArrayList;
import java.util.List;

import org.apache.cassandra.tools.NodeProbe;
import org.apache.cassandra.tools.NodeTool.NodeToolCmd;
import org.apache.cassandra.tools.StandaloneScrubber;

@Command(name = "scrub", description = "Scrub (rebuild sstables for) one or more tables")
public class Scrub extends NodeToolCmd
{
    @Arguments(usage = "[<keyspace> <tables>...]", description = "The keyspace followed by one or many tables")
    private List<String> args = new ArrayList<>();

    @Option(title = "disable_snapshot",
            name = {"-ns", "--no-snapshot"},
            description = "Scrubbed CFs will be snapshotted first, if disableSnapshot is false. (default false)")
    private boolean disableSnapshot = false;

    @Option(title = "skip_corrupted",
            name = {"-s", "--skip-corrupted"},
            description = "Skip corrupted partitions even when scrubbing counter tables. (default false)")
    private boolean skipCorrupted = false;

    @Option(title = "no_validate",
                   name = {"-n", "--no-validate"},
                   description = "Do not validate columns using column validator")
    private boolean noValidation = false;

    @Option(title = "jobs",
            name = {"-j", "--jobs"},
            description = "Number of sstables to scrub simultanously, set to 0 to use all available compaction threads")
    private int jobs = 2;

    @Option(title = "reinsert_overflowed_ttl",
    name = {"r", "--reinsert-overflowed-ttl"},
    description = StandaloneScrubber.REINSERT_OVERFLOWED_TTL_OPTION_DESCRIPTION)
    private boolean reinsertOverflowedTTL = false;

    @Override
    public void execute(NodeProbe probe)
    {
        List<String> keyspaces = parseOptionalKeyspace(args, probe);
        String[] tableNames = parseOptionalTables(args);

        for (String keyspace : keyspaces)
        {
            try
            {
<<<<<<< HEAD
                probe.scrub(System.out, disableSnapshot, skipCorrupted, !noValidation, jobs, keyspace, tableNames);
            }
            catch (IllegalArgumentException e)
=======
                probe.scrub(System.out, disableSnapshot, skipCorrupted, !noValidation, reinsertOverflowedTTL, jobs, keyspace, cfnames);
            } catch (IllegalArgumentException e)
>>>>>>> 1602e606
            {
                throw e;
            }
            catch (Exception e)
            {
                throw new RuntimeException("Error occurred during scrubbing", e);
            }
        }
    }
}<|MERGE_RESOLUTION|>--- conflicted
+++ resolved
@@ -49,15 +49,15 @@
                    description = "Do not validate columns using column validator")
     private boolean noValidation = false;
 
+    @Option(title = "reinsert_overflowed_ttl",
+    name = {"r", "--reinsert-overflowed-ttl"},
+    description = StandaloneScrubber.REINSERT_OVERFLOWED_TTL_OPTION_DESCRIPTION)
+    private boolean reinsertOverflowedTTL = false;
+
     @Option(title = "jobs",
             name = {"-j", "--jobs"},
             description = "Number of sstables to scrub simultanously, set to 0 to use all available compaction threads")
     private int jobs = 2;
-
-    @Option(title = "reinsert_overflowed_ttl",
-    name = {"r", "--reinsert-overflowed-ttl"},
-    description = StandaloneScrubber.REINSERT_OVERFLOWED_TTL_OPTION_DESCRIPTION)
-    private boolean reinsertOverflowedTTL = false;
 
     @Override
     public void execute(NodeProbe probe)
@@ -69,14 +69,9 @@
         {
             try
             {
-<<<<<<< HEAD
-                probe.scrub(System.out, disableSnapshot, skipCorrupted, !noValidation, jobs, keyspace, tableNames);
+                probe.scrub(System.out, disableSnapshot, skipCorrupted, !noValidation, reinsertOverflowedTTL, jobs, keyspace, tableNames);
             }
             catch (IllegalArgumentException e)
-=======
-                probe.scrub(System.out, disableSnapshot, skipCorrupted, !noValidation, reinsertOverflowedTTL, jobs, keyspace, cfnames);
-            } catch (IllegalArgumentException e)
->>>>>>> 1602e606
             {
                 throw e;
             }
