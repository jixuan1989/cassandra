--- conflicted
+++ resolved
@@ -178,15 +178,10 @@
     {
         private final Map<String, Set<String>> knownCfs = new HashMap<String, Set<String>>();
         private final OutputHandler outputHandler;
-<<<<<<< HEAD
         private final Set<InetAddress> hosts;
         private final int rpcPort;
-=======
-        private Set<InetAddress> hosts = new HashSet<InetAddress>();
-        private int rpcPort;
-        private String user;
-        private String passwd;
->>>>>>> 732d82b4
+        private final String user;
+        private final String passwd;
 
         public ExternalClient(OutputHandler outputHandler, Set<InetAddress> hosts, int port, String user, String passwd)
         {
