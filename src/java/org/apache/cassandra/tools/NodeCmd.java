/*
 * Licensed to the Apache Software Foundation (ASF) under one
 * or more contributor license agreements.  See the NOTICE file
 * distributed with this work for additional information
 * regarding copyright ownership.  The ASF licenses this file
 * to you under the Apache License, Version 2.0 (the
 * "License"); you may not use this file except in compliance
 * with the License.  You may obtain a copy of the License at
 *
 *     http://www.apache.org/licenses/LICENSE-2.0
 *
 * Unless required by applicable law or agreed to in writing, software
 * distributed under the License is distributed on an "AS IS" BASIS,
 * WITHOUT WARRANTIES OR CONDITIONS OF ANY KIND, either express or implied.
 * See the License for the specific language governing permissions and
 * limitations under the License.
 */
package org.apache.cassandra.tools;

import java.io.IOException;
import java.io.PrintStream;
import java.lang.management.MemoryUsage;
import java.net.ConnectException;
import java.net.InetAddress;
import java.net.UnknownHostException;
import java.text.DecimalFormat;
import java.util.*;
import java.util.Map.Entry;
import java.util.concurrent.ExecutionException;

import org.apache.cassandra.service.CacheServiceMBean;
import org.apache.cassandra.service.StorageProxyMBean;
import org.apache.commons.cli.*;

import org.apache.cassandra.concurrent.JMXEnabledThreadPoolExecutorMBean;
import org.apache.cassandra.config.ConfigurationException;
import org.apache.cassandra.db.ColumnFamilyStoreMBean;
import org.apache.cassandra.db.compaction.CompactionManagerMBean;
import org.apache.cassandra.db.compaction.OperationType;
import org.apache.cassandra.net.MessagingServiceMBean;
import org.apache.cassandra.thrift.InvalidRequestException;
import org.apache.cassandra.utils.EstimatedHistogram;
import org.apache.cassandra.utils.Pair;

public class NodeCmd
{
    private static final Pair<String, String> SNAPSHOT_COLUMNFAMILY_OPT = new Pair<String, String>("cf", "column-family");
    private static final Pair<String, String> HOST_OPT = new Pair<String, String>("h", "host");
    private static final Pair<String, String> PORT_OPT = new Pair<String, String>("p", "port");
    private static final Pair<String, String> USERNAME_OPT = new Pair<String, String>("u",  "username");
    private static final Pair<String, String> PASSWORD_OPT = new Pair<String, String>("pw", "password");
    private static final Pair<String, String> TAG_OPT = new Pair<String, String>("t", "tag");
    private static final Pair<String, String> PRIMARY_RANGE_OPT = new Pair<String, String>("pr", "partitioner-range");
    private static final Pair<String, String> SNAPSHOT_REPAIR_OPT = new Pair<String, String>("snapshot", "with-snapshot");

    private static final String DEFAULT_HOST = "127.0.0.1";
    private static final int DEFAULT_PORT = 7199;

    private static final ToolOptions options = new ToolOptions();

    private final NodeProbe probe;

    static
    {
        options.addOption(SNAPSHOT_COLUMNFAMILY_OPT, true, "only take a snapshot of the specified column family");
        options.addOption(HOST_OPT,     true, "node hostname or ip address");
        options.addOption(PORT_OPT,     true, "remote jmx agent port number");
        options.addOption(USERNAME_OPT, true, "remote jmx agent username");
        options.addOption(PASSWORD_OPT, true, "remote jmx agent password");
        options.addOption(TAG_OPT,      true, "optional name to give a snapshot");
        options.addOption(PRIMARY_RANGE_OPT, false, "only repair the first range returned by the partitioner for the node");
        options.addOption(SNAPSHOT_REPAIR_OPT, false, "repair one node at a time using snapshots");
    }

    public NodeCmd(NodeProbe probe)
    {
        this.probe = probe;
    }

    private enum NodeCommand
    {
        CFHISTOGRAMS,
        CFSTATS,
        CLEANUP,
        CLEARSNAPSHOT,
        COMPACT,
        COMPACTIONSTATS,
        DECOMMISSION,
        DISABLEGOSSIP,
        DISABLETHRIFT,
        DRAIN,
        ENABLEGOSSIP,
        ENABLETHRIFT,
        FLUSH,
        GETCOMPACTIONTHRESHOLD,
        GETENDPOINTS,
        GETSSTABLES,
        GOSSIPINFO,
        IDS,
        INFO,
        INVALIDATEKEYCACHE,
        INVALIDATEROWCACHE,
        JOIN,
        MOVE,
        NETSTATS,
        PROXYHISTOGRAMS,
        REBUILD,
        REFRESH,
        REMOVETOKEN,
        REMOVENODE,
        REPAIR,
        RING,
        SCRUB,
        SETCACHECAPACITY,
        SETCOMPACTIONTHRESHOLD,
        SETCOMPACTIONTHROUGHPUT,
        SETSTREAMTHROUGHPUT,
        SNAPSHOT,
        STATUSTHRIFT,
        STOP,
        TPSTATS,
        UPGRADESSTABLES,
        VERSION,
        DESCRIBERING,
        RANGEKEYSAMPLE,
        REBUILD_INDEX,
        RESETLOCALSCHEMA
    }


    /**
     * Prints usage information to stdout.
     */
    private static void printUsage()
    {
        HelpFormatter hf = new HelpFormatter();
        StringBuilder header = new StringBuilder();
        header.append("\nAvailable commands:\n");
        // No args
        addCmdHelp(header, "ring", "Print information about the token ring");
        addCmdHelp(header, "join", "Join the ring");
        addCmdHelp(header, "info", "Print node information (uptime, load, ...)");
        addCmdHelp(header, "cfstats", "Print statistics on column families");
        addCmdHelp(header, "ids", "Print list of unique host IDs");
        addCmdHelp(header, "version", "Print cassandra version");
        addCmdHelp(header, "tpstats", "Print usage statistics of thread pools");
        addCmdHelp(header, "proxyhistograms", "Print statistic histograms for network operations");
        addCmdHelp(header, "drain", "Drain the node (stop accepting writes and flush all column families)");
        addCmdHelp(header, "decommission", "Decommission the *node I am connecting to*");
        addCmdHelp(header, "compactionstats", "Print statistics on compactions");
        addCmdHelp(header, "disablegossip", "Disable gossip (effectively marking the node dead)");
        addCmdHelp(header, "enablegossip", "Reenable gossip");
        addCmdHelp(header, "disablethrift", "Disable thrift server");
        addCmdHelp(header, "enablethrift", "Reenable thrift server");
        addCmdHelp(header, "statusthrift", "Status of thrift server");
        addCmdHelp(header, "gossipinfo", "Shows the gossip information for the cluster");
        addCmdHelp(header, "invalidatekeycache", "Invalidate the key cache");
        addCmdHelp(header, "invalidaterowcache", "Invalidate the row cache");
        addCmdHelp(header, "resetlocalschema", "Reset node's local schema and resync");

        // One arg
        addCmdHelp(header, "netstats [host]", "Print network information on provided host (connecting node by default)");
        addCmdHelp(header, "move <new token>", "Move node on the token ring to a new token");
        addCmdHelp(header, "removenode status|force|<ID>", "Show status of current node removal, force completion of pending removal or remove provided ID");
        addCmdHelp(header, "setcompactionthroughput <value_in_mb>", "Set the MB/s throughput cap for compaction in the system, or 0 to disable throttling.");
        addCmdHelp(header, "setstreamthroughput <value_in_mb>", "Set the MB/s throughput cap for streaming in the system, or 0 to disable throttling.");
        addCmdHelp(header, "describering [keyspace]", "Shows the token ranges info of a given keyspace.");
        addCmdHelp(header, "rangekeysample", "Shows the sampled keys held across all keyspaces.");
        addCmdHelp(header, "rebuild [src-dc-name]", "Rebuild data by streaming from other nodes (similarly to bootstrap)");

        // Two args
        addCmdHelp(header, "snapshot [keyspaces...] -cf [columnfamilyName] -t [snapshotName]", "Take a snapshot of the optionally specified column family of the specified keyspaces using optional name snapshotName");
        addCmdHelp(header, "clearsnapshot [keyspaces...] -t [snapshotName]", "Remove snapshots for the specified keyspaces. Either remove all snapshots or remove the snapshots with the given name.");
        addCmdHelp(header, "flush [keyspace] [cfnames]", "Flush one or more column family");
        addCmdHelp(header, "repair [keyspace] [cfnames]", "Repair one or more column family (use -pr to repair only the first range returned by the partitioner)");
        addCmdHelp(header, "cleanup [keyspace] [cfnames]", "Run cleanup on one or more column family");
        addCmdHelp(header, "compact [keyspace] [cfnames]", "Force a (major) compaction on one or more column family");
        addCmdHelp(header, "scrub [keyspace] [cfnames]", "Scrub (rebuild sstables for) one or more column family");

        addCmdHelp(header, "upgradesstables [keyspace] [cfnames]", "Scrub (rebuild sstables for) one or more column family");
        addCmdHelp(header, "getcompactionthreshold <keyspace> <cfname>", "Print min and max compaction thresholds for a given column family");
        addCmdHelp(header, "cfhistograms <keyspace> <cfname>", "Print statistic histograms for a given column family");
        addCmdHelp(header, "refresh <keyspace> <cf-name>", "Load newly placed SSTables to the system without restart.");
        addCmdHelp(header, "rebuild_index <keyspace> <cf-name> <idx1,idx1>", "a full rebuilds of native secondry index for a given column family. IndexNameExample: Standard3.IdxName,Standard3.IdxName1");

        // Three args
        addCmdHelp(header, "getendpoints <keyspace> <cf> <key>", "Print the end points that owns the key");
        addCmdHelp(header, "getsstables <keyspace> <cf> <key>", "Print the sstable filenames that own the key");

        // Four args
        addCmdHelp(header, "setcachecapacity <keyspace> <cfname> <keycachecapacity> <rowcachecapacity>", "Set the key and row cache capacities of a given column family");
        addCmdHelp(header, "setcompactionthreshold <keyspace> <cfname> <minthreshold> <maxthreshold>", "Set the min and max compaction thresholds for a given column family");
        addCmdHelp(header, "stop <compaction_type>", "Supported types are COMPACTION, VALIDATION, CLEANUP, SCRUB, INDEX_BUILD");

        String usage = String.format("java %s --host <arg> <command>%n", NodeCmd.class.getName());
        hf.printHelp(usage, "", options, "");
        System.out.println(header.toString());
    }

    private static void addCmdHelp(StringBuilder sb, String cmd, String description)
    {
        sb.append("  ").append(cmd);
        // Ghetto indentation (trying, but not too hard, to not look too bad)
        if (cmd.length() <= 20)
            for (int i = cmd.length(); i < 22; ++i) sb.append(" ");
        sb.append(" - ").append(description).append("\n");
    }

    /**
     * Write a textual representation of the Cassandra ring.
     *
     * @param outs the stream to write to
     */
    public void printRing(PrintStream outs, String keyspace)
    {
        Map<String, String> tokenToEndpoint = probe.getTokenToEndpointMap();
        List<String> sortedTokens = new ArrayList<String>(tokenToEndpoint.keySet());

        Collection<String> liveNodes = probe.getLiveNodes();
        Collection<String> deadNodes = probe.getUnreachableNodes();
        Collection<String> joiningNodes = probe.getJoiningNodes();
        Collection<String> leavingNodes = probe.getLeavingNodes();
        Collection<String> movingNodes = probe.getMovingNodes();
        Map<String, String> loadMap = probe.getLoadMap();

        String format = "%-16s%-12s%-12s%-7s%-8s%-16s%-20s%-44s%n";

        // Calculate per-token ownership of the ring
        Map<String, Float> ownerships;
        try
        {
            ownerships = probe.effectiveOwnership(keyspace);
            outs.printf(format, "Address", "DC", "Rack", "Status", "State", "Load", "Effective-Ownership", "Token");
        }
        catch (ConfigurationException ex)
        {
            ownerships = probe.getOwnership();
            outs.printf("Note: Ownership information does not include topology, please specify a keyspace. %n");
            outs.printf(format, "Address", "DC", "Rack", "Status", "State", "Load", "Owns", "Token");
        }

        // show pre-wrap token twice so you can always read a node's range as
        // (previous line token, current line token]
        if (sortedTokens.size() > 1)
            outs.printf(format, "", "", "", "", "", "", "", sortedTokens.get(sortedTokens.size() - 1));

        for (String token : sortedTokens)
        {
            String primaryEndpoint = tokenToEndpoint.get(token);
            String dataCenter;
            try
            {
                dataCenter = probe.getEndpointSnitchInfoProxy().getDatacenter(primaryEndpoint);
            }
            catch (UnknownHostException e)
            {
                dataCenter = "Unknown";
            }
            String rack;
            try
            {
                rack = probe.getEndpointSnitchInfoProxy().getRack(primaryEndpoint);
            }
            catch (UnknownHostException e)
            {
                rack = "Unknown";
            }
            String status = liveNodes.contains(primaryEndpoint)
                            ? "Up"
                            : deadNodes.contains(primaryEndpoint)
                              ? "Down"
                              : "?";

            String state = "Normal";

            if (joiningNodes.contains(primaryEndpoint))
                state = "Joining";
            else if (leavingNodes.contains(primaryEndpoint))
                state = "Leaving";
            else if (movingNodes.contains(primaryEndpoint))
                state = "Moving";

            String load = loadMap.containsKey(primaryEndpoint)
                          ? loadMap.get(primaryEndpoint)
                          : "?";
            String owns = new DecimalFormat("##0.00%").format(ownerships.get(token) == null ? 0.0F : ownerships.get(token));
            outs.printf(format, primaryEndpoint, dataCenter, rack, status, state, load, owns, token);
        }
    }

    /** Writes a table of host IDs to a PrintStream */
    public void printHostIds(PrintStream outs)
    {
        System.out.print(String.format("%-16s %-7s %s%n", "Address", "Status", "Host ID"));
        for (Map.Entry<String, String> entry : probe.getHostIdMap().entrySet())
        {
            String status;
            if      (probe.getLiveNodes().contains(entry.getKey()))        status = "Up";
            else if (probe.getUnreachableNodes().contains(entry.getKey())) status = "Down";
            else                                                           status = "?";
            System.out.print(String.format("%-16s %-7s %s%n", entry.getKey(), status, entry.getValue()));
        }
    }

    public void printThreadPoolStats(PrintStream outs)
    {
        outs.printf("%-25s%10s%10s%15s%10s%18s%n", "Pool Name", "Active", "Pending", "Completed", "Blocked", "All time blocked");

        Iterator<Map.Entry<String, JMXEnabledThreadPoolExecutorMBean>> threads = probe.getThreadPoolMBeanProxies();
        while (threads.hasNext())
        {
            Entry<String, JMXEnabledThreadPoolExecutorMBean> thread = threads.next();
            String poolName = thread.getKey();
            JMXEnabledThreadPoolExecutorMBean threadPoolProxy = thread.getValue();
            outs.printf("%-25s%10s%10s%15s%10s%18s%n",
                        poolName,
                        threadPoolProxy.getActiveCount(),
                        threadPoolProxy.getPendingTasks(),
                        threadPoolProxy.getCompletedTasks(),
                        threadPoolProxy.getCurrentlyBlockedTasks(),
                        threadPoolProxy.getTotalBlockedTasks());
        }

        outs.printf("%n%-20s%10s%n", "Message type", "Dropped");
        for (Entry<String, Integer> entry : probe.getDroppedMessages().entrySet())
            outs.printf("%-20s%10s%n", entry.getKey(), entry.getValue());
    }

    /**
     * Write node information.
     *
     * @param outs the stream to write to
     */
    public void printInfo(PrintStream outs)
    {
        boolean gossipInitialized = probe.isInitialized();
        outs.printf("%-17s: %s%n", "Token", probe.getToken());
        outs.printf("%-17s: %s%n", "ID", probe.getLocalHostId());
        outs.printf("%-17s: %s%n", "Gossip active", gossipInitialized);
        outs.printf("%-17s: %s%n", "Thrift active", probe.isThriftServerRunning());
        outs.printf("%-17s: %s%n", "Load", probe.getLoadString());
        if (gossipInitialized)
            outs.printf("%-17s: %s%n", "Generation No", probe.getCurrentGenerationNumber());
        else
            outs.printf("%-17s: %s%n", "Generation No", 0);

        // Uptime
        long secondsUp = probe.getUptime() / 1000;
        outs.printf("%-17s: %d%n", "Uptime (seconds)", secondsUp);

        // Memory usage
        MemoryUsage heapUsage = probe.getHeapMemoryUsage();
        double memUsed = (double)heapUsage.getUsed() / (1024 * 1024);
        double memMax = (double)heapUsage.getMax() / (1024 * 1024);
        outs.printf("%-17s: %.2f / %.2f%n", "Heap Memory (MB)", memUsed, memMax);

        // Data Center/Rack
        outs.printf("%-17s: %s%n", "Data Center", probe.getDataCenter());
        outs.printf("%-17s: %s%n", "Rack", probe.getRack());

        // Exceptions
        outs.printf("%-17s: %s%n", "Exceptions", probe.getExceptionCount());

        CacheServiceMBean cacheService = probe.getCacheServiceMBean();

        // Key Cache: Hits, Requests, RecentHitRate, SavePeriodInSeconds
        outs.printf("%-17s: size %d (bytes), capacity %d (bytes), %d hits, %d requests, %.3f recent hit rate, %d save period in seconds%n",
                    "Key Cache",
                    cacheService.getKeyCacheSize(),
                    cacheService.getKeyCacheCapacityInBytes(),
                    cacheService.getKeyCacheHits(),
                    cacheService.getKeyCacheRequests(),
                    cacheService.getKeyCacheRecentHitRate(),
                    cacheService.getKeyCacheSavePeriodInSeconds());

        // Row Cache: Hits, Requests, RecentHitRate, SavePeriodInSeconds
        outs.printf("%-17s: size %d (bytes), capacity %d (bytes), %d hits, %d requests, %.3f recent hit rate, %d save period in seconds%n",
                    "Row Cache",
                    cacheService.getRowCacheSize(),
                    cacheService.getRowCacheCapacityInBytes(),
                    cacheService.getRowCacheHits(),
                    cacheService.getRowCacheRequests(),
                    cacheService.getRowCacheRecentHitRate(),
                    cacheService.getRowCacheSavePeriodInSeconds());
    }

    public void printReleaseVersion(PrintStream outs)
    {
        outs.println("ReleaseVersion: " + probe.getReleaseVersion());
    }

    public void printNetworkStats(final InetAddress addr, PrintStream outs)
    {
        outs.printf("Mode: %s%n", probe.getOperationMode());
        Set<InetAddress> hosts = addr == null ? probe.getStreamDestinations() : new HashSet<InetAddress>(){{add(addr);}};
        if (hosts.size() == 0)
            outs.println("Not sending any streams.");
        for (InetAddress host : hosts)
        {
            try
            {
                List<String> files = probe.getFilesDestinedFor(host);
                if (files.size() > 0)
                {
                    outs.printf("Streaming to: %s%n", host);
                    for (String file : files)
                        outs.printf("   %s%n", file);
                }
                else
                {
                    outs.printf(" Nothing streaming to %s%n", host);
                }
            }
            catch (IOException ex)
            {
                outs.printf("   Error retrieving file data for %s%n", host);
            }
        }

        hosts = addr == null ? probe.getStreamSources() : new HashSet<InetAddress>(){{add(addr); }};
        if (hosts.size() == 0)
            outs.println("Not receiving any streams.");
        for (InetAddress host : hosts)
        {
            try
            {
                List<String> files = probe.getIncomingFiles(host);
                if (files.size() > 0)
                {
                    outs.printf("Streaming from: %s%n", host);
                    for (String file : files)
                        outs.printf("   %s%n", file);
                }
                else
                {
                    outs.printf(" Nothing streaming from %s%n", host);
                }
            }
            catch (IOException ex)
            {
                outs.printf("   Error retrieving file data for %s%n", host);
            }
        }

        MessagingServiceMBean ms = probe.msProxy;
        outs.printf("%-25s", "Pool Name");
        outs.printf("%10s", "Active");
        outs.printf("%10s", "Pending");
        outs.printf("%15s%n", "Completed");

        int pending;
        long completed;

        pending = 0;
        for (int n : ms.getCommandPendingTasks().values())
            pending += n;
        completed = 0;
        for (long n : ms.getCommandCompletedTasks().values())
            completed += n;
        outs.printf("%-25s%10s%10s%15s%n", "Commands", "n/a", pending, completed);

        pending = 0;
        for (int n : ms.getResponsePendingTasks().values())
            pending += n;
        completed = 0;
        for (long n : ms.getResponseCompletedTasks().values())
            completed += n;
        outs.printf("%-25s%10s%10s%15s%n", "Responses", "n/a", pending, completed);
    }

    public void printCompactionStats(PrintStream outs)
    {
        int compactionThroughput = probe.getCompactionThroughput();
        CompactionManagerMBean cm = probe.getCompactionManagerProxy();
        outs.println("pending tasks: " + cm.getPendingTasks());
        if (cm.getCompactions().size() > 0)
            outs.printf("%25s%16s%16s%16s%16s%10s%10s%n", "compaction type", "keyspace", "column family", "completed", "total", "unit", "progress");
        long remainingBytes = 0;
        for (Map<String, String> c : cm.getCompactions())
        {
            String percentComplete = new Long(c.get("total")) == 0
                                   ? "n/a"
                                   : new DecimalFormat("0.00").format((double) new Long(c.get("completed")) / new Long(c.get("total")) * 100) + "%";
            outs.printf("%25s%16s%16s%16s%16s%10s%10s%n", c.get("taskType"), c.get("keyspace"), c.get("columnfamily"), c.get("completed"), c.get("total"), c.get("unit"), percentComplete);
            if (c.get("taskType").equals(OperationType.COMPACTION.toString()))
                remainingBytes += (new Long(c.get("total")) - new Long(c.get("completed")));
        }
        long remainingTimeInSecs = compactionThroughput == 0 || remainingBytes == 0
                        ? -1 
                        : (remainingBytes) / (long) (1024L * 1024L * compactionThroughput);
        String remainingTime = remainingTimeInSecs < 0 
                        ? "n/a"
                        : String.format("%dh%02dm%02ds", remainingTimeInSecs / 3600, (remainingTimeInSecs % 3600) / 60, (remainingTimeInSecs % 60)); 

        outs.printf("%25s%10s%n", "Active compaction remaining time : ", remainingTime);
    }

    public void printColumnFamilyStats(PrintStream outs)
    {
        Map <String, List <ColumnFamilyStoreMBean>> cfstoreMap = new HashMap <String, List <ColumnFamilyStoreMBean>>();

        // get a list of column family stores
        Iterator<Map.Entry<String, ColumnFamilyStoreMBean>> cfamilies = probe.getColumnFamilyStoreMBeanProxies();

        while (cfamilies.hasNext())
        {
            Entry<String, ColumnFamilyStoreMBean> entry = cfamilies.next();
            String tableName = entry.getKey();
            ColumnFamilyStoreMBean cfsProxy = entry.getValue();

            if (!cfstoreMap.containsKey(tableName))
            {
                List<ColumnFamilyStoreMBean> columnFamilies = new ArrayList<ColumnFamilyStoreMBean>();
                columnFamilies.add(cfsProxy);
                cfstoreMap.put(tableName, columnFamilies);
            }
            else
            {
                cfstoreMap.get(tableName).add(cfsProxy);
            }
        }

        // print out the table statistics
        for (Entry<String, List<ColumnFamilyStoreMBean>> entry : cfstoreMap.entrySet())
        {
            String tableName = entry.getKey();
            List<ColumnFamilyStoreMBean> columnFamilies = entry.getValue();
            long tableReadCount = 0;
            long tableWriteCount = 0;
            int tablePendingTasks = 0;
            double tableTotalReadTime = 0.0f;
            double tableTotalWriteTime = 0.0f;

            outs.println("Keyspace: " + tableName);
            for (ColumnFamilyStoreMBean cfstore : columnFamilies)
            {
                long writeCount = cfstore.getWriteCount();
                long readCount = cfstore.getReadCount();

                if (readCount > 0)
                {
                    tableReadCount += readCount;
                    tableTotalReadTime += cfstore.getTotalReadLatencyMicros();
                }
                if (writeCount > 0)
                {
                    tableWriteCount += writeCount;
                    tableTotalWriteTime += cfstore.getTotalWriteLatencyMicros();
                }
                tablePendingTasks += cfstore.getPendingTasks();
            }

            double tableReadLatency = tableReadCount > 0 ? tableTotalReadTime / tableReadCount / 1000 : Double.NaN;
            double tableWriteLatency = tableWriteCount > 0 ? tableTotalWriteTime / tableWriteCount / 1000 : Double.NaN;

            outs.println("\tRead Count: " + tableReadCount);
            outs.println("\tRead Latency: " + String.format("%s", tableReadLatency) + " ms.");
            outs.println("\tWrite Count: " + tableWriteCount);
            outs.println("\tWrite Latency: " + String.format("%s", tableWriteLatency) + " ms.");
            outs.println("\tPending Tasks: " + tablePendingTasks);

            // print out column family statistics for this table
            for (ColumnFamilyStoreMBean cfstore : columnFamilies)
            {
                outs.println("\t\tColumn Family: " + cfstore.getColumnFamilyName());
                outs.println("\t\tSSTable count: " + cfstore.getLiveSSTableCount());
                outs.println("\t\tSpace used (live): " + cfstore.getLiveDiskSpaceUsed());
                outs.println("\t\tSpace used (total): " + cfstore.getTotalDiskSpaceUsed());
                outs.println("\t\tNumber of Keys (estimate): " + cfstore.estimateKeys());
                outs.println("\t\tMemtable Columns Count: " + cfstore.getMemtableColumnsCount());
                outs.println("\t\tMemtable Data Size: " + cfstore.getMemtableDataSize());
                outs.println("\t\tMemtable Switch Count: " + cfstore.getMemtableSwitchCount());
                outs.println("\t\tRead Count: " + cfstore.getReadCount());
                outs.println("\t\tRead Latency: " + String.format("%01.3f", cfstore.getRecentReadLatencyMicros() / 1000) + " ms.");
                outs.println("\t\tWrite Count: " + cfstore.getWriteCount());
                outs.println("\t\tWrite Latency: " + String.format("%01.3f", cfstore.getRecentWriteLatencyMicros() / 1000) + " ms.");
                outs.println("\t\tPending Tasks: " + cfstore.getPendingTasks());
                outs.println("\t\tBloom Filter False Postives: " + cfstore.getBloomFilterFalsePositives());
                outs.println("\t\tBloom Filter False Ratio: " + String.format("%01.5f", cfstore.getRecentBloomFilterFalseRatio()));
                outs.println("\t\tBloom Filter Space Used: " + cfstore.getBloomFilterDiskSpaceUsed());
                outs.println("\t\tCompacted row minimum size: " + cfstore.getMinRowSize());
                outs.println("\t\tCompacted row maximum size: " + cfstore.getMaxRowSize());
                outs.println("\t\tCompacted row mean size: " + cfstore.getMeanRowSize());

                outs.println("");
            }
            outs.println("----------------");
        }
    }

    public void printRemovalStatus(PrintStream outs)
    {
        outs.println("RemovalStatus: " + probe.getRemovalStatus());
    }

    private void printCfHistograms(String keySpace, String columnFamily, PrintStream output)
    {
        ColumnFamilyStoreMBean store = this.probe.getCfsProxy(keySpace, columnFamily);

        // default is 90 offsets
        long[] offsets = new EstimatedHistogram().getBucketOffsets();

        long[] rrlh = store.getRecentReadLatencyHistogramMicros();
        long[] rwlh = store.getRecentWriteLatencyHistogramMicros();
        long[] sprh = store.getRecentSSTablesPerReadHistogram();
        long[] ersh = store.getEstimatedRowSizeHistogram();
        long[] ecch = store.getEstimatedColumnCountHistogram();

        output.println(String.format("%s/%s histograms", keySpace, columnFamily));

        output.println(String.format("%-10s%10s%18s%18s%18s%18s",
                                     "Offset", "SSTables", "Write Latency", "Read Latency", "Row Size", "Column Count"));

        for (int i = 0; i < offsets.length; i++)
        {
            output.println(String.format("%-10d%10s%18s%18s%18s%18s",
                                         offsets[i],
                                         (i < sprh.length ? sprh[i] : ""),
                                         (i < rwlh.length ? rwlh[i] : ""),
                                         (i < rrlh.length ? rrlh[i] : ""),
                                         (i < ersh.length ? ersh[i] : ""),
                                         (i < ecch.length ? ecch[i] : "")));
        }
    }
    
    private void printProxyHistograms(PrintStream output)
    {
        StorageProxyMBean sp = this.probe.getSpProxy();
        long[] offsets = new EstimatedHistogram().getBucketOffsets();
        long[] rrlh = sp.getRecentReadLatencyHistogramMicros();
        long[] rwlh = sp.getRecentWriteLatencyHistogramMicros();
        long[] rrnglh = sp.getRecentRangeLatencyHistogramMicros();

        output.println("proxy histograms");
        output.println(String.format("%-10s%18s%18s%18s",
                                    "Offset", "Read Latency", "Write Latency", "Range Latency"));
        for (int i = 0; i < offsets.length; i++)
        {
            output.println(String.format("%-10d%18s%18s%18s",
                                        offsets[i],
                                        (i < rrlh.length ? rrlh[i] : ""),
                                        (i < rwlh.length ? rwlh[i] : ""),
                                        (i < rrnglh.length ? rrnglh[i] : "")));
        }
    }

    private void printEndPoints(String keySpace, String cf, String key, PrintStream output)
    {
        List<InetAddress> endpoints = this.probe.getEndpoints(keySpace, cf, key);

        for (InetAddress anEndpoint : endpoints)
        {
           output.println(anEndpoint.getHostAddress());
        }
    }

    private void printSSTables(String keyspace, String cf, String key, PrintStream output)
    {
        List<String> sstables = this.probe.getSSTables(keyspace, cf, key);
        for (String sstable : sstables)
        {
            output.println(sstable);
        }
    }

    private void printIsThriftServerRunning(PrintStream outs)
    {
        outs.println(probe.isThriftServerRunning() ? "running" : "not running");
    }

    public static void main(String[] args) throws IOException, InterruptedException, ConfigurationException, ParseException
    {
        CommandLineParser parser = new PosixParser();
        ToolCommandLine cmd = null;

        try
        {
            cmd = new ToolCommandLine(parser.parse(options, args));
        }
        catch (ParseException p)
        {
            badUse(p.getMessage());
        }

        String host = cmd.hasOption(HOST_OPT.left) ? cmd.getOptionValue(HOST_OPT.left) : DEFAULT_HOST;

        int port = DEFAULT_PORT;

        String portNum = cmd.getOptionValue(PORT_OPT.left);
        if (portNum != null)
        {
            try
            {
                port = Integer.parseInt(portNum);
            }
            catch (NumberFormatException e)
            {
                throw new ParseException("Port must be a number");
            }
        }

        String username = cmd.getOptionValue(USERNAME_OPT.left);
        String password = cmd.getOptionValue(PASSWORD_OPT.left);

        NodeProbe probe = null;
        try
        {
            probe = username == null ? new NodeProbe(host, port) : new NodeProbe(host, port, username, password);
        }
        catch (IOException ioe)
        {
            Throwable inner = findInnermostThrowable(ioe);
            if (inner instanceof ConnectException)
            {
                System.err.printf("Failed to connect to '%s:%d': %s%n", host, port, inner.getMessage());
                System.exit(1);
            }
            else if (inner instanceof UnknownHostException)
            {
                System.err.printf("Cannot resolve '%s': unknown host%n", host);
                System.exit(1);
            }
            else
            {
                err(ioe, "Error connecting to remote JMX agent!");
            }
        }
        try
        {
            NodeCommand command = null;

            try
            {
                command = cmd.getCommand();
            }
            catch (IllegalArgumentException e)
            {
                badUse(e.getMessage());
            }


            NodeCmd nodeCmd = new NodeCmd(probe);

            // Execute the requested command.
            String[] arguments = cmd.getCommandArguments();
            String tag;
            String columnFamilyName = null;

            switch (command)
            {
                case RING :
                    if (arguments.length > 0) { nodeCmd.printRing(System.out, arguments[0]); }
                    else                      { nodeCmd.printRing(System.out, null); };
                    break;

                case INFO            : nodeCmd.printInfo(System.out); break;
                case CFSTATS         : nodeCmd.printColumnFamilyStats(System.out); break;
                case TPSTATS         : nodeCmd.printThreadPoolStats(System.out); break;
                case VERSION         : nodeCmd.printReleaseVersion(System.out); break;
                case COMPACTIONSTATS : nodeCmd.printCompactionStats(System.out); break;
                case DISABLEGOSSIP   : probe.stopGossiping(); break;
                case ENABLEGOSSIP    : probe.startGossiping(); break;
                case DISABLETHRIFT   : probe.stopThriftServer(); break;
                case ENABLETHRIFT    : probe.startThriftServer(); break;
                case STATUSTHRIFT    : nodeCmd.printIsThriftServerRunning(System.out); break;
                case RESETLOCALSCHEMA: probe.resetLocalSchema(); break;
                case IDS             : nodeCmd.printHostIds(System.out); break;

                case DECOMMISSION :
                    if (arguments.length > 0)
                    {
                        System.err.println("Decommission will decommission the node you are connected to and does not take arguments!");
                        System.exit(1);
                    }
                    probe.decommission();
                    break;

                case DRAIN :
                    try { probe.drain(); }
                    catch (ExecutionException ee) { err(ee, "Error occured during flushing"); }
                    break;

                case NETSTATS :
                    if (arguments.length > 0) { nodeCmd.printNetworkStats(InetAddress.getByName(arguments[0]), System.out); }
                    else                      { nodeCmd.printNetworkStats(null, System.out); }
                    break;

                case SNAPSHOT :
                    columnFamilyName = cmd.getOptionValue(SNAPSHOT_COLUMNFAMILY_OPT.left);
                    /* FALL THRU */
                case CLEARSNAPSHOT :
                    tag = cmd.getOptionValue(TAG_OPT.left);
                    handleSnapshots(command, tag, arguments, columnFamilyName, probe);
                    break;

                case MOVE :
                    if (arguments.length != 1) { badUse("Missing token argument for move."); }
                    probe.move(arguments[0]);
                    break;

                case JOIN:
                    if (probe.isJoined())
                    {
                        System.err.println("This node has already joined the ring.");
                        System.exit(1);
                    }

                    probe.joinRing();
                    break;

                case SETCOMPACTIONTHROUGHPUT :
                    if (arguments.length != 1) { badUse("Missing value argument."); }
                    probe.setCompactionThroughput(Integer.valueOf(arguments[0]));
                    break;

                case SETSTREAMTHROUGHPUT :
                    if (arguments.length != 1) { badUse("Missing value argument."); }
                    probe.setStreamThroughput(Integer.valueOf(arguments[0]));
                    break;

                case REBUILD :
                    if (arguments.length > 1) { badUse("Too many arguments."); }
                    probe.rebuild(arguments.length == 1 ? arguments[0] : null);
                    break;

                case REMOVENODE  :
                case REMOVETOKEN :
                    if (arguments.length != 1) { badUse("Missing an argument for removenode (either status, force, or an ID)"); }
                    else if (arguments[0].equals("status")) { nodeCmd.printRemovalStatus(System.out); }
                    else if (arguments[0].equals("force"))  { nodeCmd.printRemovalStatus(System.out); probe.forceRemoveCompletion(); }
                    else                                    { probe.removeNode(arguments[0]); }
                    break;

                case INVALIDATEKEYCACHE :
                    probe.invalidateKeyCache();
                    break;

                case INVALIDATEROWCACHE :
                    probe.invalidateRowCache();
                    break;

                case CLEANUP :
                case COMPACT :
                case REPAIR  :
                case FLUSH   :
                case SCRUB   :
                case UPGRADESSTABLES   :
                    optionalKSandCFs(command, cmd, arguments, probe);
                    break;

                case GETCOMPACTIONTHRESHOLD :
                    if (arguments.length != 2) { badUse("getcompactionthreshold requires ks and cf args."); }
                    probe.getCompactionThreshold(System.out, arguments[0], arguments[1]);
                    break;

                case CFHISTOGRAMS :
                    if (arguments.length != 2) { badUse("cfhistograms requires ks and cf args"); }
                    nodeCmd.printCfHistograms(arguments[0], arguments[1], System.out);
                    break;

                case SETCACHECAPACITY :
                    if (arguments.length != 4) { badUse("setcachecapacity requires ks, cf, keycachecap, and rowcachecap args."); }
                    probe.setCacheCapacities(arguments[0], arguments[1], Integer.parseInt(arguments[2]), Integer.parseInt(arguments[3]));
                    break;

                case SETCOMPACTIONTHRESHOLD :
                    if (arguments.length != 4) { badUse("setcompactionthreshold requires ks, cf, min, and max threshold args."); }
                    int minthreshold = Integer.parseInt(arguments[2]);
                    int maxthreshold = Integer.parseInt(arguments[3]);
                    if ((minthreshold < 0) || (maxthreshold < 0)) { badUse("Thresholds must be positive integers"); }
                    if (minthreshold > maxthreshold)              { badUse("Min threshold cannot be greater than max."); }
                    if (minthreshold < 2 && maxthreshold != 0)    { badUse("Min threshold must be at least 2"); }
                    probe.setCompactionThreshold(arguments[0], arguments[1], minthreshold, maxthreshold);
                    break;

                case GETENDPOINTS :
                    if (arguments.length != 3) { badUse("getendpoints requires ks, cf and key args"); }
                    nodeCmd.printEndPoints(arguments[0], arguments[1], arguments[2], System.out);
                    break;

<<<<<<< HEAD
                case PROXYHISTOGRAMS :
                    if (arguments.length != 0) { badUse("proxyhistograms does not take arguments"); }
                    nodeCmd.printProxyHistograms(System.out);
=======
                case GETSSTABLES:
                    if (arguments.length != 3) { badUse("getsstables requires ks, cf and key args"); }
                    nodeCmd.printSSTables(arguments[0], arguments[1], arguments[2], System.out);
>>>>>>> 5cda764a
                    break;

                case REFRESH:
                    if (arguments.length != 2) { badUse("load_new_sstables requires ks and cf args"); }
                    probe.loadNewSSTables(arguments[0], arguments[1]);
                    break;

                case REBUILD_INDEX:
                    if (arguments.length < 2) { badUse("rebuild_index requires ks and cf args"); }
                    if (arguments.length >= 3)
                        probe.rebuildIndex(arguments[0], arguments[1], arguments[2].split(","));
                    else
                        probe.rebuildIndex(arguments[0], arguments[1]);

                    break;

                case GOSSIPINFO : nodeCmd.printGossipInfo(System.out); break;

                case STOP:
                    if (arguments.length != 1) { badUse("stop requires a type."); }
                    probe.stop(arguments[0].toUpperCase());
                    break;

                case DESCRIBERING :
                    if (arguments.length != 1) { badUse("Missing keyspace argument for describering."); }
                    nodeCmd.printDescribeRing(arguments[0], System.out);
                    break;

                case RANGEKEYSAMPLE :
                    nodeCmd.printRangeKeySample(System.out);
                    break;

                default :
                    throw new RuntimeException("Unreachable code.");
            }
        }
        finally
        {
            if (probe != null)
            {
                try
                {
                    probe.close();
                }
                catch (IOException ex)
                {
                    // swallow the exception so the user will see the real one.
                }
            }
        }
        System.exit(0);
    }

    private static Throwable findInnermostThrowable(Throwable ex)
    {
        Throwable inner = ex.getCause();
        return inner == null ? ex : findInnermostThrowable(inner);
    }

    private void printDescribeRing(String keyspaceName, PrintStream out)
    {
        out.println("Schema Version:" + probe.getSchemaVersion());
        out.println("TokenRange: ");
        try
        {
            for (String tokenRangeString : probe.describeRing(keyspaceName))
            {
                out.println("\t" + tokenRangeString);
            }
        }
        catch (InvalidRequestException e)
        {
            err(e, e.getWhy());
        }
    }

    private void printRangeKeySample(PrintStream outs)
    {
        outs.println("RangeKeySample: ");
        List<String> tokenStrings = this.probe.getRangeKeySample();
        for (String tokenString : tokenStrings)
        {
            outs.println("\t" + tokenString);
        }
    }

    private void printGossipInfo(PrintStream out) {
        out.println(probe.getGossipInfo());
    }

    private static void badUse(String useStr)
    {
        System.err.println(useStr);
        printUsage();
        System.exit(1);
    }

    private static void err(Exception e, String errStr)
    {
        System.err.println(errStr);
        e.printStackTrace();
        System.exit(3);
    }

    private static void complainNonzeroArgs(String[] args, NodeCommand cmd)
    {
        if (args.length > 0) {
            System.err.println("Too many arguments for command '"+cmd.toString()+"'.");
            printUsage();
            System.exit(1);
        }
    }

    private static void handleSnapshots(NodeCommand nc, String tag, String[] cmdArgs, String columnFamily, NodeProbe probe) throws InterruptedException, IOException
    {
        String[] keyspaces = Arrays.copyOfRange(cmdArgs, 0, cmdArgs.length);
        System.out.print("Requested snapshot for: ");
        if ( keyspaces.length > 0 )
        {
          for (int i = 0; i < keyspaces.length; i++)
              System.out.print(keyspaces[i] + " ");
        }
        else
        {
            System.out.print("all keyspaces ");
        }

        if (columnFamily != null)
        {
            System.out.print("and column family: " + columnFamily);
        }
        System.out.println();

        switch (nc)
        {
            case SNAPSHOT :
                if (tag == null || tag.equals(""))
                    tag = new Long(System.currentTimeMillis()).toString();
                probe.takeSnapshot(tag, columnFamily, keyspaces);
                System.out.println("Snapshot directory: " + tag);
                break;
            case CLEARSNAPSHOT :
                probe.clearSnapshot(tag, keyspaces);
                break;
        }
    }

    private static void optionalKSandCFs(NodeCommand nc, ToolCommandLine cmd, String[] cmdArgs, NodeProbe probe) throws InterruptedException, IOException
    {
        // if there is one additional arg, it's the keyspace; more are columnfamilies
        List<String> keyspaces = cmdArgs.length == 0 ? probe.getKeyspaces() : Arrays.asList(cmdArgs[0]);
        for (String keyspace : keyspaces)
        {
            if (!probe.getKeyspaces().contains(keyspace))
            {
                System.err.println("Keyspace [" + keyspace + "] does not exist.");
                System.exit(1);
            }
        }

        // second loop so we're less likely to die halfway through due to invalid keyspace
        for (String keyspace : keyspaces)
        {
            String[] columnFamilies = cmdArgs.length <= 1 ? new String[0] : Arrays.copyOfRange(cmdArgs, 1, cmdArgs.length);
            switch (nc)
            {
                case REPAIR  :
                    boolean snapshot = cmd.hasOption(SNAPSHOT_REPAIR_OPT.left);
                    if (cmd.hasOption(PRIMARY_RANGE_OPT.left))
                        probe.forceTableRepairPrimaryRange(keyspace, snapshot, columnFamilies);
                    else
                        probe.forceTableRepair(keyspace, snapshot, columnFamilies);
                    break;
                case FLUSH   :
                    try { probe.forceTableFlush(keyspace, columnFamilies); }
                    catch (ExecutionException ee) { err(ee, "Error occured during flushing"); }
                    break;
                case COMPACT :
                    try { probe.forceTableCompaction(keyspace, columnFamilies); }
                    catch (ExecutionException ee) { err(ee, "Error occured during compaction"); }
                    break;
                case CLEANUP :
                    if (keyspace.equals("system")) { break; } // Skip cleanup on system cfs.
                    try { probe.forceTableCleanup(keyspace, columnFamilies); }
                    catch (ExecutionException ee) { err(ee, "Error occured during cleanup"); }
                    break;
                case SCRUB :
                    try { probe.scrub(keyspace, columnFamilies); }
                    catch (ExecutionException ee) { err(ee, "Error occured while scrubbing keyspace " + keyspace); }
                    break;
                case UPGRADESSTABLES :
                    try { probe.upgradeSSTables(keyspace, columnFamilies); }
                    catch (ExecutionException ee) { err(ee, "Error occured while upgrading the sstables for keyspace " + keyspace); }
                    break;
                default:
                    throw new RuntimeException("Unreachable code.");
            }
        }
    }


    private static class ToolOptions extends Options
    {
        public void addOption(Pair<String, String> opts, boolean hasArgument, String description)
        {
            addOption(opts, hasArgument, description, false);
        }

        public void addOption(Pair<String, String> opts, boolean hasArgument, String description, boolean required)
        {
            addOption(opts.left, opts.right, hasArgument, description, required);
        }

        public void addOption(String opt, String longOpt, boolean hasArgument, String description, boolean required)
        {
            Option option = new Option(opt, longOpt, hasArgument, description);
            option.setRequired(required);
            addOption(option);
        }
    }

    private static class ToolCommandLine
    {
        private final CommandLine commandLine;

        public ToolCommandLine(CommandLine commands)
        {
            commandLine = commands;
        }

        public Option[] getOptions()
        {
            return commandLine.getOptions();
        }

        public boolean hasOption(String opt)
        {
            return commandLine.hasOption(opt);
        }

        public String getOptionValue(String opt)
        {
            return commandLine.getOptionValue(opt);
        }

        public NodeCommand getCommand()
        {
            if (commandLine.getArgs().length == 0)
                throw new IllegalArgumentException("Command was not specified.");

            String command = commandLine.getArgs()[0];

            try
            {
                return NodeCommand.valueOf(command.toUpperCase());
            }
            catch (IllegalArgumentException e)
            {
                throw new IllegalArgumentException("Unrecognized command: " + command);
            }
        }

        public String[] getCommandArguments()
        {
            List params = commandLine.getArgList();

            if (params.size() < 2) // command parameters are empty
                return new String[0];

            String[] toReturn = new String[params.size() - 1];

            for (int i = 1; i < params.size(); i++)
                toReturn[i - 1] = (String) params.get(i);

            return toReturn;
        }
    }
}<|MERGE_RESOLUTION|>--- conflicted
+++ resolved
@@ -878,15 +878,14 @@
                     nodeCmd.printEndPoints(arguments[0], arguments[1], arguments[2], System.out);
                     break;
 
-<<<<<<< HEAD
                 case PROXYHISTOGRAMS :
                     if (arguments.length != 0) { badUse("proxyhistograms does not take arguments"); }
                     nodeCmd.printProxyHistograms(System.out);
-=======
+                    break;
+
                 case GETSSTABLES:
                     if (arguments.length != 3) { badUse("getsstables requires ks, cf and key args"); }
                     nodeCmd.printSSTables(arguments[0], arguments[1], arguments[2], System.out);
->>>>>>> 5cda764a
                     break;
 
                 case REFRESH:
