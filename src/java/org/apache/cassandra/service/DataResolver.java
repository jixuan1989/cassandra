/*
 * Licensed to the Apache Software Foundation (ASF) under one
 * or more contributor license agreements.  See the NOTICE file
 * distributed with this work for additional information
 * regarding copyright ownership.  The ASF licenses this file
 * to you under the Apache License, Version 2.0 (the
 * "License"); you may not use this file except in compliance
 * with the License.  You may obtain a copy of the License at
 *
 *     http://www.apache.org/licenses/LICENSE-2.0
 *
 * Unless required by applicable law or agreed to in writing, software
 * distributed under the License is distributed on an "AS IS" BASIS,
 * WITHOUT WARRANTIES OR CONDITIONS OF ANY KIND, either express or implied.
 * See the License for the specific language governing permissions and
 * limitations under the License.
 */
package org.apache.cassandra.service;

import java.net.InetAddress;
import java.util.*;
import java.util.concurrent.TimeoutException;

import org.apache.cassandra.concurrent.Stage;
import org.apache.cassandra.concurrent.StageManager;
import org.apache.cassandra.config.CFMetaData;
import org.apache.cassandra.config.ColumnDefinition;
import org.apache.cassandra.config.DatabaseDescriptor;
import org.apache.cassandra.db.*;
import org.apache.cassandra.db.filter.ClusteringIndexFilter;
import org.apache.cassandra.db.filter.ColumnFilter;
import org.apache.cassandra.db.filter.DataLimits;
import org.apache.cassandra.db.partitions.*;
import org.apache.cassandra.db.rows.*;
import org.apache.cassandra.db.transform.MoreRows;
import org.apache.cassandra.db.transform.Transformation;
import org.apache.cassandra.exceptions.ReadTimeoutException;
import org.apache.cassandra.net.*;
import org.apache.cassandra.tracing.Tracing;
import org.apache.cassandra.utils.FBUtilities;

public class DataResolver extends ResponseResolver
{
    private final List<AsyncOneResponse> repairResults = Collections.synchronizedList(new ArrayList<>());

    public DataResolver(Keyspace keyspace, ReadCommand command, ConsistencyLevel consistency, int maxResponseCount)
    {
        super(keyspace, command, consistency, maxResponseCount);
    }

    public PartitionIterator getData()
    {
        ReadResponse response = responses.iterator().next().payload;
        return UnfilteredPartitionIterators.filter(response.makeIterator(command), command.nowInSec());
    }

    public PartitionIterator resolve()
    {
        // We could get more responses while this method runs, which is ok (we're happy to ignore any response not here
        // at the beginning of this method), so grab the response count once and use that through the method.
        int count = responses.size();
        List<UnfilteredPartitionIterator> iters = new ArrayList<>(count);
        InetAddress[] sources = new InetAddress[count];
        for (int i = 0; i < count; i++)
        {
            MessageIn<ReadResponse> msg = responses.get(i);
            iters.add(msg.payload.makeIterator(command));
            sources[i] = msg.from;
        }

        // Even though every responses should honor the limit, we might have more than requested post reconciliation,
        // so ensure we're respecting the limit.
        DataLimits.Counter counter = command.limits().newCounter(command.nowInSec(), true);
        return counter.applyTo(mergeWithShortReadProtection(iters, sources, counter));
    }

    private PartitionIterator mergeWithShortReadProtection(List<UnfilteredPartitionIterator> results, InetAddress[] sources, DataLimits.Counter resultCounter)
    {
        // If we have only one results, there is no read repair to do and we can't get short reads
        if (results.size() == 1)
            return UnfilteredPartitionIterators.filter(results.get(0), command.nowInSec());

        UnfilteredPartitionIterators.MergeListener listener = new RepairMergeListener(sources);

        // So-called "short reads" stems from nodes returning only a subset of the results they have for a partition due to the limit,
        // but that subset not being enough post-reconciliation. So if we don't have limit, don't bother.
        if (!command.limits().isUnlimited())
        {
            for (int i = 0; i < results.size(); i++)
                results.set(i, Transformation.apply(results.get(i), new ShortReadProtection(sources[i], resultCounter)));
        }

        return UnfilteredPartitionIterators.mergeAndFilter(results, command.nowInSec(), listener);
    }

    private class RepairMergeListener implements UnfilteredPartitionIterators.MergeListener
    {
        private final InetAddress[] sources;

        public RepairMergeListener(InetAddress[] sources)
        {
            this.sources = sources;
        }

        public UnfilteredRowIterators.MergeListener getRowMergeListener(DecoratedKey partitionKey, List<UnfilteredRowIterator> versions)
        {
            return new MergeListener(partitionKey, columns(versions), isReversed(versions));
        }

        private PartitionColumns columns(List<UnfilteredRowIterator> versions)
        {
            Columns statics = Columns.NONE;
            Columns regulars = Columns.NONE;
            for (UnfilteredRowIterator iter : versions)
            {
                if (iter == null)
                    continue;

                PartitionColumns cols = iter.columns();
                statics = statics.mergeTo(cols.statics);
                regulars = regulars.mergeTo(cols.regulars);
            }
            return new PartitionColumns(statics, regulars);
        }

        private boolean isReversed(List<UnfilteredRowIterator> versions)
        {
            for (UnfilteredRowIterator iter : versions)
            {
                if (iter == null)
                    continue;

                // Everything will be in the same order
                return iter.isReverseOrder();
            }

            assert false : "Expected at least one iterator";
            return false;
        }

        public void close()
        {
            try
            {
                FBUtilities.waitOnFutures(repairResults, DatabaseDescriptor.getWriteRpcTimeout());
            }
            catch (TimeoutException ex)
            {
                // We got all responses, but timed out while repairing
                int blockFor = consistency.blockFor(keyspace);
                if (Tracing.isTracing())
                    Tracing.trace("Timed out while read-repairing after receiving all {} data and digest responses", blockFor);
                else
                    logger.debug("Timeout while read-repairing after receiving all {} data and digest responses", blockFor);

                throw new ReadTimeoutException(consistency, blockFor-1, blockFor, true);
            }
        }

        private class MergeListener implements UnfilteredRowIterators.MergeListener
        {
            private final DecoratedKey partitionKey;
            private final PartitionColumns columns;
            private final boolean isReversed;
            private final PartitionUpdate[] repairs = new PartitionUpdate[sources.length];

            private final Row.Builder[] currentRows = new Row.Builder[sources.length];
            private final RowDiffListener diffListener;

<<<<<<< HEAD
            private final ClusteringBound[] markerOpen = new ClusteringBound[sources.length];
            private final DeletionTime[] markerTime = new DeletionTime[sources.length];
=======
            // The partition level deletion for the merge row.
            private DeletionTime partitionLevelDeletion;
            // When merged has a currently open marker, its time. null otherwise.
            private DeletionTime mergedDeletionTime;
            // For each source, the time of the current deletion as known by the source.
            private final DeletionTime[] sourceDeletionTime = new DeletionTime[sources.length];
            // For each source, record if there is an open range to send as repair, and from where.
            private final Slice.Bound[] markerToRepair = new Slice.Bound[sources.length];
>>>>>>> 3f9b9ffe

            public MergeListener(DecoratedKey partitionKey, PartitionColumns columns, boolean isReversed)
            {
                this.partitionKey = partitionKey;
                this.columns = columns;
                this.isReversed = isReversed;

                this.diffListener = new RowDiffListener()
                {
                    public void onPrimaryKeyLivenessInfo(int i, Clustering clustering, LivenessInfo merged, LivenessInfo original)
                    {
                        if (merged != null && !merged.equals(original))
                            currentRow(i, clustering).addPrimaryKeyLivenessInfo(merged);
                    }

                    public void onDeletion(int i, Clustering clustering, Row.Deletion merged, Row.Deletion original)
                    {
                        if (merged != null && !merged.equals(original))
                            currentRow(i, clustering).addRowDeletion(merged);
                    }

                    public void onComplexDeletion(int i, Clustering clustering, ColumnDefinition column, DeletionTime merged, DeletionTime original)
                    {
                        if (merged != null && !merged.equals(original))
                            currentRow(i, clustering).addComplexDeletion(column, merged);
                    }

                    public void onCell(int i, Clustering clustering, Cell merged, Cell original)
                    {
                        if (merged != null && !merged.equals(original) && isQueried(merged))
                            currentRow(i, clustering).addCell(merged);
                    }

                    private boolean isQueried(Cell cell)
                    {
                        // When we read, we may have some cell that have been fetched but are not selected by the user. Those cells may
                        // have empty values as optimization (see CASSANDRA-10655) and hence they should not be included in the read-repair.
                        // This is fine since those columns are not actually requested by the user and are only present for the sake of CQL
                        // semantic (making sure we can always distinguish between a row that doesn't exist from one that do exist but has
                        /// no value for the column requested by the user) and so it won't be unexpected by the user that those columns are
                        // not repaired.
                        ColumnDefinition column = cell.column();
                        ColumnFilter filter = command.columnFilter();
                        return column.isComplex() ? filter.fetchedCellIsQueried(column, cell.path()) : filter.fetchedColumnIsQueried(column);
                    }
                };
            }

            private PartitionUpdate update(int i)
            {
                if (repairs[i] == null)
                    repairs[i] = new PartitionUpdate(command.metadata(), partitionKey, columns, 1);
                return repairs[i];
            }

            private Row.Builder currentRow(int i, Clustering clustering)
            {
                if (currentRows[i] == null)
                {
                    currentRows[i] = BTreeRow.sortedBuilder();
                    currentRows[i].newRow(clustering);
                }
                return currentRows[i];
            }

            public void onMergedPartitionLevelDeletion(DeletionTime mergedDeletion, DeletionTime[] versions)
            {
                this.partitionLevelDeletion = mergedDeletion;
                for (int i = 0; i < versions.length; i++)
                {
                    if (mergedDeletion.supersedes(versions[i]))
                        update(i).addPartitionDeletion(mergedDeletion);
                }
            }

            public void onMergedRows(Row merged, Row[] versions)
            {
                // If a row was shadowed post merged, it must be by a partition level or range tombstone, and we handle
                // those case directly in their respective methods (in other words, it would be inefficient to send a row
                // deletion as repair when we know we've already send a partition level or range tombstone that covers it).
                if (merged.isEmpty())
                    return;

                Rows.diff(diffListener, merged, versions);
                for (int i = 0; i < currentRows.length; i++)
                {
                    if (currentRows[i] != null)
                        update(i).add(currentRows[i].build());
                }
                Arrays.fill(currentRows, null);
            }

            private DeletionTime currentDeletion()
            {
                return mergedDeletionTime == null ? partitionLevelDeletion : mergedDeletionTime;
            }

            public void onMergedRangeTombstoneMarkers(RangeTombstoneMarker merged, RangeTombstoneMarker[] versions)
            {
                // The current deletion as of dealing with this marker.
                DeletionTime currentDeletion = currentDeletion();

                for (int i = 0; i < versions.length; i++)
                {
                    RangeTombstoneMarker marker = versions[i];

                    // Update what the source now thinks is the current deletion
                    if (marker != null)
                        sourceDeletionTime[i] = marker.isOpen(isReversed) ? marker.openDeletionTime(isReversed) : null;

                    // If merged == null, some of the source is opening or closing a marker
                    if (merged == null)
                    {
<<<<<<< HEAD
                        ClusteringBound open = markerOpen[i];
                        ClusteringBound close = merged.closeBound(isReversed);
                        update(i).add(new RangeTombstone(Slice.make(isReversed ? close : open, isReversed ? open : close), markerTime[i]));
=======
                        // but if it's not this source, move to the next one
                        if (marker == null)
                            continue;

                        // We have a close and/or open marker for a source, with nothing corresponding in merged.
                        // Because merged is a superset, this imply that we have a current deletion (being it due to an
                        // early opening in merged or a partition level deletion) and that this deletion will still be
                        // active after that point. Further whatever deletion was open or is open by this marker on the
                        // source, that deletion cannot supersedes the current one.
                        //
                        // What we want to know here is if the source deletion and merged deletion was or will be equal,
                        // because in that case we don't want to include any repair for the source, and otherwise we do.
                        //
                        // Note further that if the marker is a boundary, as both side of that boundary will have a
                        // different deletion time, only one side might be equal to the merged deletion. This means we
                        // can only be in one of 2 cases:
                        //   1) the source was up-to-date on deletion up to that point (markerToRepair[i] == null), and then
                        //      it won't be from that point on.
                        //   2) the source wasn't up-to-date on deletion up to that point (markerToRepair[i] != null), and
                        //      it may now be (if it isn't we just have nothing to do for that marker).
                        assert !currentDeletion.isLive();

                        if (markerToRepair[i] == null)
                        {
                            // Since there is an ongoing merged deletion, the only way we don't have an open repair for
                            // this source is that it had a range open with the same deletion as current and it's
                            // closing it. This imply we need to open a deletion for the source from that point.
                            assert marker.isClose(isReversed) && currentDeletion.equals(marker.closeDeletionTime(isReversed));
                            assert !marker.isOpen(isReversed) || currentDeletion.supersedes(marker.openDeletionTime(isReversed));
                            markerToRepair[i] = marker.closeBound(isReversed).invert();
                        }
                        // In case 2) above, we only have something to do if the source is up-to-date after that point
                        else if (marker.isOpen(isReversed) && currentDeletion.equals(marker.openDeletionTime(isReversed)))
                        {
                            closeOpenMarker(i, marker.openBound(isReversed).invert());
                        }
>>>>>>> 3f9b9ffe
                    }
                    else
                    {
                        // We have a change of current deletion in merged (potentially to/from no deletion at all).

                        if (merged.isClose(isReversed))
                        {
                            // We're closing the merged range. If we've marked the source as needing to be repaired for
                            // that range, close and add it to the repair to be sent.
                            if (markerToRepair[i] != null)
                                closeOpenMarker(i, merged.closeBound(isReversed));

                        }

                        if (merged.isOpen(isReversed))
                        {
                            // If we're opening a new merged range (or just switching deletion), then unless the source
                            // is up to date on that deletion (note that we've updated what the source deleteion is
                            // above), we'll have to sent the range to the source.
                            DeletionTime newDeletion = merged.openDeletionTime(isReversed);
                            DeletionTime sourceDeletion = sourceDeletionTime[i];
                            if (!newDeletion.equals(sourceDeletion))
                                markerToRepair[i] = merged.openBound(isReversed);
                        }
                    }
                }

                if (merged != null)
                    mergedDeletionTime = merged.isOpen(isReversed) ? merged.openDeletionTime(isReversed) : null;
            }

            private void closeOpenMarker(int i, Slice.Bound close)
            {
                Slice.Bound open = markerToRepair[i];
                update(i).add(new RangeTombstone(Slice.make(isReversed ? close : open, isReversed ? open : close), currentDeletion()));
                markerToRepair[i] = null;
            }

            public void close()
            {
                for (int i = 0; i < repairs.length; i++)
                {
                    if (repairs[i] == null)
                        continue;

                    // use a separate verb here because we don't want these to be get the white glove hint-
                    // on-timeout behavior that a "real" mutation gets
                    Tracing.trace("Sending read-repair-mutation to {}", sources[i]);
                    MessageOut<Mutation> msg = new Mutation(repairs[i]).createMessage(MessagingService.Verb.READ_REPAIR);
                    repairResults.add(MessagingService.instance().sendRR(msg, sources[i]));
                }
            }
        }
    }

    private class ShortReadProtection extends Transformation<UnfilteredRowIterator>
    {
        private final InetAddress source;
        private final DataLimits.Counter counter;
        private final DataLimits.Counter postReconciliationCounter;

        private ShortReadProtection(InetAddress source, DataLimits.Counter postReconciliationCounter)
        {
            this.source = source;
            this.counter = command.limits().newCounter(command.nowInSec(), false).onlyCount();
            this.postReconciliationCounter = postReconciliationCounter;
        }

        @Override
        public UnfilteredRowIterator applyToPartition(UnfilteredRowIterator partition)
        {
            partition = Transformation.apply(partition, counter);
            // must apply and extend with same protection instance
            ShortReadRowProtection protection = new ShortReadRowProtection(partition.metadata(), partition.partitionKey());
            partition = MoreRows.extend(partition, protection);
            partition = Transformation.apply(partition, protection); // apply after, so it is retained when we extend (in case we need to reextend)
            return partition;
        }

        private class ShortReadRowProtection extends Transformation implements MoreRows<UnfilteredRowIterator>
        {
            final CFMetaData metadata;
            final DecoratedKey partitionKey;
            Clustering lastClustering;
            int lastCount = 0;

            private ShortReadRowProtection(CFMetaData metadata, DecoratedKey partitionKey)
            {
                this.metadata = metadata;
                this.partitionKey = partitionKey;
            }

            @Override
            public Row applyToRow(Row row)
            {
                lastClustering = row.clustering();
                return row;
            }

            @Override
            public UnfilteredRowIterator moreContents()
            {
                // We have a short read if the node this is the result of has returned the requested number of
                // rows for that partition (i.e. it has stopped returning results due to the limit), but some of
                // those results haven't made it in the final result post-reconciliation due to other nodes
                // tombstones. If that is the case, then the node might have more results that we should fetch
                // as otherwise we might return less results than required, or results that shouldn't be returned
                // (because the node has tombstone that hides future results from other nodes but that haven't
                // been returned due to the limit).
                // Also note that we only get here once all the results for this node have been returned, and so
                // if the node had returned the requested number but we still get there, it imply some results were
                // skipped during reconciliation.
                if (lastCount == counter.counted() || !counter.isDoneForPartition())
                    return null;
                lastCount = counter.counted();

                assert !postReconciliationCounter.isDoneForPartition();

                // We need to try to query enough additional results to fulfill our query, but because we could still
                // get short reads on that additional query, just querying the number of results we miss may not be
                // enough. But we know that when this node answered n rows (counter.countedInCurrentPartition), only
                // x rows (postReconciliationCounter.countedInCurrentPartition()) made it in the final result.
                // So our ratio of live rows to requested rows is x/n, so since we miss n-x rows, we estimate that
                // we should request m rows so that m * x/n = n-x, that is m = (n^2/x) - n.
                // Also note that it's ok if we retrieve more results that necessary since our top level iterator is a
                // counting iterator.
                int n = postReconciliationCounter.countedInCurrentPartition();
                int x = counter.countedInCurrentPartition();
                int toQuery = Math.max(((n * n) / x) - n, 1);

                DataLimits retryLimits = command.limits().forShortReadRetry(toQuery);
                ClusteringIndexFilter filter = command.clusteringIndexFilter(partitionKey);
                ClusteringIndexFilter retryFilter = lastClustering == null ? filter : filter.forPaging(metadata.comparator, lastClustering, false);
                SinglePartitionReadCommand cmd = SinglePartitionReadCommand.create(command.metadata(),
                                                                                   command.nowInSec(),
                                                                                   command.columnFilter(),
                                                                                   command.rowFilter(),
                                                                                   retryLimits,
                                                                                   partitionKey,
                                                                                   retryFilter);

                return doShortReadRetry(cmd);
            }

            private UnfilteredRowIterator doShortReadRetry(SinglePartitionReadCommand retryCommand)
            {
                DataResolver resolver = new DataResolver(keyspace, retryCommand, ConsistencyLevel.ONE, 1);
                ReadCallback handler = new ReadCallback(resolver, ConsistencyLevel.ONE, retryCommand, Collections.singletonList(source));
                if (StorageProxy.canDoLocalRequest(source))
                      StageManager.getStage(Stage.READ).maybeExecuteImmediately(new StorageProxy.LocalReadRunnable(retryCommand, handler));
                else
                    MessagingService.instance().sendRRWithFailure(retryCommand.createMessage(MessagingService.current_version), source, handler);

                // We don't call handler.get() because we want to preserve tombstones since we're still in the middle of merging node results.
                handler.awaitResults();
                assert resolver.responses.size() == 1;
                return UnfilteredPartitionIterators.getOnlyElement(resolver.responses.get(0).payload.makeIterator(command), retryCommand);
            }
        }
    }

    public boolean isDataPresent()
    {
        return !responses.isEmpty();
    }
}<|MERGE_RESOLUTION|>--- conflicted
+++ resolved
@@ -167,10 +167,6 @@
             private final Row.Builder[] currentRows = new Row.Builder[sources.length];
             private final RowDiffListener diffListener;
 
-<<<<<<< HEAD
-            private final ClusteringBound[] markerOpen = new ClusteringBound[sources.length];
-            private final DeletionTime[] markerTime = new DeletionTime[sources.length];
-=======
             // The partition level deletion for the merge row.
             private DeletionTime partitionLevelDeletion;
             // When merged has a currently open marker, its time. null otherwise.
@@ -178,8 +174,7 @@
             // For each source, the time of the current deletion as known by the source.
             private final DeletionTime[] sourceDeletionTime = new DeletionTime[sources.length];
             // For each source, record if there is an open range to send as repair, and from where.
-            private final Slice.Bound[] markerToRepair = new Slice.Bound[sources.length];
->>>>>>> 3f9b9ffe
+            private final ClusteringBound[] markerToRepair = new ClusteringBound[sources.length];
 
             public MergeListener(DecoratedKey partitionKey, PartitionColumns columns, boolean isReversed)
             {
@@ -293,11 +288,6 @@
                     // If merged == null, some of the source is opening or closing a marker
                     if (merged == null)
                     {
-<<<<<<< HEAD
-                        ClusteringBound open = markerOpen[i];
-                        ClusteringBound close = merged.closeBound(isReversed);
-                        update(i).add(new RangeTombstone(Slice.make(isReversed ? close : open, isReversed ? open : close), markerTime[i]));
-=======
                         // but if it's not this source, move to the next one
                         if (marker == null)
                             continue;
@@ -334,7 +324,6 @@
                         {
                             closeOpenMarker(i, marker.openBound(isReversed).invert());
                         }
->>>>>>> 3f9b9ffe
                     }
                     else
                     {
@@ -342,8 +331,8 @@
 
                         if (merged.isClose(isReversed))
                         {
-                            // We're closing the merged range. If we've marked the source as needing to be repaired for
-                            // that range, close and add it to the repair to be sent.
+                            // We're closing the merged range. If we're recorded that this should be repaird for the
+                            // source, close and add said range to the repair to send.
                             if (markerToRepair[i] != null)
                                 closeOpenMarker(i, merged.closeBound(isReversed));
 
@@ -366,9 +355,9 @@
                     mergedDeletionTime = merged.isOpen(isReversed) ? merged.openDeletionTime(isReversed) : null;
             }
 
-            private void closeOpenMarker(int i, Slice.Bound close)
-            {
-                Slice.Bound open = markerToRepair[i];
+            private void closeOpenMarker(int i, ClusteringBound close)
+            {
+                ClusteringBound open = markerToRepair[i];
                 update(i).add(new RangeTombstone(Slice.make(isReversed ? close : open, isReversed ? open : close), currentDeletion()));
                 markerToRepair[i] = null;
             }
