--- conflicted
+++ resolved
@@ -361,7 +361,7 @@
                 int len = ByteBufferUtil.readShortLength(input);
 
                 boolean firstKey = left == null;
-                boolean lastKey = indexPosition + DBConstants.shortSize + len + DBConstants.longSize == indexSize;
+                boolean lastKey = indexPosition + DBConstants.SHORT_SIZE + len + DBConstants.LONG_SIZE == indexSize;
                 boolean shouldAddEntry = indexSummary.shouldAddEntry();
                 if (shouldAddEntry || cacheLoading || recreatebloom || firstKey || lastKey)
                 {
@@ -376,13 +376,8 @@
                     FileUtils.skipBytesFully(input, len);
                 }
 
-<<<<<<< HEAD
                 RowIndexEntry indexEntry = RowIndexEntry.serializer.deserialize(input, descriptor);
-                if (key != null)
-=======
-                long dataPosition = input.readLong();
                 if (decoratedKey != null)
->>>>>>> d685f45e
                 {
                     if (recreatebloom)
                         bf.add(decoratedKey.key);
