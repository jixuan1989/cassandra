/*
 * Licensed to the Apache Software Foundation (ASF) under one
 * or more contributor license agreements.  See the NOTICE file
 * distributed with this work for additional information
 * regarding copyright ownership.  The ASF licenses this file
 * to you under the Apache License, Version 2.0 (the
 * "License"); you may not use this file except in compliance
 * with the License.  You may obtain a copy of the License at
 *
 *     http://www.apache.org/licenses/LICENSE-2.0
 *
 * Unless required by applicable law or agreed to in writing, software
 * distributed under the License is distributed on an "AS IS" BASIS,
 * WITHOUT WARRANTIES OR CONDITIONS OF ANY KIND, either express or implied.
 * See the License for the specific language governing permissions and
 * limitations under the License.
 */
package org.apache.cassandra.locator;

import java.net.InetAddress;
import java.util.*;

import org.apache.cassandra.config.DatabaseDescriptor;

public abstract class AbstractEndpointSnitch implements IEndpointSnitch
{
    public abstract int compareEndpoints(InetAddress target, InetAddress a1, InetAddress a2);

    /**
     * Sorts the <tt>Collection</tt> of node addresses by proximity to the given address
     * @param address the address to sort by proximity to
     * @param unsortedAddress the nodes to sort
     * @return a new sorted <tt>List</tt>
     */
    public List<InetAddress> getSortedListByProximity(InetAddress address, Collection<InetAddress> unsortedAddress)
    {
        List<InetAddress> preferred = new ArrayList<InetAddress>(unsortedAddress);
        sortByProximity(address, preferred);
        return preferred;
    }

    /**
     * 调用compareEndpoints对ips进行排序
     * Sorts the <tt>List</tt> of node addresses, in-place, by proximity to the given address
     * @param address the address to sort the proximity by
     * @param addresses the nodes to sort
     */
    public void sortByProximity(final InetAddress address, List<InetAddress> addresses)
    {
        Collections.sort(addresses, new Comparator<InetAddress>()
        {
            public int compare(InetAddress a1, InetAddress a2)
            {
                return compareEndpoints(address, a1, a2);
            }
        });
    }

    public void gossiperStarting()
    {
        // noop by default
    }

    public boolean isWorthMergingForRangeQuery(List<InetAddress> merged, List<InetAddress> l1, List<InetAddress> l2)
    {
        // Querying remote DC is likely to be an order of magnitude slower than
        // querying locally, so 2 queries to local nodes is likely to still be
        // faster than 1 query involving remote ones
    	// 针对多数据中心，暂不考虑
        boolean mergedHasRemote = hasRemoteNode(merged);
        return mergedHasRemote
             ? hasRemoteNode(l1) || hasRemoteNode(l2)
             : true;
    }
<<<<<<< HEAD

    /**
     * 检查其他节点是否在不同的数据中心
     * @param l 其他节点的IP地址列表
     * @return 如果有不同数据中心的节点返回<code>true</code>,否则返回<code>false</code>
     */
=======
/**
 * 查看l中是否有ip不在本地datacenter中
 * @param l
 * @return
 */
>>>>>>> b9d46d59
    private boolean hasRemoteNode(List<InetAddress> l)
    {
        String localDc = DatabaseDescriptor.getLocalDataCenter();
        for (InetAddress ep : l)
        {
            if (!localDc.equals(getDatacenter(ep)))
                return true;
        }
        return false;
    }
}<|MERGE_RESOLUTION|>--- conflicted
+++ resolved
@@ -66,26 +66,18 @@
         // Querying remote DC is likely to be an order of magnitude slower than
         // querying locally, so 2 queries to local nodes is likely to still be
         // faster than 1 query involving remote ones
-    	// 针对多数据中心，暂不考虑
         boolean mergedHasRemote = hasRemoteNode(merged);
         return mergedHasRemote
              ? hasRemoteNode(l1) || hasRemoteNode(l2)
              : true;
     }
-<<<<<<< HEAD
+
 
     /**
      * 检查其他节点是否在不同的数据中心
      * @param l 其他节点的IP地址列表
      * @return 如果有不同数据中心的节点返回<code>true</code>,否则返回<code>false</code>
      */
-=======
-/**
- * 查看l中是否有ip不在本地datacenter中
- * @param l
- * @return
- */
->>>>>>> b9d46d59
     private boolean hasRemoteNode(List<InetAddress> l)
     {
         String localDc = DatabaseDescriptor.getLocalDataCenter();
