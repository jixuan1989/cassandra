/*
 * Licensed to the Apache Software Foundation (ASF) under one
 * or more contributor license agreements.  See the NOTICE file
 * distributed with this work for additional information
 * regarding copyright ownership.  The ASF licenses this file
 * to you under the Apache License, Version 2.0 (the
 * "License"); you may not use this file except in compliance
 * with the License.  You may obtain a copy of the License at
 *
 *     http://www.apache.org/licenses/LICENSE-2.0
 *
 * Unless required by applicable law or agreed to in writing, software
 * distributed under the License is distributed on an "AS IS" BASIS,
 * WITHOUT WARRANTIES OR CONDITIONS OF ANY KIND, either express or implied.
 * See the License for the specific language governing permissions and
 * limitations under the License.
 */
package org.apache.cassandra.thrift;

import java.io.IOException;
import java.io.UnsupportedEncodingException;
import java.net.SocketAddress;
import java.nio.ByteBuffer;
import java.nio.charset.CharacterCodingException;
import java.util.*;
import java.util.concurrent.TimeoutException;
import java.util.zip.DataFormatException;
import java.util.zip.Inflater;

import com.google.common.base.Joiner;
import com.google.common.collect.ImmutableMap;
import com.google.common.collect.Lists;
import com.google.common.collect.Maps;
import org.slf4j.Logger;
import org.slf4j.LoggerFactory;

import org.apache.cassandra.auth.Permission;
import org.apache.cassandra.auth.PermissionDenied;
import org.apache.cassandra.config.*;
import org.apache.cassandra.cql.CQLStatement;
import org.apache.cassandra.cql.QueryProcessor;
import org.apache.cassandra.db.*;
import org.apache.cassandra.db.context.CounterContext;
import org.apache.cassandra.db.filter.IFilter;
import org.apache.cassandra.db.filter.QueryPath;
import org.apache.cassandra.db.marshal.MarshalException;
import org.apache.cassandra.db.marshal.TimeUUIDType;
import org.apache.cassandra.dht.*;
import org.apache.cassandra.exceptions.RequestExecutionException;
import org.apache.cassandra.exceptions.RequestValidationException;
import org.apache.cassandra.exceptions.ReadTimeoutException;
import org.apache.cassandra.exceptions.UnauthorizedException;
import org.apache.cassandra.io.util.DataOutputBuffer;
import org.apache.cassandra.locator.DynamicEndpointSnitch;
import org.apache.cassandra.scheduler.IRequestScheduler;
import org.apache.cassandra.service.*;
import org.apache.cassandra.tracing.Tracing;
import org.apache.cassandra.utils.ByteBufferUtil;
import org.apache.cassandra.utils.FBUtilities;
import org.apache.cassandra.utils.UUIDGen;
import org.apache.thrift.TException;

public class CassandraServer implements Cassandra.Iface
{
    private static final Logger logger = LoggerFactory.getLogger(CassandraServer.class);

    private final static int COUNT_PAGE_SIZE = 1024;

    private final static List<ColumnOrSuperColumn> EMPTY_COLUMNS = Collections.emptyList();
    private final static List<Column> EMPTY_SUBCOLUMNS = Collections.emptyList();
    private final static List<CounterColumn> EMPTY_COUNTER_SUBCOLUMNS = Collections.emptyList();

    // thread local state containing session information
    public final ThreadLocal<ClientState> clientState = new ThreadLocal<ClientState>()
    {
        @Override
        public ClientState initialValue()
        {
            return new ClientState();
        }
    };

    /*
     * RequestScheduler to perform the scheduling of incoming requests
     */
    private final IRequestScheduler requestScheduler;

    public CassandraServer()
    {
        requestScheduler = DatabaseDescriptor.getRequestScheduler();
    }

    public ClientState state()
    {
        SocketAddress remoteSocket = SocketSessionManagementService.remoteSocket.get();
        if (remoteSocket == null)
            return clientState.get();

        ClientState cState = SocketSessionManagementService.instance.get(remoteSocket);
        if (cState == null)
        {
            cState = new ClientState();
            SocketSessionManagementService.instance.put(remoteSocket, cState);
        }
        return cState;
    }

    protected Map<DecoratedKey, ColumnFamily> readColumnFamily(List<ReadCommand> commands, org.apache.cassandra.db.ConsistencyLevel consistency_level)
    throws org.apache.cassandra.exceptions.InvalidRequestException, UnavailableException, TimedOutException
    {
        // TODO - Support multiple column families per row, right now row only contains 1 column family
        Map<DecoratedKey, ColumnFamily> columnFamilyKeyMap = new HashMap<DecoratedKey, ColumnFamily>();

        List<Row> rows = null;
        try
        {
            schedule(DatabaseDescriptor.getReadRpcTimeout());
            try
            {
                rows = StorageProxy.read(commands, consistency_level);
            }
            finally
            {
                release();
            }
        }
        catch (RequestExecutionException e)
        {
            ThriftConversion.rethrow(e);
        }
        catch (IOException e)
        {
            throw new RuntimeException(e);
        }

        for (Row row: rows)
        {
            columnFamilyKeyMap.put(row.key, row.cf);
        }
        return columnFamilyKeyMap;
    }

    public List<Column> thriftifySubColumns(Collection<IColumn> columns)
    {
        if (columns == null || columns.isEmpty())
        {
            return EMPTY_SUBCOLUMNS;
        }

        ArrayList<Column> thriftColumns = new ArrayList<Column>(columns.size());
        for (IColumn column : columns)
        {
            if (column.isMarkedForDelete())
            {
                continue;
            }
            Column thrift_column = new Column(column.name()).setValue(column.value()).setTimestamp(column.timestamp());
            if (column instanceof ExpiringColumn)
            {
                thrift_column.setTtl(((ExpiringColumn) column).getTimeToLive());
            }
            thriftColumns.add(thrift_column);
        }

        return thriftColumns;
    }

    public List<CounterColumn> thriftifyCounterSubColumns(Collection<IColumn> columns)
    {
        if (columns == null || columns.isEmpty())
        {
            return EMPTY_COUNTER_SUBCOLUMNS;
        }

        ArrayList<CounterColumn> thriftColumns = new ArrayList<CounterColumn>(columns.size());
        for (IColumn column : columns)
        {
            if (column.isMarkedForDelete())
            {
                continue;
            }
            assert column instanceof org.apache.cassandra.db.CounterColumn;
            CounterColumn thrift_column = new CounterColumn(column.name(), CounterContext.instance().total(column.value()));
            thriftColumns.add(thrift_column);
        }

        return thriftColumns;
    }

    public List<ColumnOrSuperColumn> thriftifyColumns(Collection<IColumn> columns, boolean reverseOrder)
    {
        ArrayList<ColumnOrSuperColumn> thriftColumns = new ArrayList<ColumnOrSuperColumn>(columns.size());
        for (IColumn column : columns)
        {
            if (column.isMarkedForDelete())
            {
                continue;
            }
            if (column instanceof org.apache.cassandra.db.CounterColumn)
            {
                CounterColumn thrift_column = new CounterColumn(column.name(), CounterContext.instance().total(column.value()));
                thriftColumns.add(new ColumnOrSuperColumn().setCounter_column(thrift_column));
            }
            else
            {
                Column thrift_column = new Column(column.name()).setValue(column.value()).setTimestamp(column.timestamp());
                if (column instanceof ExpiringColumn)
                {
                    thrift_column.setTtl(((ExpiringColumn) column).getTimeToLive());
                }
                thriftColumns.add(new ColumnOrSuperColumn().setColumn(thrift_column));
            }
        }

        // we have to do the reversing here, since internally we pass results around in ColumnFamily
        // objects, which always sort their columns in the "natural" order
        // TODO this is inconvenient for direct users of StorageProxy
        if (reverseOrder)
            Collections.reverse(thriftColumns);
        return thriftColumns;
    }

    private List<ColumnOrSuperColumn> thriftifySuperColumns(Collection<IColumn> columns, boolean reverseOrder, boolean isCounterCF)
    {
        if (isCounterCF)
            return thriftifyCounterSuperColumns(columns, reverseOrder);
        else
            return thriftifySuperColumns(columns, reverseOrder);
    }

    private List<ColumnOrSuperColumn> thriftifySuperColumns(Collection<IColumn> columns, boolean reverseOrder)
    {
        ArrayList<ColumnOrSuperColumn> thriftSuperColumns = new ArrayList<ColumnOrSuperColumn>(columns.size());
        for (IColumn column : columns)
        {
            List<Column> subcolumns = thriftifySubColumns(column.getSubColumns());
            if (subcolumns.isEmpty())
            {
                continue;
            }
            SuperColumn superColumn = new SuperColumn(column.name(), subcolumns);
            thriftSuperColumns.add(new ColumnOrSuperColumn().setSuper_column(superColumn));
        }

        if (reverseOrder)
            Collections.reverse(thriftSuperColumns);

        return thriftSuperColumns;
    }

    private List<ColumnOrSuperColumn> thriftifyCounterSuperColumns(Collection<IColumn> columns, boolean reverseOrder)
    {
        ArrayList<ColumnOrSuperColumn> thriftSuperColumns = new ArrayList<ColumnOrSuperColumn>(columns.size());
        for (IColumn column : columns)
        {
            List<CounterColumn> subcolumns = thriftifyCounterSubColumns(column.getSubColumns());
            if (subcolumns.isEmpty())
            {
                continue;
            }
            CounterSuperColumn superColumn = new CounterSuperColumn(column.name(), subcolumns);
            thriftSuperColumns.add(new ColumnOrSuperColumn().setCounter_super_column(superColumn));
        }

        if (reverseOrder)
            Collections.reverse(thriftSuperColumns);

        return thriftSuperColumns;
    }

    private Map<ByteBuffer, List<ColumnOrSuperColumn>> getSlice(List<ReadCommand> commands, org.apache.cassandra.db.ConsistencyLevel consistency_level)
    throws org.apache.cassandra.exceptions.InvalidRequestException, UnavailableException, TimedOutException
    {
        Map<DecoratedKey, ColumnFamily> columnFamilies = readColumnFamily(commands, consistency_level);
        Map<ByteBuffer, List<ColumnOrSuperColumn>> columnFamiliesMap = new HashMap<ByteBuffer, List<ColumnOrSuperColumn>>();
        for (ReadCommand command: commands)
        {
            ColumnFamily cf = columnFamilies.get(StorageService.getPartitioner().decorateKey(command.key));
            boolean reverseOrder = command instanceof SliceFromReadCommand && ((SliceFromReadCommand)command).filter.reversed;
            List<ColumnOrSuperColumn> thriftifiedColumns = thriftifyColumnFamily(cf, command.queryPath.superColumnName != null, reverseOrder);
            columnFamiliesMap.put(command.key, thriftifiedColumns);
        }

        return columnFamiliesMap;
    }

    private List<ColumnOrSuperColumn> thriftifyColumnFamily(ColumnFamily cf, boolean subcolumnsOnly, boolean reverseOrder)
    {
        if (cf == null || cf.isEmpty())
            return EMPTY_COLUMNS;
        if (subcolumnsOnly)
        {
            IColumn column = cf.iterator().next();
            Collection<IColumn> subcolumns = column.getSubColumns();
            if (subcolumns == null || subcolumns.isEmpty())
                return EMPTY_COLUMNS;
            else
                return thriftifyColumns(subcolumns, reverseOrder);
        }
        if (cf.isSuper())
        {
            boolean isCounterCF = cf.metadata().getDefaultValidator().isCommutative();
            return thriftifySuperColumns(cf.getSortedColumns(), reverseOrder, isCounterCF);
        }
        else
        {
            return thriftifyColumns(cf.getSortedColumns(), reverseOrder);
        }
    }

    public List<ColumnOrSuperColumn> get_slice(ByteBuffer key, ColumnParent column_parent, SlicePredicate predicate, ConsistencyLevel consistency_level)
    throws InvalidRequestException, UnavailableException, TimedOutException
    {
        if (startSessionIfRequested())
        {
            Map<String, String> traceParameters = ImmutableMap.of("key", ByteBufferUtil.bytesToHex(key),
                    "column_parent", column_parent.toString(),
                    "predicate", predicate.toString(),
                    "consistency_level", consistency_level.name());
            Tracing.instance().begin("get_slice", traceParameters);
        }
        else
        {
            logger.debug("get_slice");
        }

        try
        {
            state().hasColumnFamilyAccess(column_parent.column_family, Permission.SELECT);
            return multigetSliceInternal(state().getKeyspace(), Collections.singletonList(key), column_parent,
                    predicate, consistency_level).get(key);
        }
        catch (RequestValidationException e)
        {
            throw ThriftConversion.toThrift(e);
        }
        finally
        {
            Tracing.instance().stopSession();
        }
    }

    public Map<ByteBuffer, List<ColumnOrSuperColumn>> multiget_slice(List<ByteBuffer> keys, ColumnParent column_parent, SlicePredicate predicate, ConsistencyLevel consistency_level)
    throws InvalidRequestException, UnavailableException, TimedOutException
    {
        if (startSessionIfRequested())
        {
            List<String> keysList = Lists.newArrayList();
            for (ByteBuffer key : keys)
            {
                keysList.add(ByteBufferUtil.bytesToHex(key));
            }
            Map<String, String> traceParameters = ImmutableMap.of("keys", keysList.toString(),
                    "column_parent", column_parent.toString(),
                    "predicate", predicate.toString(),
                    "consistency_level", consistency_level.name());
            Tracing.instance().begin("multiget_slice", traceParameters);
        }
        else
        {
            logger.debug("multiget_slice");
        }

        try
        {
            state().hasColumnFamilyAccess(column_parent.column_family, Permission.SELECT);
            return multigetSliceInternal(state().getKeyspace(), keys, column_parent, predicate, consistency_level);
        }
        catch (RequestValidationException e)
        {
            throw ThriftConversion.toThrift(e);
        }
        finally
        {
            Tracing.instance().stopSession();
        }
    }

    private Map<ByteBuffer, List<ColumnOrSuperColumn>> multigetSliceInternal(String keyspace, List<ByteBuffer> keys, ColumnParent column_parent, SlicePredicate predicate, ConsistencyLevel consistency_level)
    throws org.apache.cassandra.exceptions.InvalidRequestException, UnavailableException, TimedOutException
    {
        CFMetaData metadata = ThriftValidation.validateColumnFamily(keyspace, column_parent.column_family);
        ThriftValidation.validateColumnParent(metadata, column_parent);
        ThriftValidation.validatePredicate(metadata, column_parent, predicate);

        org.apache.cassandra.db.ConsistencyLevel consistencyLevel = ThriftConversion.fromThrift(consistency_level);
        consistencyLevel.validateForRead(keyspace);

        List<ReadCommand> commands = new ArrayList<ReadCommand>(keys.size());
        if (predicate.column_names != null)
        {
            for (ByteBuffer key: keys)
            {
                ThriftValidation.validateKey(metadata, key);
                commands.add(new SliceByNamesReadCommand(keyspace, key, column_parent, predicate.column_names));
            }
        }
        else
        {
            SliceRange range = predicate.slice_range;
            for (ByteBuffer key: keys)
            {
                ThriftValidation.validateKey(metadata, key);
                commands.add(new SliceFromReadCommand(keyspace, key, column_parent, range.start, range.finish, range.reversed, range.count));
            }
        }

        return getSlice(commands, consistencyLevel);
    }

    private ColumnOrSuperColumn internal_get(ByteBuffer key, ColumnPath column_path, ConsistencyLevel consistency_level)
    throws RequestValidationException, NotFoundException, UnavailableException, TimedOutException
    {
        ClientState cState = state();
        cState.hasColumnFamilyAccess(column_path.column_family, Permission.SELECT);
        String keyspace = cState.getKeyspace();

        CFMetaData metadata = ThriftValidation.validateColumnFamily(keyspace, column_path.column_family);
        ThriftValidation.validateColumnPath(metadata, column_path);
        org.apache.cassandra.db.ConsistencyLevel consistencyLevel = ThriftConversion.fromThrift(consistency_level);
        consistencyLevel.validateForRead(keyspace);

        QueryPath path = new QueryPath(column_path.column_family, column_path.column == null ? null : column_path.super_column);
        List<ByteBuffer> nameAsList = Arrays.asList(column_path.column == null ? column_path.super_column : column_path.column);
        ThriftValidation.validateKey(metadata, key);
        ReadCommand command = new SliceByNamesReadCommand(keyspace, key, path, nameAsList);

        Map<DecoratedKey, ColumnFamily> cfamilies = readColumnFamily(Arrays.asList(command), consistencyLevel);

        ColumnFamily cf = cfamilies.get(StorageService.getPartitioner().decorateKey(command.key));

        if (cf == null)
            throw new NotFoundException();
        List<ColumnOrSuperColumn> tcolumns = thriftifyColumnFamily(cf, command.queryPath.superColumnName != null, false);
        if (tcolumns.isEmpty())
            throw new NotFoundException();
        assert tcolumns.size() == 1;
        return tcolumns.get(0);
    }

    public ColumnOrSuperColumn get(ByteBuffer key, ColumnPath column_path, ConsistencyLevel consistency_level)
    throws InvalidRequestException, NotFoundException, UnavailableException, TimedOutException
    {

        if (startSessionIfRequested())
        {
            Map<String, String> traceParameters = ImmutableMap.of("key", ByteBufferUtil.bytesToHex(key),
                    "column_path", column_path.toString(),
                    "consistency_level", consistency_level.name());
            Tracing.instance().begin("get", traceParameters);
        }
        else
        {
            logger.debug("get");
        }

        try
        {
            return internal_get(key, column_path, consistency_level);
        }
        catch (RequestValidationException e)
        {
            throw ThriftConversion.toThrift(e);
        }
        finally
        {
            Tracing.instance().stopSession();
        }
    }

    public int get_count(ByteBuffer key, ColumnParent column_parent, SlicePredicate predicate, ConsistencyLevel consistency_level)
    throws InvalidRequestException, UnavailableException, TimedOutException
    {
        if (startSessionIfRequested())
        {
            Map<String, String> traceParameters = ImmutableMap.of("key", ByteBufferUtil.bytesToHex(key),
                    "column_parent", column_parent.toString(),
                    "predicate", predicate.toString(),
                    "consistency_level", consistency_level.name());
            Tracing.instance().begin("get_count", traceParameters);
        }
        else
        {
            logger.debug("get_count");
        }

        try
        {
            ClientState cState = state();
            cState.hasColumnFamilyAccess(column_parent.column_family, Permission.SELECT);
            Table table = Table.open(cState.getKeyspace());
            ColumnFamilyStore cfs = table.getColumnFamilyStore(column_parent.column_family);

            if (predicate.column_names != null)
                return get_slice(key, column_parent, predicate, consistency_level).size();

            int pageSize;
            // request by page if this is a large row
            if (cfs.getMeanColumns() > 0)
            {
                int averageColumnSize = (int) (cfs.getMeanRowSize() / cfs.getMeanColumns());
                pageSize = Math.min(COUNT_PAGE_SIZE,
                        DatabaseDescriptor.getInMemoryCompactionLimit() / averageColumnSize);
                pageSize = Math.max(2, pageSize);
                logger.debug("average row column size is {}; using pageSize of {}", averageColumnSize, pageSize);
            }
            else
            {
                pageSize = COUNT_PAGE_SIZE;
            }

            int totalCount = 0;
            List<ColumnOrSuperColumn> columns;

            if (predicate.slice_range == null)
            {
                predicate.slice_range = new SliceRange(ByteBufferUtil.EMPTY_BYTE_BUFFER,
                        ByteBufferUtil.EMPTY_BYTE_BUFFER,
                        false,
                        Integer.MAX_VALUE);
            }

            int requestedCount = predicate.slice_range.count;
            int pages = 0;
            while (true)
            {
                predicate.slice_range.count = Math.min(pageSize, requestedCount);
                columns = get_slice(key, column_parent, predicate, consistency_level);
                if (columns.isEmpty())
                    break;

                ByteBuffer firstName = getName(columns.get(0));
                int newColumns = pages == 0 || !firstName.equals(predicate.slice_range.start) ? columns.size()
                        : columns.size() - 1;

                totalCount += newColumns;
                requestedCount -= newColumns;
                pages++;
                // We're done if either:
                // - We've querying the number of columns requested by the user
                // - The last page wasn't full
                if (requestedCount == 0 || columns.size() < predicate.slice_range.count)
                    break;
                else
                    predicate.slice_range.start = getName(columns.get(columns.size() - 1));
            }

            return totalCount;
        }
        catch (RequestValidationException e)
        {
            throw ThriftConversion.toThrift(e);
        }
        finally
        {
            Tracing.instance().stopSession();
        }
    }

    private static ByteBuffer getName(ColumnOrSuperColumn cosc)
    {
        return cosc.isSetSuper_column() ? cosc.super_column.name :
                   (cosc.isSetColumn() ? cosc.column.name :
                       (cosc.isSetCounter_column() ? cosc.counter_column.name : cosc.counter_super_column.name));
    }

    public Map<ByteBuffer, Integer> multiget_count(List<ByteBuffer> keys, ColumnParent column_parent, SlicePredicate predicate, ConsistencyLevel consistency_level)
    throws InvalidRequestException, UnavailableException, TimedOutException
    {
        if (startSessionIfRequested())
        {
            List<String> keysList = Lists.newArrayList();
            for (ByteBuffer key : keys)
            {
                keysList.add(ByteBufferUtil.bytesToHex(key));
            }
            Map<String, String> traceParameters = ImmutableMap.of("keys", keysList.toString(),
                    "column_parent", column_parent.toString(),
                    "predicate", predicate.toString(),
                    "consistency_level", consistency_level.name());
            Tracing.instance().begin("multiget_count", traceParameters);
        }
        else
        {
            logger.debug("multiget_count");
        }

        try
        {
            ClientState cState = state();
            cState.hasColumnFamilyAccess(column_parent.column_family, Permission.SELECT);
            String keyspace = cState.getKeyspace();

            Map<ByteBuffer, Integer> counts = new HashMap<ByteBuffer, Integer>();
            Map<ByteBuffer, List<ColumnOrSuperColumn>> columnFamiliesMap = multigetSliceInternal(keyspace, keys,
                    column_parent, predicate, consistency_level);

            for (Map.Entry<ByteBuffer, List<ColumnOrSuperColumn>> cf : columnFamiliesMap.entrySet())
            {
                counts.put(cf.getKey(), cf.getValue().size());
            }
            return counts;
        }
        catch (RequestValidationException e)
        {
            throw ThriftConversion.toThrift(e);
        }
        finally
        {
            Tracing.instance().stopSession();
        }
    }

    private void internal_insert(ByteBuffer key, ColumnParent column_parent, Column column, ConsistencyLevel consistency_level)
    throws RequestValidationException, UnavailableException, TimedOutException
    {
        ClientState cState = state();
        cState.hasColumnFamilyAccess(column_parent.column_family, Permission.UPDATE);

        CFMetaData metadata = ThriftValidation.validateColumnFamily(cState.getKeyspace(), column_parent.column_family, false);
        ThriftValidation.validateKey(metadata, key);
        ThriftValidation.validateColumnParent(metadata, column_parent);
        // SuperColumn field is usually optional, but not when we're inserting
        if (metadata.cfType == ColumnFamilyType.Super && column_parent.super_column == null)
        {
            throw new org.apache.cassandra.exceptions.InvalidRequestException("missing mandatory super column name for super CF " + column_parent.column_family);
        }
        ThriftValidation.validateColumnNames(metadata, column_parent, Arrays.asList(column.name));
        ThriftValidation.validateColumnData(metadata, column, column_parent.super_column != null);

        RowMutation rm = new RowMutation(cState.getKeyspace(), key);
        try
        {
            rm.add(new QueryPath(column_parent.column_family, column_parent.super_column, column.name), column.value, column.timestamp, column.ttl);
        }
        catch (MarshalException e)
        {
            throw new org.apache.cassandra.exceptions.InvalidRequestException(e.getMessage());
        }
        doInsert(consistency_level, Arrays.asList(rm));
    }

    public void insert(ByteBuffer key, ColumnParent column_parent, Column column, ConsistencyLevel consistency_level)
    throws InvalidRequestException, UnavailableException, TimedOutException
    {
        if (startSessionIfRequested())
        {
            Map<String, String> traceParameters = ImmutableMap.of("key", ByteBufferUtil.bytesToHex(key),
                    "column_parent", column_parent.toString(),
                    "column", column.toString(),
                    "consistency_level", consistency_level.name());
            Tracing.instance().begin("insert", traceParameters);
        }
        else
        {
            logger.debug("insert");
        }

        try
        {
            internal_insert(key, column_parent, column, consistency_level);
        }
        catch (RequestValidationException e)
        {
            throw ThriftConversion.toThrift(e);
        }
        finally
        {
            Tracing.instance().stopSession();
        }
    }

    private List<IMutation> createMutationList(ConsistencyLevel consistency_level,
                                               Map<ByteBuffer,Map<String,List<Mutation>>> mutation_map,
                                               boolean allowCounterMutations)
    throws RequestValidationException
    {
        List<String> cfamsSeen = new ArrayList<String>();
        List<IMutation> rowMutations = new ArrayList<IMutation>();
        ClientState cState = state();
        String keyspace = cState.getKeyspace();

        for (Map.Entry<ByteBuffer, Map<String, List<Mutation>>> mutationEntry: mutation_map.entrySet())
        {
            ByteBuffer key = mutationEntry.getKey();

            // We need to separate row mutation for standard cf and counter cf (that will be encapsulated in a
            // CounterMutation) because it doesn't follow the same code path
            RowMutation rmStandard = null;
            RowMutation rmCounter = null;

            Map<String, List<Mutation>> columnFamilyToMutations = mutationEntry.getValue();
            for (Map.Entry<String, List<Mutation>> columnFamilyMutations : columnFamilyToMutations.entrySet())
            {
                String cfName = columnFamilyMutations.getKey();

                // Avoid unneeded authorizations
                if (!(cfamsSeen.contains(cfName)))
                {
                    cState.hasColumnFamilyAccess(cfName, Permission.UPDATE);
                    cfamsSeen.add(cfName);
                }

                CFMetaData metadata = ThriftValidation.validateColumnFamily(keyspace, cfName);
                ThriftValidation.validateKey(metadata, key);

                RowMutation rm;
                if (metadata.getDefaultValidator().isCommutative())
                {
                    ThriftConversion.fromThrift(consistency_level).validateCounterForWrite(metadata);
                    rmCounter = rmCounter == null ? new RowMutation(keyspace, key) : rmCounter;
                    rm = rmCounter;
                }
                else
                {
                    rmStandard = rmStandard == null ? new RowMutation(keyspace, key) : rmStandard;
                    rm = rmStandard;
                }

                for (Mutation mutation : columnFamilyMutations.getValue())
                {
                    ThriftValidation.validateMutation(metadata, mutation);

                    if (mutation.deletion != null)
                    {
                        rm.deleteColumnOrSuperColumn(cfName, mutation.deletion);
                    }
                    if (mutation.column_or_supercolumn != null)
                    {
                        rm.addColumnOrSuperColumn(cfName, mutation.column_or_supercolumn);
                    }
                }
            }
            if (rmStandard != null && !rmStandard.isEmpty())
                rowMutations.add(rmStandard);

            if (rmCounter != null && !rmCounter.isEmpty())
            {
                if (allowCounterMutations)
                    rowMutations.add(new CounterMutation(rmCounter, ThriftConversion.fromThrift(consistency_level)));
                else
                    throw new org.apache.cassandra.exceptions.InvalidRequestException("Counter mutations are not allowed in atomic batches");
            }
        }

        return rowMutations;
    }

    public void batch_mutate(Map<ByteBuffer,Map<String,List<Mutation>>> mutation_map, ConsistencyLevel consistency_level)
    throws InvalidRequestException, UnavailableException, TimedOutException
    {
        if (startSessionIfRequested())
        {
            Map<String, String> traceParameters = Maps.newLinkedHashMap();
            for (Map.Entry<ByteBuffer, Map<String, List<Mutation>>> mutationEntry : mutation_map.entrySet())
            {
                traceParameters.put(ByteBufferUtil.bytesToHex(mutationEntry.getKey()),
                        Joiner.on(";").withKeyValueSeparator(":").join(mutationEntry.getValue()));
            }
            traceParameters.put("consistency_level", consistency_level.name());
            Tracing.instance().begin("batch_mutate", traceParameters);
        }
        else
        {
            logger.debug("batch_mutate");
        }

        try
        {
            doInsert(consistency_level, createMutationList(consistency_level, mutation_map, true));
        }
        catch (RequestValidationException e)
        {
            throw ThriftConversion.toThrift(e);
        }
        finally
        {
            Tracing.instance().stopSession();
        }
    }

    public void atomic_batch_mutate(Map<ByteBuffer,Map<String,List<Mutation>>> mutation_map, ConsistencyLevel consistency_level)
    throws InvalidRequestException, UnavailableException, TimedOutException
    {
        if (startSessionIfRequested())
        {
            Map<String, String> traceParameters = Maps.newLinkedHashMap();
            for (Map.Entry<ByteBuffer, Map<String, List<Mutation>>> mutationEntry : mutation_map.entrySet())
            {
                traceParameters.put(ByteBufferUtil.bytesToHex(mutationEntry.getKey()),
                        Joiner.on(";").withKeyValueSeparator(":").join(mutationEntry.getValue()));
            }
            traceParameters.put("consistency_level", consistency_level.name());
            Tracing.instance().begin("atomic_batch_mutate", traceParameters);
        }
        else
        {
            logger.debug("atomic_batch_mutate");
        }

        try
        {
            doInsert(consistency_level, createMutationList(consistency_level, mutation_map, false), true);
        }
        catch (RequestValidationException e)
        {
            throw ThriftConversion.toThrift(e);
        }
        finally
        {
            Tracing.instance().stopSession();
        }
    }

    private void internal_remove(ByteBuffer key, ColumnPath column_path, long timestamp, ConsistencyLevel consistency_level, boolean isCommutativeOp)
    throws RequestValidationException, UnavailableException, TimedOutException
    {
        ClientState cState = state();
        cState.hasColumnFamilyAccess(column_path.column_family, Permission.DELETE);

        CFMetaData metadata = ThriftValidation.validateColumnFamily(cState.getKeyspace(), column_path.column_family, isCommutativeOp);
        ThriftValidation.validateKey(metadata, key);
        ThriftValidation.validateColumnPathOrParent(metadata, column_path);
        if (isCommutativeOp)
            ThriftConversion.fromThrift(consistency_level).validateCounterForWrite(metadata);

        RowMutation rm = new RowMutation(cState.getKeyspace(), key);
        rm.delete(new QueryPath(column_path), timestamp);

        if (isCommutativeOp)
            doInsert(consistency_level, Arrays.asList(new CounterMutation(rm, ThriftConversion.fromThrift(consistency_level))));
        else
            doInsert(consistency_level, Arrays.asList(rm));
    }

    public void remove(ByteBuffer key, ColumnPath column_path, long timestamp, ConsistencyLevel consistency_level)
    throws InvalidRequestException, UnavailableException, TimedOutException
    {
        if (startSessionIfRequested())
        {
            Map<String, String> traceParameters = ImmutableMap.of("key", ByteBufferUtil.bytesToHex(key),
                    "column_path", column_path.toString(),
                    "timestamp", timestamp+"",
                    "consistency_level", consistency_level.name());
            Tracing.instance().begin("remove", traceParameters);
        }
        else
        {
            logger.debug("remove");
        }

        try
        {
            internal_remove(key, column_path, timestamp, consistency_level, false);
        }
        catch (RequestValidationException e)
        {
            throw ThriftConversion.toThrift(e);
        }
        finally
        {
            Tracing.instance().stopSession();
        }
    }

    private void doInsert(ConsistencyLevel consistency_level, List<? extends IMutation> mutations)
    throws UnavailableException, TimedOutException, org.apache.cassandra.exceptions.InvalidRequestException
    {
        doInsert(consistency_level, mutations, false);
    }

    private void doInsert(ConsistencyLevel consistency_level, List<? extends IMutation> mutations, boolean mutateAtomically)
    throws UnavailableException, TimedOutException, org.apache.cassandra.exceptions.InvalidRequestException
    {
        org.apache.cassandra.db.ConsistencyLevel consistencyLevel = ThriftConversion.fromThrift(consistency_level);
        consistencyLevel.validateForWrite(state().getKeyspace());
        if (mutations.isEmpty())
            return;

        schedule(DatabaseDescriptor.getWriteRpcTimeout());
        try
        {
            if (mutateAtomically)
                StorageProxy.mutateAtomically((List<RowMutation>) mutations, consistencyLevel);
            else
                StorageProxy.mutate(mutations, consistencyLevel);
        }
        catch (RequestExecutionException e)
        {
            ThriftConversion.rethrow(e);
        }
        finally
        {
            release();
        }
    }

    public KsDef describe_keyspace(String table) throws NotFoundException, InvalidRequestException
    {
<<<<<<< HEAD
        try
        {
            state().hasKeyspaceAccess(table, Permission.USE);
=======
        state().hasKeyspaceAccess(table, Permission.DESCRIBE);
>>>>>>> 117d91ae

            KSMetaData ksm = Schema.instance.getTableDefinition(table);
            if (ksm == null)
                throw new NotFoundException();

            return ksm.toThrift();
        }
        catch (RequestValidationException e)
        {
            throw ThriftConversion.toThrift(e);
        }
    }

    public List<KeySlice> get_range_slices(ColumnParent column_parent, SlicePredicate predicate, KeyRange range, ConsistencyLevel consistency_level)
    throws InvalidRequestException, UnavailableException, TException, TimedOutException
    {
        if (startSessionIfRequested())
        {
            Map<String, String> traceParameters = ImmutableMap.of(
                    "column_parent", column_parent.toString(),
                    "predicate", predicate.toString(),
                    "range", range.toString(),
                    "consistency_level", consistency_level.name());
            Tracing.instance().begin("get_range_slices", traceParameters);
        }
        else
        {
            logger.debug("range_slice");
        }

        try
        {

            String keyspace = null;
            CFMetaData metadata = null;

            ClientState cState = state();
            keyspace = cState.getKeyspace();
            cState.hasColumnFamilyAccess(column_parent.column_family, Permission.SELECT);

            metadata = ThriftValidation.validateColumnFamily(keyspace, column_parent.column_family);
            ThriftValidation.validateColumnParent(metadata, column_parent);
            ThriftValidation.validatePredicate(metadata, column_parent, predicate);
            ThriftValidation.validateKeyRange(metadata, column_parent.super_column, range);

            org.apache.cassandra.db.ConsistencyLevel consistencyLevel = ThriftConversion.fromThrift(consistency_level);
            consistencyLevel.validateForRead(keyspace);

            List<Row> rows = null;

            IPartitioner p = StorageService.getPartitioner();
            AbstractBounds<RowPosition> bounds;
            if (range.start_key == null)
            {
                Token.TokenFactory tokenFactory = p.getTokenFactory();
                Token left = tokenFactory.fromString(range.start_token);
                Token right = tokenFactory.fromString(range.end_token);
                bounds = Range.makeRowRange(left, right, p);
            }
            else
            {
                bounds = new Bounds<RowPosition>(RowPosition.forKey(range.start_key, p), RowPosition.forKey(
                        range.end_key, p));
            }
            schedule(DatabaseDescriptor.getRangeRpcTimeout());
            try
            {
                IFilter filter = ThriftValidation.asIFilter(predicate,
                        metadata.getComparatorFor(column_parent.super_column));
                rows = StorageProxy.getRangeSlice(new RangeSliceCommand(keyspace, column_parent, filter, bounds,
                        range.row_filter, range.count), consistencyLevel);
            }
            finally
            {
                release();
            }
            assert rows != null;

            return thriftifyKeySlices(rows, column_parent, predicate);
        }
        catch (RequestValidationException e)
        {
            throw ThriftConversion.toThrift(e);
        }
        catch (ReadTimeoutException e)
        {
            logger.debug("... timed out");
            throw ThriftConversion.toThrift(e);
        }
        catch (org.apache.cassandra.exceptions.UnavailableException e)
        {
            throw ThriftConversion.toThrift(e);
        }
        catch (IOException e)
        {
            throw new RuntimeException(e);
        }
        finally
        {
            Tracing.instance().stopSession();
        }
    }

    public List<KeySlice> get_paged_slice(String column_family, KeyRange range, ByteBuffer start_column, ConsistencyLevel consistency_level)
    throws InvalidRequestException, UnavailableException, TimedOutException, TException
    {
        if (startSessionIfRequested())
        {
            Map<String, String> traceParameters = ImmutableMap.of(
                    "column_family", column_family,
                    "range", range.toString(),
                    "start_column", ByteBufferUtil.bytesToHex(start_column),
                    "consistency_level", consistency_level.name());
            Tracing.instance().begin("get_paged_slice", traceParameters);
        }
        else
        {
            logger.debug("get_paged_slice");
        }

        try
        {

            ClientState cState = state();
            String keyspace = cState.getKeyspace();
            cState.hasColumnFamilyAccess(column_family, Permission.SELECT);

            CFMetaData metadata = ThriftValidation.validateColumnFamily(keyspace, column_family);
            ThriftValidation.validateKeyRange(metadata, null, range);

            org.apache.cassandra.db.ConsistencyLevel consistencyLevel = ThriftConversion.fromThrift(consistency_level);
            consistencyLevel.validateForRead(keyspace);

            SlicePredicate predicate = new SlicePredicate().setSlice_range(new SliceRange(start_column,
                    ByteBufferUtil.EMPTY_BYTE_BUFFER, false, -1));

            IPartitioner p = StorageService.getPartitioner();
            AbstractBounds<RowPosition> bounds;
            if (range.start_key == null)
            {
                // (token, key) is unsupported, assume (token, token)
                Token.TokenFactory tokenFactory = p.getTokenFactory();
                Token left = tokenFactory.fromString(range.start_token);
                Token right = tokenFactory.fromString(range.end_token);
                bounds = Range.makeRowRange(left, right, p);
            }
            else
            {
                RowPosition end = range.end_key == null ? p.getTokenFactory().fromString(range.end_token)
                        .maxKeyBound(p)
                        : RowPosition.forKey(range.end_key, p);
                bounds = new Bounds<RowPosition>(RowPosition.forKey(range.start_key, p), end);
            }

            List<Row> rows;
            schedule(DatabaseDescriptor.getRangeRpcTimeout());
            try
            {
                IFilter filter = ThriftValidation.asIFilter(predicate, metadata.comparator);
                rows = StorageProxy.getRangeSlice(new RangeSliceCommand(keyspace, column_family, null, filter,
                        bounds, range.row_filter, range.count, true, true), consistencyLevel);
            }
            finally
            {
                release();
            }
            assert rows != null;

            return thriftifyKeySlices(rows, new ColumnParent(column_family), predicate);
        }
        catch (RequestValidationException e)
        {
            throw ThriftConversion.toThrift(e);
        }
        catch (ReadTimeoutException e)
        {
            logger.debug("... timed out");
            throw ThriftConversion.toThrift(e);
        }
        catch (org.apache.cassandra.exceptions.UnavailableException e)
        {
            throw ThriftConversion.toThrift(e);
        }
        catch (IOException e)
        {
            throw new RuntimeException(e);
        }
        finally
        {
            Tracing.instance().stopSession();
        }
    }

    private List<KeySlice> thriftifyKeySlices(List<Row> rows, ColumnParent column_parent, SlicePredicate predicate)
    {
        List<KeySlice> keySlices = new ArrayList<KeySlice>(rows.size());
        boolean reversed = predicate.slice_range != null && predicate.slice_range.reversed;
        for (Row row : rows)
        {
            List<ColumnOrSuperColumn> thriftifiedColumns = thriftifyColumnFamily(row.cf, column_parent.super_column != null, reversed);
            keySlices.add(new KeySlice(row.key.key, thriftifiedColumns));
        }

        return keySlices;
    }

    public List<KeySlice> get_indexed_slices(ColumnParent column_parent, IndexClause index_clause, SlicePredicate column_predicate, ConsistencyLevel consistency_level)
    throws InvalidRequestException, UnavailableException, TimedOutException, TException
    {
        if (startSessionIfRequested())
        {
            Map<String, String> traceParameters = ImmutableMap.of(
                    "column_parent", column_parent.toString(),
                    "index_clause", index_clause.toString(),
                    "slice_predicate", column_predicate.toString(),
                    "consistency_level", consistency_level.name());
            Tracing.instance().begin("get_indexed_slices", traceParameters);
        }
        else
        {
            logger.debug("scan");
        }

        try
        {
            ClientState cState = state();
            cState.hasColumnFamilyAccess(column_parent.column_family, Permission.SELECT);
            String keyspace = cState.getKeyspace();
            CFMetaData metadata = ThriftValidation.validateColumnFamily(keyspace, column_parent.column_family, false);
            ThriftValidation.validateColumnParent(metadata, column_parent);
            ThriftValidation.validatePredicate(metadata, column_parent, column_predicate);
            ThriftValidation.validateIndexClauses(metadata, index_clause);
            org.apache.cassandra.db.ConsistencyLevel consistencyLevel = ThriftConversion.fromThrift(consistency_level);
            consistencyLevel.validateForRead(keyspace);

            IPartitioner p = StorageService.getPartitioner();
            AbstractBounds<RowPosition> bounds = new Bounds<RowPosition>(RowPosition.forKey(index_clause.start_key, p),
                    p.getMinimumToken().minKeyBound());

            IFilter filter = ThriftValidation.asIFilter(column_predicate,
                    metadata.getComparatorFor(column_parent.super_column));
            RangeSliceCommand command = new RangeSliceCommand(keyspace,
                    column_parent.column_family,
                    null,
                    filter,
                    bounds,
                    index_clause.expressions,
                    index_clause.count);

            List<Row> rows = StorageProxy.getRangeSlice(command, consistencyLevel);
            return thriftifyKeySlices(rows, column_parent, column_predicate);
        }
        catch (RequestValidationException e)
        {
            throw ThriftConversion.toThrift(e);
        }
        catch (ReadTimeoutException e)
        {
            logger.debug("... timed out");
            throw ThriftConversion.toThrift(e);
        }
        catch (org.apache.cassandra.exceptions.UnavailableException e)
        {
            throw ThriftConversion.toThrift(e);
        }
        catch (IOException e)
        {
            throw new RuntimeException(e);
        }
        finally
        {
            Tracing.instance().stopSession();
        }
    }

    public List<KsDef> describe_keyspaces() throws TException, InvalidRequestException
    {
        try
        {
            Set<String> keyspaces = Schema.instance.getTables();
            List<KsDef> ksset = new ArrayList<KsDef>(keyspaces.size());
            for (String ks : keyspaces)
            {
                try
                {
                    state().hasKeyspaceAccess(ks, Permission.USE);
                    ksset.add(describe_keyspace(ks));
                }
                catch (UnauthorizedException e)
                {
                    if (logger.isDebugEnabled())
                        logger.debug("PermissionDenied: " + e.getMessage());
                }
                catch (NotFoundException nfe)
                {
                    logger.info("Failed to find metadata for keyspace '" + ks + "'. Continuing... ");
                }
            }
            return ksset;
        }
        catch (RequestValidationException e)
        {
            throw ThriftConversion.toThrift(e);
        }
    }

    public String describe_cluster_name() throws TException
    {
        return DatabaseDescriptor.getClusterName();
    }

    public String describe_version() throws TException
    {
        return Constants.VERSION;
    }

    public List<TokenRange> describe_ring(String keyspace) throws InvalidRequestException
    {
        try
        {
            return StorageService.instance.describeRing(keyspace);
        }
        catch (RequestValidationException e)
        {
            throw ThriftConversion.toThrift(e);
        }
    }

    public Map<String, String> describe_token_map() throws InvalidRequestException
    {
        return StorageService.instance.getTokenToEndpointMap();
    }

    public String describe_partitioner() throws TException
    {
        return StorageService.getPartitioner().getClass().getName();
    }

    public String describe_snitch() throws TException
    {
        if (DatabaseDescriptor.getEndpointSnitch() instanceof DynamicEndpointSnitch)
            return ((DynamicEndpointSnitch)DatabaseDescriptor.getEndpointSnitch()).subsnitch.getClass().getName();
        return DatabaseDescriptor.getEndpointSnitch().getClass().getName();
    }

    public List<String> describe_splits(String cfName, String start_token, String end_token, int keys_per_split)
    throws TException, InvalidRequestException
    {
        try
        {
            // TODO: add keyspace authorization call post CASSANDRA-1425
            Token.TokenFactory tf = StorageService.getPartitioner().getTokenFactory();
            List<Token> tokens = StorageService.instance.getSplits(state().getKeyspace(), cfName, new Range<Token>(tf.fromString(start_token), tf.fromString(end_token)), keys_per_split);
            List<String> splits = new ArrayList<String>(tokens.size());
            for (Token token : tokens)
            {
                splits.add(tf.toString(token));
            }
            return splits;
        }
        catch (RequestValidationException e)
        {
            throw ThriftConversion.toThrift(e);
        }
    }

    public void login(AuthenticationRequest auth_request) throws AuthenticationException, AuthorizationException, TException
    {
         state().login(auth_request.getCredentials());
    }

    /**
     * Schedule the current thread for access to the required services
     */
    private void schedule(long timeoutMS) throws UnavailableException
    {
        try
        {
            requestScheduler.queue(Thread.currentThread(), state().getSchedulingValue(), timeoutMS);
        }
        catch (TimeoutException e)
        {
            throw new UnavailableException();
        }
    }

    /**
     * Release count for the used up resources
     */
    private void release()
    {
        requestScheduler.release();
    }

    public String system_add_column_family(CfDef cf_def)
    throws InvalidRequestException, SchemaDisagreementException, TException
    {
        logger.debug("add_column_family");

        try
        {
            state().hasColumnFamilyAccess(cf_def.name, Permission.CREATE);
            cf_def.unsetId(); // explicitly ignore any id set by client (Hector likes to set zero)
            CFMetaData cfm = CFMetaData.fromThrift(cf_def);
            if (cfm.getBloomFilterFpChance() == null)
                cfm.bloomFilterFpChance(CFMetaData.DEFAULT_BF_FP_CHANCE);
            cfm.addDefaultIndexNames();
            MigrationManager.announceNewColumnFamily(cfm);
            return Schema.instance.getVersion().toString();
        }
        catch (RequestValidationException e)
        {
            throw ThriftConversion.toThrift(e);
        }
    }

    public String system_drop_column_family(String column_family)
    throws InvalidRequestException, SchemaDisagreementException, TException
    {
        logger.debug("drop_column_family");

        ClientState cState = state();

        try
        {
            cState.hasColumnFamilyAccess(column_family, Permission.DROP);
            MigrationManager.announceColumnFamilyDrop(cState.getKeyspace(), column_family);
            return Schema.instance.getVersion().toString();
        }
        catch (RequestValidationException e)
        {
            throw ThriftConversion.toThrift(e);
        }
    }

    public String system_add_keyspace(KsDef ks_def)
    throws InvalidRequestException, SchemaDisagreementException, TException
    {
        logger.debug("add_keyspace");

        try
        {
            ThriftValidation.validateKeyspaceNotSystem(ks_def.name);
            state().hasKeyspaceAccess(ks_def.name, Permission.CREATE);
            ThriftValidation.validateKeyspaceNotYetExisting(ks_def.name);

            // generate a meaningful error if the user setup keyspace and/or column definition incorrectly
            for (CfDef cf : ks_def.cf_defs)
            {
                if (!cf.getKeyspace().equals(ks_def.getName()))
                {
                    throw new InvalidRequestException("CfDef (" + cf.getName() +") had a keyspace definition that did not match KsDef");
                }
            }

            Collection<CFMetaData> cfDefs = new ArrayList<CFMetaData>(ks_def.cf_defs.size());
            for (CfDef cf_def : ks_def.cf_defs)
            {
                cf_def.unsetId(); // explicitly ignore any id set by client (same as system_add_column_family)
                CFMetaData cfm = CFMetaData.fromThrift(cf_def);
                cfm.addDefaultIndexNames();
                cfDefs.add(cfm);
            }
            MigrationManager.announceNewKeyspace(KSMetaData.fromThrift(ks_def, cfDefs.toArray(new CFMetaData[cfDefs.size()])));
            return Schema.instance.getVersion().toString();
        }
        catch (RequestValidationException e)
        {
            throw ThriftConversion.toThrift(e);
        }
    }

    public String system_drop_keyspace(String keyspace)
    throws InvalidRequestException, SchemaDisagreementException, TException
    {
        logger.debug("drop_keyspace");

        try
        {
            ThriftValidation.validateKeyspaceNotSystem(keyspace);
            state().hasKeyspaceAccess(keyspace, Permission.DROP);

            MigrationManager.announceKeyspaceDrop(keyspace);
            return Schema.instance.getVersion().toString();
        }
        catch (RequestValidationException e)
        {
            throw ThriftConversion.toThrift(e);
        }
    }

    /** update an existing keyspace, but do not allow column family modifications.
     * @throws SchemaDisagreementException
     */
    public String system_update_keyspace(KsDef ks_def)
    throws InvalidRequestException, SchemaDisagreementException, TException
    {
        logger.debug("update_keyspace");

        try
        {
            ThriftValidation.validateKeyspaceNotSystem(ks_def.name);
            state().hasKeyspaceAccess(ks_def.name, Permission.ALTER);
            ThriftValidation.validateTable(ks_def.name);
            if (ks_def.getCf_defs() != null && ks_def.getCf_defs().size() > 0)
                throw new InvalidRequestException("Keyspace update must not contain any column family definitions.");

            MigrationManager.announceKeyspaceUpdate(KSMetaData.fromThrift(ks_def));
            return Schema.instance.getVersion().toString();
        }
        catch (RequestValidationException e)
        {
            throw ThriftConversion.toThrift(e);
        }
    }

    public String system_update_column_family(CfDef cf_def)
    throws InvalidRequestException, SchemaDisagreementException, TException
    {
        logger.debug("update_column_family");

        try
        {
            if (cf_def.keyspace == null || cf_def.name == null)
                throw new InvalidRequestException("Keyspace and CF name must be set.");
            CFMetaData oldCfm = Schema.instance.getCFMetaData(cf_def.keyspace, cf_def.name);
            if (oldCfm == null)
                throw new InvalidRequestException("Could not find column family definition to modify.");

            state().hasColumnFamilyAccess(cf_def.name, Permission.ALTER);

            CFMetaData.applyImplicitDefaults(cf_def);
            CFMetaData cfm = CFMetaData.fromThrift(cf_def);
            cfm.addDefaultIndexNames();
            MigrationManager.announceColumnFamilyUpdate(cfm);
            return Schema.instance.getVersion().toString();
        }
        catch (RequestValidationException e)
        {
            throw ThriftConversion.toThrift(e);
        }
    }

    public void truncate(String cfname) throws InvalidRequestException, UnavailableException, TimedOutException, TException
    {
        ClientState cState = state();

        try
        {
            cState.hasColumnFamilyAccess(cfname, Permission.DELETE);

            if (startSessionIfRequested())
            {
                Tracing.instance().begin("truncate", ImmutableMap.of("cf", cfname, "ks", cState.getKeyspace()));
            }
            else
            {
                logger.debug("truncating {}.{}", cState.getKeyspace(), cfname);
            }

            schedule(DatabaseDescriptor.getTruncateRpcTimeout());
            try
            {
                StorageProxy.truncateBlocking(cState.getKeyspace(), cfname);
            }
            finally
            {
                release();
            }
        }
        catch (RequestValidationException e)
        {
            throw ThriftConversion.toThrift(e);
        }
        catch (org.apache.cassandra.exceptions.UnavailableException e)
        {
            throw ThriftConversion.toThrift(e);
        }
        catch (TimeoutException e)
        {
            logger.debug("... timed out");
            throw new TimedOutException();
        }
        catch (IOException e)
        {
            throw (UnavailableException) new UnavailableException().initCause(e);
        }
        finally
        {
            Tracing.instance().stopSession();
        }
    }

    public void set_keyspace(String keyspace) throws InvalidRequestException, TException
    {
        try
        {
            ThriftValidation.validateTable(keyspace);
            state().setKeyspace(keyspace);
        }
        catch (RequestValidationException e)
        {
            throw ThriftConversion.toThrift(e);
        }
    }

    public Map<String, List<String>> describe_schema_versions() throws TException, InvalidRequestException
    {
        logger.debug("checking schema agreement");
        return StorageProxy.describeSchemaVersions();
    }

    // counter methods

    public void add(ByteBuffer key, ColumnParent column_parent, CounterColumn column, ConsistencyLevel consistency_level)
            throws InvalidRequestException, UnavailableException, TimedOutException, TException
    {
        if (startSessionIfRequested())
        {
            Map<String, String> traceParameters = ImmutableMap.of(
                    "column_parent", column_parent.toString(),
                    "column", column.toString(),
                    "consistency_level", consistency_level.name());
            Tracing.instance().begin("add", traceParameters);
        }
        else
        {
            logger.debug("add");
        }

        try
        {
            ClientState cState = state();
            cState.hasColumnFamilyAccess(column_parent.column_family, Permission.UPDATE);
            String keyspace = cState.getKeyspace();

            CFMetaData metadata = ThriftValidation.validateColumnFamily(keyspace, column_parent.column_family, true);
            ThriftValidation.validateKey(metadata, key);
            ThriftConversion.fromThrift(consistency_level).validateCounterForWrite(metadata);
            ThriftValidation.validateColumnParent(metadata, column_parent);
            // SuperColumn field is usually optional, but not when we're adding
            if (metadata.cfType == ColumnFamilyType.Super && column_parent.super_column == null)
                throw new InvalidRequestException("missing mandatory super column name for super CF " + column_parent.column_family);

            ThriftValidation.validateColumnNames(metadata, column_parent, Arrays.asList(column.name));

            RowMutation rm = new RowMutation(keyspace, key);
            try
            {
                rm.addCounter(new QueryPath(column_parent.column_family, column_parent.super_column, column.name), column.value);
            }
            catch (MarshalException e)
            {
                throw new InvalidRequestException(e.getMessage());
            }
            doInsert(consistency_level, Arrays.asList(new CounterMutation(rm, ThriftConversion.fromThrift(consistency_level))));
        }
        catch (RequestValidationException e)
        {
            throw ThriftConversion.toThrift(e);
        }
        finally
        {
            Tracing.instance().stopSession();
        }
    }

    public void remove_counter(ByteBuffer key, ColumnPath path, ConsistencyLevel consistency_level)
    throws InvalidRequestException, UnavailableException, TimedOutException, TException
    {
        if (startSessionIfRequested())
        {
            Map<String, String> traceParameters = ImmutableMap.of("key", ByteBufferUtil.bytesToHex(key),
                    "column_path", path.toString(),
                    "consistency_level", consistency_level.name());
            Tracing.instance().begin("remove_counter", traceParameters);
        }
        else
        {
            logger.debug("remove_counter");
        }

        try
        {
            internal_remove(key, path, System.currentTimeMillis(), consistency_level, true);
        }
        catch (RequestValidationException e)
        {
            throw ThriftConversion.toThrift(e);
        }
        finally
        {
            Tracing.instance().stopSession();
        }
    }

    private static String uncompress(ByteBuffer query, Compression compression) throws InvalidRequestException
    {
        String queryString = null;

        // Decompress the query string.
        try
        {
            switch (compression)
            {
                case GZIP:
                    DataOutputBuffer decompressed = new DataOutputBuffer();
                    byte[] outBuffer = new byte[1024], inBuffer = new byte[1024];

                    Inflater decompressor = new Inflater();

                    int lenRead = 0;
                    while (true)
                    {
                        if (decompressor.needsInput())
                            lenRead = query.remaining() < 1024 ? query.remaining() : 1024;
                            query.get(inBuffer, 0, lenRead);
                            decompressor.setInput(inBuffer, 0, lenRead);

                        int lenWrite = 0;
                        while ((lenWrite = decompressor.inflate(outBuffer)) !=0)
                            decompressed.write(outBuffer, 0, lenWrite);

                        if (decompressor.finished())
                            break;
                    }

                    decompressor.end();

                    queryString = new String(decompressed.getData(), 0, decompressed.size(), "UTF-8");
                    break;
                case NONE:
                    try
                    {
                        queryString = ByteBufferUtil.string(query);
                    }
                    catch (CharacterCodingException ex)
                    {
                        throw new InvalidRequestException(ex.getMessage());
                    }
                    break;
            }
        }
        catch (DataFormatException e)
        {
            throw new InvalidRequestException("Error deflating query string.");
        }
        catch (UnsupportedEncodingException e)
        {
            throw new InvalidRequestException("Unknown query string encoding.");
        }
        return queryString;
    }

    public CqlResult execute_cql_query(ByteBuffer query, Compression compression)
    throws InvalidRequestException, UnavailableException, TimedOutException, SchemaDisagreementException, TException
    {
        try
        {
            String queryString = uncompress(query, compression);
            if (startSessionIfRequested())
            {
                Tracing.instance().begin("execute_cql_query",
                                         ImmutableMap.of("query", queryString));
            }
            else
            {
                logger.debug("execute_cql_query");
            }

            ClientState cState = state();
            if (cState.getCQLVersion().major == 2)
                return QueryProcessor.process(queryString, state());
            else
                return org.apache.cassandra.cql3.QueryProcessor.process(queryString, cState).toThriftResult();
        }
        catch (RequestExecutionException e)
        {
            ThriftConversion.rethrow(e);
            return null;
        }
        catch (RequestValidationException e)
        {
            throw ThriftConversion.toThrift(e);
        }
        finally
        {
            Tracing.instance().stopSession();
        }
    }

    public CqlPreparedResult prepare_cql_query(ByteBuffer query, Compression compression)
    throws InvalidRequestException, TException
    {
        if (logger.isDebugEnabled())
            logger.debug("prepare_cql_query");

        try
        {
            String queryString = uncompress(query,compression);

            ClientState cState = state();
            if (cState.getCQLVersion().major == 2)
                return QueryProcessor.prepare(queryString, cState);
            else
                return org.apache.cassandra.cql3.QueryProcessor.prepare(queryString, cState).toThriftPreparedResult();
        }
        catch (RequestValidationException e)
        {
            throw ThriftConversion.toThrift(e);
        }
    }

    public CqlResult execute_prepared_cql_query(int itemId, List<ByteBuffer> bindVariables)
    throws InvalidRequestException, UnavailableException, TimedOutException, SchemaDisagreementException, TException
    {
        if (startSessionIfRequested())
        {
            // TODO we don't have [typed] access to CQL bind variables here.  CASSANDRA-4560 is open to add support.
            Tracing.instance().begin("execute_prepared_cql_query", Collections.<String, String>emptyMap());
        }
        else
        {
            logger.debug("execute_prepared_cql_query");
        }

        try
        {
            ClientState cState = state();
            if (cState.getCQLVersion().major == 2)
            {
                CQLStatement statement = cState.getPrepared().get(itemId);

                if (statement == null)
                    throw new InvalidRequestException(String.format("Prepared query with ID %d not found", itemId));
                logger.trace("Retrieved prepared statement #{} with {} bind markers", itemId, statement.boundTerms);

                return QueryProcessor.processPrepared(statement, cState, bindVariables);
            }
            else
            {
                org.apache.cassandra.cql3.CQLStatement statement = cState.getCQL3Prepared().get(itemId);

                if (statement == null)
                    throw new InvalidRequestException(String.format("Prepared query with ID %d not found", itemId));
                logger.trace("Retrieved prepared statement #{} with {} bind markers", itemId,
                        statement.getBoundsTerms());

                return org.apache.cassandra.cql3.QueryProcessor.processPrepared(statement, cState, bindVariables).toThriftResult();
            }
        }
        catch (RequestExecutionException e)
        {
            ThriftConversion.rethrow(e);
            return null;
        }
        catch (RequestValidationException e)
        {
            throw ThriftConversion.toThrift(e);
        }
        finally
        {
            Tracing.instance().stopSession();
        }
    }

    public void set_cql_version(String version) throws InvalidRequestException
    {
        logger.debug("set_cql_version: " + version);

        try
        {
            state().setCQLVersion(version);
        }
        catch (RequestValidationException e)
        {
            throw ThriftConversion.toThrift(e);
        }
    }

    public ByteBuffer trace_next_query() throws TException
    {
        UUID sessionId = UUIDGen.makeType1UUIDFromHost(FBUtilities.getBroadcastAddress());
        state().prepareTracingSession(sessionId);
        return TimeUUIDType.instance.decompose(sessionId);
    }

    private boolean startSessionIfRequested()
    {
        if (state().traceNextQuery())
        {
            state().createSession();
            return true;
        }
        return false;
    }

    // main method moved to CassandraDaemon
}<|MERGE_RESOLUTION|>--- conflicted
+++ resolved
@@ -897,13 +897,9 @@
 
     public KsDef describe_keyspace(String table) throws NotFoundException, InvalidRequestException
     {
-<<<<<<< HEAD
-        try
-        {
-            state().hasKeyspaceAccess(table, Permission.USE);
-=======
-        state().hasKeyspaceAccess(table, Permission.DESCRIBE);
->>>>>>> 117d91ae
+        try
+        {
+            state().hasKeyspaceAccess(table, Permission.DESCRIBE);
 
             KSMetaData ksm = Schema.instance.getTableDefinition(table);
             if (ksm == null)
