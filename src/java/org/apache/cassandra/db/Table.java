--- conflicted
+++ resolved
@@ -258,23 +258,9 @@
 
     private Table(String table, boolean loadSSTables)
     {
-<<<<<<< HEAD
         metadata = Schema.instance.getKSMetaData(table);
         assert metadata != null : "Unknown keyspace " + table;
-        try
-        {
-            createReplicationStrategy(metadata);
-        }
-        catch (ConfigurationException e)
-        {
-            throw new RuntimeException(e);
-        }
-=======
-        name = table;
-        KSMetaData ksm = Schema.instance.getKSMetaData(table);
-        assert ksm != null : "Unknown keyspace " + table;
-        createReplicationStrategy(ksm);
->>>>>>> c315745c
+        createReplicationStrategy(metadata);
 
         indexLocks = new Object[DatabaseDescriptor.getConcurrentWriters() * 128];
         for (int i = 0; i < indexLocks.length; i++)
