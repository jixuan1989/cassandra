--- conflicted
+++ resolved
@@ -60,7 +60,6 @@
 
             rm.apply();
             WriteResponse response = new WriteResponse();
-            System.out.println(replyTo + " " + id);
             Tracing.trace("Enqueuing response to {}", replyTo);
             MessagingService.instance().sendReply(response.createMessage(), id, replyTo);
         }
@@ -78,12 +77,8 @@
     {
         DataInputStream dis = new DataInputStream(new FastByteArrayInputStream(forwardBytes));
         int size = dis.readInt();
-<<<<<<< HEAD
-        // remove fwds from message to avoid infinite loop
-=======
 
         // tell the recipients who to send their ack to
->>>>>>> c4673e15
         MessageOut<RowMutation> message = new MessageOut<RowMutation>(verb, rm, RowMutation.serializer).withParameter(RowMutation.FORWARD_FROM, from.getAddress());
         // Send a message to each of the addresses on our Forward List
         for (int i = 0; i < size; i++)
