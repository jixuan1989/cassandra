--- conflicted
+++ resolved
@@ -33,11 +33,6 @@
 
 public class MaxSSTableSizeWriter extends CompactionAwareWriter
 {
-<<<<<<< HEAD
-    private final long estimatedTotalKeys;
-=======
-    private final long expectedWriteSize;
->>>>>>> b623e82c
     private final long maxSSTableSize;
     private final int level;
     private final long estimatedSSTables;
@@ -79,13 +74,8 @@
         this.allSSTables = txn.originals();
         this.level = level;
         this.maxSSTableSize = maxSSTableSize;
-<<<<<<< HEAD
-        estimatedTotalKeys = SSTableReader.getApproximateKeyCount(nonExpiredSSTables);
-        estimatedSSTables = Math.max(1, estimatedTotalKeys / maxSSTableSize);
-=======
 
         long totalSize = getTotalWriteSize(nonExpiredSSTables, estimatedTotalKeys, cfs, txn.opType());
-        expectedWriteSize = Math.min(maxSSTableSize, totalSize);
         estimatedSSTables = Math.max(1, totalSize / maxSSTableSize);
     }
 
@@ -99,8 +89,8 @@
             estimatedKeysBeforeCompaction += sstable.estimatedKeys();
         estimatedKeysBeforeCompaction = Math.max(1, estimatedKeysBeforeCompaction);
         double estimatedCompactionRatio = (double) estimatedTotalKeys / estimatedKeysBeforeCompaction;
+
         return Math.round(estimatedCompactionRatio * cfs.getExpectedCompactedFileSize(nonExpiredSSTables, compactionType));
->>>>>>> b623e82c
     }
 
     protected boolean realAppend(UnfilteredRowIterator partition)
