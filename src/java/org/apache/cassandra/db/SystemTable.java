/*
 * Licensed to the Apache Software Foundation (ASF) under one
 * or more contributor license agreements.  See the NOTICE file
 * distributed with this work for additional information
 * regarding copyright ownership.  The ASF licenses this file
 * to you under the Apache License, Version 2.0 (the
 * "License"); you may not use this file except in compliance
 * with the License.  You may obtain a copy of the License at
 *
 *     http://www.apache.org/licenses/LICENSE-2.0
 *
 * Unless required by applicable law or agreed to in writing, software
 * distributed under the License is distributed on an "AS IS" BASIS,
 * WITHOUT WARRANTIES OR CONDITIONS OF ANY KIND, either express or implied.
 * See the License for the specific language governing permissions and
 * limitations under the License.
 */
package org.apache.cassandra.db;

import java.io.IOError;
import java.io.IOException;
import java.net.InetAddress;
import java.nio.ByteBuffer;
import java.util.*;
import java.util.concurrent.ExecutionException;

import com.google.common.collect.ImmutableSet;
import com.google.common.collect.ImmutableSortedSet;
import org.slf4j.Logger;
import org.slf4j.LoggerFactory;

import org.apache.cassandra.config.ConfigurationException;
import org.apache.cassandra.config.DatabaseDescriptor;
import org.apache.cassandra.cql3.QueryProcessor;
import org.apache.cassandra.cql3.UntypedResultSet;
import org.apache.cassandra.db.columniterator.IdentityQueryFilter;
import org.apache.cassandra.db.filter.QueryFilter;
import org.apache.cassandra.db.filter.QueryPath;
import org.apache.cassandra.db.marshal.AsciiType;
import org.apache.cassandra.db.marshal.BytesType;
import org.apache.cassandra.dht.IPartitioner;
import org.apache.cassandra.dht.Range;
import org.apache.cassandra.dht.Token;
import org.apache.cassandra.service.StorageService;
import org.apache.cassandra.thrift.Constants;
import org.apache.cassandra.thrift.IndexExpression;
import org.apache.cassandra.utils.ByteBufferUtil;
import org.apache.cassandra.utils.FBUtilities;
import org.apache.cassandra.utils.NodeId;
import org.apache.cassandra.utils.UUIDGen;

import static org.apache.cassandra.cql3.QueryProcessor.processInternal;

public class SystemTable
{
    private static final Logger logger = LoggerFactory.getLogger(SystemTable.class);

    // see CFMetaData for schema definitions
    public static final String PEERS_CF = "peers";
    public static final String LOCAL_CF = "local";
    public static final String INDEX_CF = "IndexInfo";
    public static final String NODE_ID_CF = "NodeIdInfo";
    public static final String HINTS_CF = "hints";
    // see layout description in the DefsTable class header
    public static final String SCHEMA_KEYSPACES_CF = "schema_keyspaces";
    public static final String SCHEMA_COLUMNFAMILIES_CF = "schema_columnfamilies";
    public static final String SCHEMA_COLUMNS_CF = "schema_columns";

    @Deprecated
    public static final String OLD_STATUS_CF = "LocationInfo";
    @Deprecated
    public static final String OLD_HINTS_CF = "HintsColumnFamily";

    private static final String LOCAL_KEY = "local";
    private static final ByteBuffer CURRENT_LOCAL_NODE_ID_KEY = ByteBufferUtil.bytes("CurrentLocal");
    private static final ByteBuffer ALL_LOCAL_NODE_ID_KEY = ByteBufferUtil.bytes("Local");

    private static DecoratedKey decorate(ByteBuffer key)
    {
        return StorageService.getPartitioner().decorateKey(key);
    }

    public static void finishStartup() throws IOException
    {
        setupVersion();
        try
        {
            upgradeSystemData();
        }
        catch (ExecutionException e)
        {
            throw new RuntimeException(e);
        }
        catch (InterruptedException e)
        {
            throw new RuntimeException(e);
        }
    }

    private static void setupVersion() throws IOException
    {
        String req = "INSERT INTO system.%s (key, release_version, cql_version, thrift_version) VALUES ('%s', '%s', '%s', '%s')";
        processInternal(String.format(req, LOCAL_CF,
                                         LOCAL_KEY,
                                         FBUtilities.getReleaseVersionString(),
                                         QueryProcessor.CQL_VERSION.toString(),
                                         Constants.VERSION));
    }

    /** if system data becomes incompatible across versions of cassandra, that logic (and associated purging) is managed here */
    private static void upgradeSystemData() throws IOException, ExecutionException, InterruptedException
    {
        Table table = Table.open(Table.SYSTEM_TABLE);
        ColumnFamilyStore oldStatusCfs = table.getColumnFamilyStore(OLD_STATUS_CF);
        if (oldStatusCfs.getSSTables().size() > 0)
        {
            SortedSet<ByteBuffer> cols = new TreeSet<ByteBuffer>(BytesType.instance);
            cols.add(ByteBufferUtil.bytes("ClusterName"));
            cols.add(ByteBufferUtil.bytes("Token"));
            QueryFilter filter = QueryFilter.getNamesFilter(decorate(ByteBufferUtil.bytes("L")), new QueryPath(OLD_STATUS_CF), cols);
            ColumnFamily oldCf = oldStatusCfs.getColumnFamily(filter);
            Iterator<IColumn> oldColumns = oldCf.columns.iterator();

<<<<<<< HEAD
            ColumnFamily cf = ColumnFamily.create(Table.SYSTEM_TABLE, LOCAL_CF);
            cf.addColumn(Column.create(oldColumns.next().value(), FBUtilities.timestampMicros(), "cluster_name"));

            // Serialize the old token as a collection of (one )tokens.
            Token token = StorageService.getPartitioner().getTokenFactory().fromByteArray(oldColumns.next().value());
            cf.addColumn(Column.create(serializeTokens(Collections.singleton(token)), FBUtilities.timestampMicros(), "token_bytes"));

=======
            String clusterName = ByteBufferUtil.string(oldColumns.next().value());
            String tokenBytes = ByteBufferUtil.bytesToHex(oldColumns.next().value());
>>>>>>> 4c01e0c4
            // (assume that any node getting upgraded was bootstrapped, since that was stored in a separate row for no particular reason)
            String req = "INSERT INTO system.%s (key, cluster_name, token_bytes, bootstrapped) VALUES ('%s', '%s', '%s', true)";
            processInternal(String.format(req, LOCAL_CF, LOCAL_KEY, clusterName, tokenBytes));

            oldStatusCfs.truncate();
        }

        ColumnFamilyStore oldHintsCfs = table.getColumnFamilyStore(OLD_HINTS_CF);
        if (oldHintsCfs.getSSTables().size() > 0)
        {
            logger.info("Possible old-format hints found. Truncating");
            oldHintsCfs.truncate();
        }
    }

    /**
     * Record tokens being used by another node
     */
    public static synchronized void updateTokens(InetAddress ep, Collection<Token> tokens)
    {
        if (ep.equals(FBUtilities.getBroadcastAddress()))
        {
            removeTokens(tokens);
            return;
        }

        IPartitioner p = StorageService.getPartitioner();
<<<<<<< HEAD
        long timestampMicros = FBUtilities.timestampMicros();
 
        try
        {
            for (Token token : tokens)
            {
                ColumnFamily cf = ColumnFamily.create(Table.SYSTEM_TABLE, PEERS_CF);
                cf.addColumn(Column.create(ep, timestampMicros, "peer"));
                RowMutation rm = new RowMutation(Table.SYSTEM_TABLE, p.getTokenFactory().toByteArray(token));
                rm.add(cf);
                rm.apply();
            }
        }
        catch (IOException e)
        {
            throw new IOError(e);
        }

=======
        String req = "INSERT INTO system.%s (token_bytes, peer) VALUES ('%s', '%s')";
        String tokenBytes = ByteBufferUtil.bytesToHex(p.getTokenFactory().toByteArray(token));
        processInternal(String.format(req, PEERS_CF, tokenBytes, ep.getHostAddress()));
>>>>>>> 4c01e0c4
        forceBlockingFlush(PEERS_CF);
    }

    /**
     * Remove stored tokens being used by another node
     */
    public static synchronized void removeTokens(Collection<Token> tokens)
    {
        IPartitioner p = StorageService.getPartitioner();
<<<<<<< HEAD
        long timestampMicros = FBUtilities.timestampMicros();

        try
        {
            for (Token token : tokens)
            {
                RowMutation rm = new RowMutation(Table.SYSTEM_TABLE, p.getTokenFactory().toByteArray(token));
                rm.delete(new QueryPath(PEERS_CF, null, null), timestampMicros);
                rm.apply();
            }
        }
        catch (IOException e)
        {
            throw new IOError(e);
        }

=======
        String req = "DELETE FROM system.%s WHERE token_bytes = '%s'";
        String tokenBytes = ByteBufferUtil.bytesToHex(p.getTokenFactory().toByteArray(token));
        processInternal(String.format(req, PEERS_CF, tokenBytes));
>>>>>>> 4c01e0c4
        forceBlockingFlush(PEERS_CF);
    }

    /**
     * This method is used to update the System Table with the new tokens for this node
    */
    public static synchronized void updateTokens(Collection<Token> tokens)
    {
        IPartitioner p = StorageService.getPartitioner();
<<<<<<< HEAD
        ColumnFamily cf = ColumnFamily.create(Table.SYSTEM_TABLE, LOCAL_CF);
        cf.addColumn(Column.create(serializeTokens(tokens), FBUtilities.timestampMicros(), "token_bytes"));
        RowMutation rm = new RowMutation(Table.SYSTEM_TABLE, LOCAL_KEY);
        rm.add(cf);
        try
        {
            rm.apply();
        }
        catch (IOException e)
        {
            throw new IOError(e);
        }

=======
        String req = "INSERT INTO system.%s (key, token_bytes) VALUES ('%s', '%s')";
        String tokenBytes = ByteBufferUtil.bytesToHex(p.getTokenFactory().toByteArray(token));
        processInternal(String.format(req, LOCAL_CF, LOCAL_KEY, tokenBytes));
>>>>>>> 4c01e0c4
        forceBlockingFlush(LOCAL_CF);
    }

    /** Serialize a collection of tokens to bytes */
    private static ByteBuffer serializeTokens(Collection<Token> tokens)
    {
        // Guesstimate the total number of bytes needed
        int estCapacity = (tokens.size() * 16) + (tokens.size() * 2);
        ByteBuffer toks = ByteBuffer.allocate(estCapacity);
        IPartitioner p = StorageService.getPartitioner();

        for (Token token : tokens)
        {
            ByteBuffer tokenBytes = p.getTokenFactory().toByteArray(token);

            // If we blow the buffer, grow it by double
            if (toks.remaining() < (2 + tokenBytes.remaining()))
            {
                estCapacity = estCapacity * 2;
                ByteBuffer newToks = ByteBuffer.allocate(estCapacity);
                toks.flip();
                newToks.put(toks);
                toks = newToks;
            }
            
            toks.putShort((short)tokenBytes.remaining());
            toks.put(tokenBytes);
        }
        
        toks.flip();
        return toks;
    }
    
    private static Collection<Token> deserializeTokens(ByteBuffer tokenBytes)
    {
        List<Token> tokens = new ArrayList<Token>();
        IPartitioner p = StorageService.getPartitioner();

        while(tokenBytes.hasRemaining())
        {
            short len = tokenBytes.getShort();
            ByteBuffer dup = tokenBytes.slice();
            dup.limit(len);
            tokenBytes.position(tokenBytes.position() + len);
            tokens.add(p.getTokenFactory().fromByteArray(dup));
        }

        return tokens;
    }

    private static void forceBlockingFlush(String cfname)
    {
        try
        {
            Table.open(Table.SYSTEM_TABLE).getColumnFamilyStore(cfname).forceBlockingFlush();
        }
        catch (ExecutionException e)
        {
            throw new RuntimeException(e);
        }
        catch (InterruptedException e)
        {
            throw new AssertionError(e);
        }
    }

    /**
     * Return a map of stored tokens to IP addresses
     *
     */
    public static HashMap<Token, InetAddress> loadTokens()
    {
        IPartitioner p = StorageService.getPartitioner();

        HashMap<Token, InetAddress> tokenMap = new HashMap<Token, InetAddress>();
        for (UntypedResultSet.Row row : processInternal("SELECT * FROM system." + PEERS_CF))
            tokenMap.put(p.getTokenFactory().fromByteArray(row.getBytes("token_bytes")), row.getInetAddress("peer"));

        return tokenMap;
    }

    /**
     * One of three things will happen if you try to read the system table:
     * 1. files are present and you can read them: great
     * 2. no files are there: great (new node is assumed)
     * 3. files are present but you can't read them: bad
     * @throws ConfigurationException
     */
    public static void checkHealth() throws ConfigurationException, IOException
    {
        Table table = null;
        try
        {
            table = Table.open(Table.SYSTEM_TABLE);
        }
        catch (AssertionError err)
        {
            // this happens when a user switches from OPP to RP.
            ConfigurationException ex = new ConfigurationException("Could not read system table!");
            ex.initCause(err);
            throw ex;
        }
        ColumnFamilyStore cfs = table.getColumnFamilyStore(LOCAL_CF);

        String req = "SELECT cluster_name FROM system.%s WHERE key='%s'";
        UntypedResultSet result = processInternal(String.format(req, LOCAL_CF, LOCAL_KEY));

        if (result.isEmpty() || !result.one().has("cluster_name"))
        {
            // this is a brand new node
            if (!cfs.getSSTables().isEmpty())
                throw new ConfigurationException("Found system table files, but they couldn't be loaded!");

            // no system files.  this is a new node.
            req = "INSERT INTO system.%s (key, cluster_name) VALUES ('%s', '%s')";
            processInternal(String.format(req, LOCAL_CF, LOCAL_KEY, DatabaseDescriptor.getClusterName()));
            return;
        }

        String savedClusterName = result.one().getString("cluster_name");
        if (!DatabaseDescriptor.getClusterName().equals(savedClusterName))
            throw new ConfigurationException("Saved cluster name " + savedClusterName + " != configured name " + DatabaseDescriptor.getClusterName());
    }

    public static Collection<Token> getSavedTokens()
    {
<<<<<<< HEAD
        Table table = Table.open(Table.SYSTEM_TABLE);
        QueryFilter filter = QueryFilter.getNamesFilter(decorate(LOCAL_KEY), new QueryPath(LOCAL_CF), ByteBufferUtil.bytes("token_bytes"));
        ColumnFamily cf = table.getColumnFamilyStore(LOCAL_CF).getColumnFamily(filter);
        return cf == null ? Collections.<Token>emptyList() : deserializeTokens(cf.columns.iterator().next().value());
=======
        String req = "SELECT token_bytes FROM system.%s WHERE key='%s'";
        UntypedResultSet result = processInternal(String.format(req, LOCAL_CF, LOCAL_KEY));
        return result.isEmpty() || !result.one().has("token_bytes")
             ? null
             : StorageService.getPartitioner().getTokenFactory().fromByteArray(result.one().getBytes("token_bytes"));
>>>>>>> 4c01e0c4
    }

    public static int incrementAndGetGeneration() throws IOException
    {
        String req = "SELECT gossip_generation FROM system.%s WHERE key='%s'";
        UntypedResultSet result = processInternal(String.format(req, LOCAL_CF, LOCAL_KEY));

        int generation;
        if (result.isEmpty() || !result.one().has("gossip_generation"))
        {
            // seconds-since-epoch isn't a foolproof new generation
            // (where foolproof is "guaranteed to be larger than the last one seen at this ip address"),
            // but it's as close as sanely possible
            generation = (int) (System.currentTimeMillis() / 1000);
        }
        else
        {
            // Other nodes will ignore gossip messages about a node that have a lower generation than previously seen.
            final int storedGeneration = result.one().getInt("gossip_generation") + 1;
            final int now = (int) (System.currentTimeMillis() / 1000);
            if (storedGeneration >= now)
            {
                logger.warn("Using stored Gossip Generation {} as it is greater than current system time {}.  See CASSANDRA-3654 if you experience problems",
                            storedGeneration, now);
                generation = storedGeneration;
            }
            else
            {
                generation = now;
            }
        }

        req = "INSERT INTO system.%s (key, gossip_generation) VALUES ('%s', %d)";
        processInternal(String.format(req, LOCAL_CF, LOCAL_KEY, generation));
        forceBlockingFlush(LOCAL_CF);

        return generation;
    }

    public static boolean isBootstrapped()
    {
        String req = "SELECT bootstrapped FROM system.%s WHERE key='%s'";
        UntypedResultSet result = processInternal(String.format(req, LOCAL_CF, LOCAL_KEY));

        if (result.isEmpty() || !result.one().has("bootstrapped"))
            return false;
        return result.one().getBoolean("bootstrapped");
    }

    public static void setBootstrapped(boolean isBootstrapped)
    {
        String req = "INSERT INTO system.%s (key, bootstrapped) VALUES ('%s', '%b')";
        processInternal(String.format(req, LOCAL_CF, LOCAL_KEY, isBootstrapped));
    }

    public static boolean isIndexBuilt(String table, String indexName)
    {
        ColumnFamilyStore cfs = Table.open(Table.SYSTEM_TABLE).getColumnFamilyStore(INDEX_CF);
        QueryFilter filter = QueryFilter.getNamesFilter(decorate(ByteBufferUtil.bytes(table)),
                                                        new QueryPath(INDEX_CF),
                                                        ByteBufferUtil.bytes(indexName));
        return ColumnFamilyStore.removeDeleted(cfs.getColumnFamily(filter), Integer.MAX_VALUE) != null;
    }

    public static void setIndexBuilt(String table, String indexName)
    {
        ColumnFamily cf = ColumnFamily.create(Table.SYSTEM_TABLE, INDEX_CF);
        cf.addColumn(new Column(ByteBufferUtil.bytes(indexName), ByteBufferUtil.EMPTY_BYTE_BUFFER, FBUtilities.timestampMicros()));
        RowMutation rm = new RowMutation(Table.SYSTEM_TABLE, ByteBufferUtil.bytes(table));
        rm.add(cf);
        try
        {
            rm.apply();
        }
        catch (IOException e)
        {
            throw new IOError(e);
        }

        forceBlockingFlush(INDEX_CF);
    }

    public static void setIndexRemoved(String table, String indexName)
    {
        RowMutation rm = new RowMutation(Table.SYSTEM_TABLE, ByteBufferUtil.bytes(table));
        rm.delete(new QueryPath(INDEX_CF, null, ByteBufferUtil.bytes(indexName)), FBUtilities.timestampMicros());
        try
        {
            rm.apply();
        }
        catch (IOException e)
        {
            throw new IOError(e);
        }

        forceBlockingFlush(INDEX_CF);
    }

    /**
     * Read the host ID from the system table, creating (and storing) one if
     * none exists.
     */
    public static UUID getLocalHostId()
    {
        UUID hostId = null;

        String req = "SELECT ring_id FROM system.%s WHERE key='%s'";
        UntypedResultSet result = processInternal(String.format(req, LOCAL_CF, LOCAL_KEY));

        // Look up the Host UUID (return it if found)
        if (!result.isEmpty() && result.one().has("ring_id"))
        {
            return result.one().getUUID("ring_id");
        }

        // ID not found, generate a new one, persist, and then return it.
        hostId = UUID.randomUUID();
        logger.warn("No host ID found, created {} (Note: This should happen exactly once per node).", hostId);

        req = "INSERT INTO system.%s (key, ring_id) VALUES ('%s', '%s')";
        processInternal(String.format(req, LOCAL_CF, LOCAL_KEY, hostId));
        return hostId;
    }

    /**
     * Read the current local node id from the system table or null if no
     * such node id is recorded.
     */
    public static NodeId getCurrentLocalNodeId()
    {
        ByteBuffer id = null;
        Table table = Table.open(Table.SYSTEM_TABLE);
        QueryFilter filter = QueryFilter.getIdentityFilter(decorate(CURRENT_LOCAL_NODE_ID_KEY),
                                                           new QueryPath(NODE_ID_CF));
        ColumnFamily cf = table.getColumnFamilyStore(NODE_ID_CF).getColumnFamily(filter);
        // Even though gc_grace==0 on System table, we can have a race where we get back tombstones (see CASSANDRA-2824)
        cf = ColumnFamilyStore.removeDeleted(cf, 0);
        if (cf != null)
        {
            assert cf.getColumnCount() <= 1;
            if (cf.getColumnCount() > 0)
                id = cf.iterator().next().name();
        }
        if (id != null)
        {
            return NodeId.wrap(id);
        }
        else
        {
            return null;
        }
    }

    /**
     * Write a new current local node id to the system table.
     *
     * @param oldNodeId the previous local node id (that {@code newNodeId}
     * replace) or null if no such node id exists (new node or removed system
     * table)
     * @param newNodeId the new current local node id to record
     * @param now microsecond time stamp.
     */
    public static void writeCurrentLocalNodeId(NodeId oldNodeId, NodeId newNodeId, long now)
    {
        ColumnFamily cf = ColumnFamily.create(Table.SYSTEM_TABLE, NODE_ID_CF);
        cf.addColumn(new Column(newNodeId.bytes(), ByteBufferUtil.EMPTY_BYTE_BUFFER, now));
        ColumnFamily cf2 = cf.cloneMe();
        if (oldNodeId != null)
        {
            // previously used (int)(now /1000) for the localDeletionTime
            // tests use single digit long values for now, so use actual time.
            cf2.addColumn(new DeletedColumn(oldNodeId.bytes(), (int)(System.currentTimeMillis() / 1000), now));
        }
        RowMutation rmCurrent = new RowMutation(Table.SYSTEM_TABLE, CURRENT_LOCAL_NODE_ID_KEY);
        RowMutation rmAll = new RowMutation(Table.SYSTEM_TABLE, ALL_LOCAL_NODE_ID_KEY);
        rmCurrent.add(cf2);
        rmAll.add(cf);
        try
        {
            rmCurrent.apply();
            rmAll.apply();
        }
        catch (IOException e)
        {
            throw new RuntimeException(e);
        }
    }

    public static List<NodeId.NodeIdRecord> getOldLocalNodeIds()
    {
        List<NodeId.NodeIdRecord> l = new ArrayList<NodeId.NodeIdRecord>();

        Table table = Table.open(Table.SYSTEM_TABLE);
        QueryFilter filter = QueryFilter.getIdentityFilter(decorate(ALL_LOCAL_NODE_ID_KEY),
                new QueryPath(NODE_ID_CF));
        ColumnFamily cf = table.getColumnFamilyStore(NODE_ID_CF).getColumnFamily(filter);

        NodeId previous = null;
        for (IColumn c : cf)
        {
            if (previous != null)
                l.add(new NodeId.NodeIdRecord(previous, c.timestamp()));

            // this will ignore the last column on purpose since it is the
            // current local node id
            previous = NodeId.wrap(c.name());
        }
        return l;
    }

    /**
     * @param cfName The name of the ColumnFamily responsible for part of the schema (keyspace, ColumnFamily, columns)
     * @return CFS responsible to hold low-level serialized schema
     */
    public static ColumnFamilyStore schemaCFS(String cfName)
    {
        return Table.open(Table.SYSTEM_TABLE).getColumnFamilyStore(cfName);
    }

    public static List<Row> serializedSchema()
    {
        List<Row> schema = new ArrayList<Row>(3);

        schema.addAll(serializedSchema(SCHEMA_KEYSPACES_CF));
        schema.addAll(serializedSchema(SCHEMA_COLUMNFAMILIES_CF));
        schema.addAll(serializedSchema(SCHEMA_COLUMNS_CF));

        return schema;
    }

    /**
     * @param schemaCfName The name of the ColumnFamily responsible for part of the schema (keyspace, ColumnFamily, columns)
     * @return low-level schema representation (each row represents individual Keyspace or ColumnFamily)
     */
    public static List<Row> serializedSchema(String schemaCfName)
    {
        Token minToken = StorageService.getPartitioner().getMinimumToken();

        return schemaCFS(schemaCfName).getRangeSlice(null,
                                                     new Range<RowPosition>(minToken.minKeyBound(),
                                                                            minToken.maxKeyBound()),
                                                     Integer.MAX_VALUE,
                                                     new IdentityQueryFilter(),
                                                     null);
    }

    public static Collection<RowMutation> serializeSchema()
    {
        Map<DecoratedKey, RowMutation> mutationMap = new HashMap<DecoratedKey, RowMutation>();

        serializeSchema(mutationMap, SCHEMA_KEYSPACES_CF);
        serializeSchema(mutationMap, SCHEMA_COLUMNFAMILIES_CF);
        serializeSchema(mutationMap, SCHEMA_COLUMNS_CF);

        return mutationMap.values();
    }

    private static void serializeSchema(Map<DecoratedKey, RowMutation> mutationMap, String schemaCfName)
    {
        for (Row schemaRow : serializedSchema(schemaCfName))
        {
            RowMutation mutation = mutationMap.get(schemaRow.key);

            if (mutation == null)
            {
                mutationMap.put(schemaRow.key, new RowMutation(Table.SYSTEM_TABLE, schemaRow));
                continue;
            }

            mutation.add(schemaRow.cf);
        }
    }

    public static Map<DecoratedKey, ColumnFamily> getSchema(String cfName)
    {
        Map<DecoratedKey, ColumnFamily> schema = new HashMap<DecoratedKey, ColumnFamily>();

        for (Row schemaEntity : SystemTable.serializedSchema(cfName))
            schema.put(schemaEntity.key, schemaEntity.cf);

        return schema;
    }

    public static ByteBuffer getSchemaKSKey(String ksName)
    {
        return AsciiType.instance.fromString(ksName);
    }

    public static Row readSchemaRow(String ksName)
    {
        DecoratedKey key = StorageService.getPartitioner().decorateKey(getSchemaKSKey(ksName));

        ColumnFamilyStore schemaCFS = SystemTable.schemaCFS(SCHEMA_KEYSPACES_CF);
        ColumnFamily result = schemaCFS.getColumnFamily(QueryFilter.getIdentityFilter(key, new QueryPath(SCHEMA_KEYSPACES_CF)));

        return new Row(key, result);
    }

    public static Row readSchemaRow(String ksName, String cfName)
    {
        DecoratedKey key = StorageService.getPartitioner().decorateKey(getSchemaKSKey(ksName));

        ColumnFamilyStore schemaCFS = SystemTable.schemaCFS(SCHEMA_COLUMNFAMILIES_CF);
        ColumnFamily result = schemaCFS.getColumnFamily(key,
                                                        new QueryPath(SCHEMA_COLUMNFAMILIES_CF),
                                                        DefsTable.searchComposite(cfName, true),
                                                        DefsTable.searchComposite(cfName, false),
                                                        false,
                                                        Integer.MAX_VALUE);

        return new Row(key, result);
    }
}<|MERGE_RESOLUTION|>--- conflicted
+++ resolved
@@ -121,18 +121,10 @@
             ColumnFamily oldCf = oldStatusCfs.getColumnFamily(filter);
             Iterator<IColumn> oldColumns = oldCf.columns.iterator();
 
-<<<<<<< HEAD
-            ColumnFamily cf = ColumnFamily.create(Table.SYSTEM_TABLE, LOCAL_CF);
-            cf.addColumn(Column.create(oldColumns.next().value(), FBUtilities.timestampMicros(), "cluster_name"));
-
-            // Serialize the old token as a collection of (one )tokens.
+            String clusterName = ByteBufferUtil.string(oldColumns.next().value());
+            // serialize the old token as a collection of (one )tokens.
             Token token = StorageService.getPartitioner().getTokenFactory().fromByteArray(oldColumns.next().value());
-            cf.addColumn(Column.create(serializeTokens(Collections.singleton(token)), FBUtilities.timestampMicros(), "token_bytes"));
-
-=======
-            String clusterName = ByteBufferUtil.string(oldColumns.next().value());
-            String tokenBytes = ByteBufferUtil.bytesToHex(oldColumns.next().value());
->>>>>>> 4c01e0c4
+            String tokenBytes = ByteBufferUtil.bytesToHex(serializeTokens(Collections.singleton(token)));
             // (assume that any node getting upgraded was bootstrapped, since that was stored in a separate row for no particular reason)
             String req = "INSERT INTO system.%s (key, cluster_name, token_bytes, bootstrapped) VALUES ('%s', '%s', '%s', true)";
             processInternal(String.format(req, LOCAL_CF, LOCAL_KEY, clusterName, tokenBytes));
@@ -160,30 +152,12 @@
         }
 
         IPartitioner p = StorageService.getPartitioner();
-<<<<<<< HEAD
-        long timestampMicros = FBUtilities.timestampMicros();
- 
-        try
-        {
-            for (Token token : tokens)
-            {
-                ColumnFamily cf = ColumnFamily.create(Table.SYSTEM_TABLE, PEERS_CF);
-                cf.addColumn(Column.create(ep, timestampMicros, "peer"));
-                RowMutation rm = new RowMutation(Table.SYSTEM_TABLE, p.getTokenFactory().toByteArray(token));
-                rm.add(cf);
-                rm.apply();
-            }
-        }
-        catch (IOException e)
-        {
-            throw new IOError(e);
-        }
-
-=======
-        String req = "INSERT INTO system.%s (token_bytes, peer) VALUES ('%s', '%s')";
-        String tokenBytes = ByteBufferUtil.bytesToHex(p.getTokenFactory().toByteArray(token));
-        processInternal(String.format(req, PEERS_CF, tokenBytes, ep.getHostAddress()));
->>>>>>> 4c01e0c4
+        for (Token token : tokens)
+        {
+            String req = "INSERT INTO system.%s (token_bytes, peer) VALUES ('%s', '%s')";
+            String tokenBytes = ByteBufferUtil.bytesToHex(p.getTokenFactory().toByteArray(token));
+            processInternal(String.format(req, PEERS_CF, tokenBytes, ep.getHostAddress()));   
+        }
         forceBlockingFlush(PEERS_CF);
     }
 
@@ -193,28 +167,13 @@
     public static synchronized void removeTokens(Collection<Token> tokens)
     {
         IPartitioner p = StorageService.getPartitioner();
-<<<<<<< HEAD
-        long timestampMicros = FBUtilities.timestampMicros();
-
-        try
-        {
-            for (Token token : tokens)
-            {
-                RowMutation rm = new RowMutation(Table.SYSTEM_TABLE, p.getTokenFactory().toByteArray(token));
-                rm.delete(new QueryPath(PEERS_CF, null, null), timestampMicros);
-                rm.apply();
-            }
-        }
-        catch (IOException e)
-        {
-            throw new IOError(e);
-        }
-
-=======
-        String req = "DELETE FROM system.%s WHERE token_bytes = '%s'";
-        String tokenBytes = ByteBufferUtil.bytesToHex(p.getTokenFactory().toByteArray(token));
-        processInternal(String.format(req, PEERS_CF, tokenBytes));
->>>>>>> 4c01e0c4
+
+        for (Token token : tokens)
+        {
+            String req = "DELETE FROM system.%s WHERE token_bytes = '%s'";
+            String tokenBytes = ByteBufferUtil.bytesToHex(p.getTokenFactory().toByteArray(token));
+            processInternal(String.format(req, PEERS_CF, tokenBytes));   
+        }
         forceBlockingFlush(PEERS_CF);
     }
 
@@ -224,25 +183,10 @@
     public static synchronized void updateTokens(Collection<Token> tokens)
     {
         IPartitioner p = StorageService.getPartitioner();
-<<<<<<< HEAD
-        ColumnFamily cf = ColumnFamily.create(Table.SYSTEM_TABLE, LOCAL_CF);
-        cf.addColumn(Column.create(serializeTokens(tokens), FBUtilities.timestampMicros(), "token_bytes"));
-        RowMutation rm = new RowMutation(Table.SYSTEM_TABLE, LOCAL_KEY);
-        rm.add(cf);
-        try
-        {
-            rm.apply();
-        }
-        catch (IOException e)
-        {
-            throw new IOError(e);
-        }
-
-=======
+
         String req = "INSERT INTO system.%s (key, token_bytes) VALUES ('%s', '%s')";
-        String tokenBytes = ByteBufferUtil.bytesToHex(p.getTokenFactory().toByteArray(token));
+        String tokenBytes = ByteBufferUtil.bytesToHex(serializeTokens(tokens));
         processInternal(String.format(req, LOCAL_CF, LOCAL_KEY, tokenBytes));
->>>>>>> 4c01e0c4
         forceBlockingFlush(LOCAL_CF);
     }
 
@@ -369,18 +313,11 @@
 
     public static Collection<Token> getSavedTokens()
     {
-<<<<<<< HEAD
-        Table table = Table.open(Table.SYSTEM_TABLE);
-        QueryFilter filter = QueryFilter.getNamesFilter(decorate(LOCAL_KEY), new QueryPath(LOCAL_CF), ByteBufferUtil.bytes("token_bytes"));
-        ColumnFamily cf = table.getColumnFamilyStore(LOCAL_CF).getColumnFamily(filter);
-        return cf == null ? Collections.<Token>emptyList() : deserializeTokens(cf.columns.iterator().next().value());
-=======
         String req = "SELECT token_bytes FROM system.%s WHERE key='%s'";
         UntypedResultSet result = processInternal(String.format(req, LOCAL_CF, LOCAL_KEY));
         return result.isEmpty() || !result.one().has("token_bytes")
              ? null
-             : StorageService.getPartitioner().getTokenFactory().fromByteArray(result.one().getBytes("token_bytes"));
->>>>>>> 4c01e0c4
+             : deserializeTokens(result.one().getBytes("token_bytes"));
     }
 
     public static int incrementAndGetGeneration() throws IOException
