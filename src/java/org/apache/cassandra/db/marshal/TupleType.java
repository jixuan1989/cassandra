/*
 * Licensed to the Apache Software Foundation (ASF) under one
 * or more contributor license agreements.  See the NOTICE file
 * distributed with this work for additional information
 * regarding copyright ownership.  The ASF licenses this file
 * to you under the Apache License, Version 2.0 (the
 * "License"); you may not use this file except in compliance
 * with the License.  You may obtain a copy of the License at
 *
 *     http://www.apache.org/licenses/LICENSE-2.0
 *
 * Unless required by applicable law or agreed to in writing, software
 * distributed under the License is distributed on an "AS IS" BASIS,
 * WITHOUT WARRANTIES OR CONDITIONS OF ANY KIND, either express or implied.
 * See the License for the specific language governing permissions and
 * limitations under the License.
 */
package org.apache.cassandra.db.marshal;

import java.nio.ByteBuffer;
import java.util.ArrayList;
import java.util.Arrays;
import java.util.Iterator;
import java.util.List;
import java.util.regex.Pattern;
import java.util.stream.Collectors;

import com.google.common.base.Objects;

import org.apache.cassandra.cql3.*;
import org.apache.cassandra.exceptions.ConfigurationException;
import org.apache.cassandra.exceptions.InvalidRequestException;
import org.apache.cassandra.exceptions.SyntaxException;
import org.apache.cassandra.serializers.*;
import org.apache.cassandra.transport.ProtocolVersion;
import org.apache.cassandra.utils.ByteBufferUtil;

/**
 * This is essentially like a CompositeType, but it's not primarily meant for comparison, just
 * to pack multiple values together so has a more friendly encoding.
 */
public class TupleType extends AbstractType<ByteBuffer>
{
    private static final String COLON = ":";
    private static final Pattern COLON_PAT = Pattern.compile(COLON);
    private static final String ESCAPED_COLON = "\\\\:";
    private static final Pattern ESCAPED_COLON_PAT = Pattern.compile(ESCAPED_COLON);
    private static final String AT = "@";
    private static final Pattern AT_PAT = Pattern.compile(AT);
    private static final String ESCAPED_AT = "\\\\@";
    private static final Pattern ESCAPED_AT_PAT = Pattern.compile(ESCAPED_AT);
    
    protected final List<AbstractType<?>> types;

    private final TupleSerializer serializer;

    public TupleType(List<AbstractType<?>> types)
    {
        this(types, true);
    }

    protected TupleType(List<AbstractType<?>> types, boolean freezeInner)
    {
        super(ComparisonType.CUSTOM);
<<<<<<< HEAD
        if (freezeInner)
            this.types = types.stream().map(AbstractType::freeze).collect(Collectors.toList());
        else
            this.types = types;
=======
        for (int i = 0; i < types.size(); i++)
            types.set(i, types.get(i).freeze());
        this.types = types;
        this.serializer = new TupleSerializer(fieldSerializers(types));
    }

    private static List<TypeSerializer<?>> fieldSerializers(List<AbstractType<?>> types)
    {
        int size = types.size();
        List<TypeSerializer<?>> serializers = new ArrayList<>(size);
        for (int i = 0; i < size; i++)
            serializers.add(types.get(i).getSerializer());
        return serializers;
>>>>>>> e51c85f2
    }

    public static TupleType getInstance(TypeParser parser) throws ConfigurationException, SyntaxException
    {
        List<AbstractType<?>> types = parser.getTypeParameters();
        for (int i = 0; i < types.size(); i++)
            types.set(i, types.get(i).freeze());
        return new TupleType(types);
    }

    @Override
    public boolean referencesUserType(String name)
    {
        return allTypes().stream().anyMatch(f -> f.referencesUserType(name));
    }

    @Override
    public boolean referencesDuration()
    {
        return allTypes().stream().anyMatch(f -> f.referencesDuration());
    }

    public AbstractType<?> type(int i)
    {
        return types.get(i);
    }

    public int size()
    {
        return types.size();
    }

    public List<AbstractType<?>> allTypes()
    {
        return types;
    }

    public int compareCustom(ByteBuffer o1, ByteBuffer o2)
    {
        if (!o1.hasRemaining() || !o2.hasRemaining())
            return o1.hasRemaining() ? 1 : o2.hasRemaining() ? -1 : 0;

        ByteBuffer bb1 = o1.duplicate();
        ByteBuffer bb2 = o2.duplicate();

        for (int i = 0; bb1.remaining() > 0 && bb2.remaining() > 0; i++)
        {
            AbstractType<?> comparator = types.get(i);

            int size1 = bb1.getInt();
            int size2 = bb2.getInt();

            // Handle nulls
            if (size1 < 0)
            {
                if (size2 < 0)
                    continue;
                return -1;
            }
            if (size2 < 0)
                return 1;

            ByteBuffer value1 = ByteBufferUtil.readBytes(bb1, size1);
            ByteBuffer value2 = ByteBufferUtil.readBytes(bb2, size2);
            int cmp = comparator.compare(value1, value2);
            if (cmp != 0)
                return cmp;
        }

        // handle trailing nulls
        while (bb1.remaining() > 0)
        {
            int size = bb1.getInt();
            if (size > 0) // non-null
                return 1;
        }

        while (bb2.remaining() > 0)
        {
            int size = bb2.getInt();
            if (size > 0) // non-null
                return -1;
        }

        return 0;
    }

<<<<<<< HEAD
    @Override
    public void validate(ByteBuffer bytes) throws MarshalException
    {
        ByteBuffer input = bytes.duplicate();
        for (int i = 0; i < size(); i++)
        {
            // we allow the input to have less fields than declared so as to support field addition.
            if (!input.hasRemaining())
                return;

            if (input.remaining() < Integer.BYTES)
                throw new MarshalException(String.format("Not enough bytes to read size of %dth component", i));

            int size = input.getInt();

            // size < 0 means null value
            if (size < 0)
                continue;

            if (input.remaining() < size)
                throw new MarshalException(String.format("Not enough bytes to read %dth component", i));

            ByteBuffer field = ByteBufferUtil.readBytes(input, size);
            types.get(i).validate(field);
        }

        // We're allowed to get less fields than declared, but not more
        if (input.hasRemaining())
            throw new MarshalException("Invalid remaining data after end of tuple value");
    }

=======
>>>>>>> e51c85f2
    /**
     * Split a tuple value into its component values.
     */
    public ByteBuffer[] split(ByteBuffer value)
    {
        ByteBuffer[] components = new ByteBuffer[size()];
        ByteBuffer input = value.duplicate();
        for (int i = 0; i < size(); i++)
        {
            if (!input.hasRemaining())
                return Arrays.copyOfRange(components, 0, i);

            int size = input.getInt();

            if (input.remaining() < size)
                throw new MarshalException(String.format("Not enough bytes to read %dth component", i));

            // size < 0 means null value
            components[i] = size < 0 ? null : ByteBufferUtil.readBytes(input, size);
        }

        // error out if we got more values in the tuple/UDT than we expected
        if (input.hasRemaining())
        {
            throw new InvalidRequestException(String.format(
                    "Expected %s %s for %s column, but got more",
                    size(), size() == 1 ? "value" : "values", this.asCQL3Type()));
        }

        return components;
    }

    public static ByteBuffer buildValue(ByteBuffer[] components)
    {
        int totalLength = 0;
        for (ByteBuffer component : components)
            totalLength += 4 + (component == null ? 0 : component.remaining());

        ByteBuffer result = ByteBuffer.allocate(totalLength);
        for (ByteBuffer component : components)
        {
            if (component == null)
            {
                result.putInt(-1);
            }
            else
            {
                result.putInt(component.remaining());
                result.put(component.duplicate());
            }
        }
        result.rewind();
        return result;
    }

    @Override
    public String getString(ByteBuffer value)
    {
        if (value == null)
            return "null";

        StringBuilder sb = new StringBuilder();
        ByteBuffer input = value.duplicate();
        for (int i = 0; i < size(); i++)
        {
            if (!input.hasRemaining())
                return sb.toString();

            if (i > 0)
                sb.append(":");

            AbstractType<?> type = type(i);
            int size = input.getInt();
            if (size < 0)
            {
                sb.append("@");
                continue;
            }

            ByteBuffer field = ByteBufferUtil.readBytes(input, size);
            // We use ':' as delimiter, and @ to represent null, so escape them in the generated string
            String fld = COLON_PAT.matcher(type.getString(field)).replaceAll(ESCAPED_COLON);
            fld = AT_PAT.matcher(fld).replaceAll(ESCAPED_AT);
            sb.append(fld);
        }
        return sb.toString();
    }

    public ByteBuffer fromString(String source)
    {
        // Split the input on non-escaped ':' characters
        List<String> fieldStrings = AbstractCompositeType.split(source);

        if (fieldStrings.size() > size())
            throw new MarshalException(String.format("Invalid tuple literal: too many elements. Type %s expects %d but got %d",
                                                     asCQL3Type(), size(), fieldStrings.size()));

        ByteBuffer[] fields = new ByteBuffer[fieldStrings.size()];
        for (int i = 0; i < fieldStrings.size(); i++)
        {
            String fieldString = fieldStrings.get(i);
            // We use @ to represent nulls
            if (fieldString.equals("@"))
                continue;

            AbstractType<?> type = type(i);
            fieldString = ESCAPED_COLON_PAT.matcher(fieldString).replaceAll(COLON);
            fieldString = ESCAPED_AT_PAT.matcher(fieldString).replaceAll(AT);
            fields[i] = type.fromString(fieldString);
        }
        return buildValue(fields);
    }

    @Override
    public Term fromJSONObject(Object parsed) throws MarshalException
    {
        if (parsed instanceof String)
            parsed = Json.decodeJson((String) parsed);

        if (!(parsed instanceof List))
            throw new MarshalException(String.format(
                    "Expected a list representation of a tuple, but got a %s: %s", parsed.getClass().getSimpleName(), parsed));

        List list = (List) parsed;

        if (list.size() > types.size())
            throw new MarshalException(String.format("Tuple contains extra items (expected %s): %s", types.size(), parsed));
        else if (types.size() > list.size())
            throw new MarshalException(String.format("Tuple is missing items (expected %s): %s", types.size(), parsed));

        List<Term> terms = new ArrayList<>(list.size());
        Iterator<AbstractType<?>> typeIterator = types.iterator();
        for (Object element : list)
        {
            if (element == null)
            {
                typeIterator.next();
                terms.add(Constants.NULL_VALUE);
            }
            else
            {
                terms.add(typeIterator.next().fromJSONObject(element));
            }
        }

        return new Tuples.DelayedValue(this, terms);
    }

    @Override
    public String toJSONString(ByteBuffer buffer, ProtocolVersion protocolVersion)
    {
        StringBuilder sb = new StringBuilder("[");
        for (int i = 0; i < types.size(); i++)
        {
            if (i > 0)
                sb.append(", ");

            ByteBuffer value = CollectionSerializer.readValue(buffer, protocolVersion);
            if (value == null)
                sb.append("null");
            else
                sb.append(types.get(i).toJSONString(value, protocolVersion));
        }
        return sb.append("]").toString();
    }

    public TypeSerializer<ByteBuffer> getSerializer()
    {
        return serializer;
    }

    @Override
    public boolean isCompatibleWith(AbstractType<?> previous)
    {
        if (!(previous instanceof TupleType))
            return false;

        // Extending with new components is fine, removing is not
        TupleType tt = (TupleType)previous;
        if (size() < tt.size())
            return false;

        for (int i = 0; i < tt.size(); i++)
        {
            AbstractType<?> tprev = tt.type(i);
            AbstractType<?> tnew = type(i);
            if (!tnew.isCompatibleWith(tprev))
                return false;
        }
        return true;
    }

    @Override
    public boolean isValueCompatibleWithInternal(AbstractType<?> otherType)
    {
        if (!(otherType instanceof TupleType))
            return false;

        // Extending with new components is fine, removing is not
        TupleType tt = (TupleType) otherType;
        if (size() < tt.size())
            return false;

        for (int i = 0; i < tt.size(); i++)
        {
            AbstractType<?> tprev = tt.type(i);
            AbstractType<?> tnew = type(i);
            if (!tnew.isValueCompatibleWith(tprev))
                return false;
        }
        return true;
    }

    @Override
    public int hashCode()
    {
        return Objects.hashCode(types);
    }

    @Override
    public boolean equals(Object o)
    {
        if(!(o instanceof TupleType))
            return false;

        TupleType that = (TupleType)o;
        return types.equals(that.types);
    }

    @Override
    public boolean isTuple()
    {
        return true;
    }

    @Override
    public CQL3Type asCQL3Type()
    {
        return CQL3Type.Tuple.create(this);
    }

    @Override
    public String toString()
    {
        return getClass().getName() + TypeParser.stringifyTypeParameters(types, true);
    }
}<|MERGE_RESOLUTION|>--- conflicted
+++ resolved
@@ -62,15 +62,10 @@
     protected TupleType(List<AbstractType<?>> types, boolean freezeInner)
     {
         super(ComparisonType.CUSTOM);
-<<<<<<< HEAD
         if (freezeInner)
             this.types = types.stream().map(AbstractType::freeze).collect(Collectors.toList());
         else
             this.types = types;
-=======
-        for (int i = 0; i < types.size(); i++)
-            types.set(i, types.get(i).freeze());
-        this.types = types;
         this.serializer = new TupleSerializer(fieldSerializers(types));
     }
 
@@ -81,7 +76,6 @@
         for (int i = 0; i < size; i++)
             serializers.add(types.get(i).getSerializer());
         return serializers;
->>>>>>> e51c85f2
     }
 
     public static TupleType getInstance(TypeParser parser) throws ConfigurationException, SyntaxException
@@ -169,40 +163,6 @@
         return 0;
     }
 
-<<<<<<< HEAD
-    @Override
-    public void validate(ByteBuffer bytes) throws MarshalException
-    {
-        ByteBuffer input = bytes.duplicate();
-        for (int i = 0; i < size(); i++)
-        {
-            // we allow the input to have less fields than declared so as to support field addition.
-            if (!input.hasRemaining())
-                return;
-
-            if (input.remaining() < Integer.BYTES)
-                throw new MarshalException(String.format("Not enough bytes to read size of %dth component", i));
-
-            int size = input.getInt();
-
-            // size < 0 means null value
-            if (size < 0)
-                continue;
-
-            if (input.remaining() < size)
-                throw new MarshalException(String.format("Not enough bytes to read %dth component", i));
-
-            ByteBuffer field = ByteBufferUtil.readBytes(input, size);
-            types.get(i).validate(field);
-        }
-
-        // We're allowed to get less fields than declared, but not more
-        if (input.hasRemaining())
-            throw new MarshalException("Invalid remaining data after end of tuple value");
-    }
-
-=======
->>>>>>> e51c85f2
     /**
      * Split a tuple value into its component values.
      */
