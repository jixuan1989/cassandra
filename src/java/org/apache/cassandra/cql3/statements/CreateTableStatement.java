--- conflicted
+++ resolved
@@ -107,20 +107,12 @@
         return columnDefs;
     }
 
-<<<<<<< HEAD
-    public void announceMigration(boolean isLocalOnly) throws RequestValidationException
+    public boolean announceMigration(boolean isLocalOnly) throws RequestValidationException
     {
         try
         {
-           MigrationManager.announceNewColumnFamily(getCFMetaData(), isLocalOnly);
-=======
-    public boolean announceMigration() throws RequestValidationException
-    {
-        try
-        {
-            MigrationManager.announceNewColumnFamily(getCFMetaData());
+            MigrationManager.announceNewColumnFamily(getCFMetaData(), isLocalOnly);
             return true;
->>>>>>> e4d5edae
         }
         catch (AlreadyExistsException e)
         {
