--- conflicted
+++ resolved
@@ -425,7 +425,6 @@
 
     private ColumnSlice makeStaticSlice()
     {
-<<<<<<< HEAD
         // Note: we could use staticPrefix.start() for the start bound, but EMPTY gives us the
         // same effect while saving a few CPU cycles.
         return isReversed
@@ -437,20 +436,6 @@
     throws InvalidRequestException
     {
         int toGroup = cfm.comparator.isDense() ? -1 : cfm.clusteringColumns().size();
-=======
-        ColumnNameBuilder staticPrefix = cfDef.cfm.getStaticColumnNameBuilder();
-        // Note: we could use staticPrefix.build() for the start bound, but EMPTY_BYTE_BUFFER gives us the
-        // same effect while saving a few CPU cycles.
-        return isReversed
-             ? new ColumnSlice(staticPrefix.buildAsEndOfRange(), ByteBufferUtil.EMPTY_BYTE_BUFFER)
-             : new ColumnSlice(ByteBufferUtil.EMPTY_BYTE_BUFFER, staticPrefix.buildAsEndOfRange());
-    }
-
-    private IDiskAtomFilter makeFilter(List<ByteBuffer> variables, int limit)
-    throws InvalidRequestException
-    {
-        int toGroup = cfDef.isCompact ? -1 : cfDef.clusteringColumnsCount();
->>>>>>> 5b878ceb
         if (parameters.isDistinct)
         {
             // For distinct, we only care about fetching the beginning of each partition. If we don't have
@@ -460,17 +445,8 @@
         }
         else if (isColumnRange())
         {
-<<<<<<< HEAD
             List<Composite> startBounds = getRequestedBound(Bound.START, options);
             List<Composite> endBounds = getRequestedBound(Bound.END, options);
-=======
-            // For sparse, we used to ask for 'defined columns' * 'asked limit' (where defined columns includes the row marker)
-            // to account for the grouping of columns.
-            // Since that doesn't work for maps/sets/lists, we now use the compositesToGroup option of SliceQueryFilter.
-            // But we must preserve backward compatibility too (for mixed version cluster that is).
-            List<ByteBuffer> startBounds = getRequestedBound(Bound.START, variables);
-            List<ByteBuffer> endBounds = getRequestedBound(Bound.END, variables);
->>>>>>> 5b878ceb
             assert startBounds.size() == endBounds.size();
 
             // Handles fetching static columns. Note that for 2i, the filter is just used to restrict
@@ -1180,17 +1156,9 @@
     void processColumnFamily(ByteBuffer key, ColumnFamily cf, QueryOptions options, long now, Selection.ResultSetBuilder result)
     throws InvalidRequestException
     {
-<<<<<<< HEAD
         CFMetaData cfm = cf.metadata();
         ByteBuffer[] keyComponents = null;
         if (cfm.getKeyValidator() instanceof CompositeType)
-=======
-        ByteBuffer[] keyComponents = cfDef.hasCompositeKey
-                                   ? ((CompositeType)cfDef.cfm.getKeyValidator()).split(key)
-                                   : new ByteBuffer[]{ key };
-
-        if (parameters.isDistinct && !selectsStaticColumns)
->>>>>>> 5b878ceb
         {
             keyComponents = ((CompositeType)cfm.getKeyValidator()).split(key);
         }
@@ -1347,31 +1315,18 @@
     private void validateDistinctSelection()
     throws InvalidRequestException
     {
-<<<<<<< HEAD
         Collection<ColumnDefinition> requestedColumns = selection.getColumns();
         for (ColumnDefinition def : requestedColumns)
             if (def.kind != ColumnDefinition.Kind.PARTITION_KEY && def.kind != ColumnDefinition.Kind.STATIC)
                 throw new InvalidRequestException(String.format("SELECT DISTINCT queries must only request partition key columns and/or static columns (not %s)", def.name));
-=======
-        Collection<CFDefinition.Name> requestedColumns = selection.getColumns();
-        for (CFDefinition.Name name : requestedColumns)
-            if (name.kind != CFDefinition.Name.Kind.KEY_ALIAS && name.kind != CFDefinition.Name.Kind.STATIC)
-                throw new InvalidRequestException(String.format("SELECT DISTINCT queries must only request partition key columns and/or static columns (not %s)", name));
->>>>>>> 5b878ceb
 
         // If it's a key range, we require that all partition key columns are selected so we don't have to bother with post-query grouping.
         if (!isKeyRange)
             return;
 
-<<<<<<< HEAD
         for (ColumnDefinition def : cfm.partitionKeyColumns())
             if (!requestedColumns.contains(def))
                 throw new InvalidRequestException(String.format("SELECT DISTINCT queries must request all the partition key columns (missing %s)", def.name));
-=======
-        for (CFDefinition.Name name : cfDef.partitionKeys())
-            if (!requestedColumns.contains(name))
-                throw new InvalidRequestException(String.format("SELECT DISTINCT queries must request all the partition key columns (missing %s)", name));
->>>>>>> 5b878ceb
     }
 
     public static class RawStatement extends CFStatement
@@ -1400,17 +1355,10 @@
                 throw new InvalidRequestException("Only COUNT(*) and COUNT(1) operations are currently supported.");
 
             Selection selection = selectClause.isEmpty()
-<<<<<<< HEAD
                                 ? Selection.wildcard(cfm)
                                 : Selection.fromSelectors(cfm, selectClause);
 
             SelectStatement stmt = new SelectStatement(cfm, boundNames.size(), parameters, selection, prepareLimit(boundNames));
-=======
-                                ? Selection.wildcard(cfDef)
-                                : Selection.fromSelectors(cfDef, selectClause);
-
-            SelectStatement stmt = new SelectStatement(cfDef, boundNames.size(), parameters, selection, prepareLimit(boundNames));
->>>>>>> 5b878ceb
 
             /*
              * WHERE clause. For a given entity, rules are:
@@ -2015,14 +1963,13 @@
             // than answering with something that is wrong.
             if (stmt.sliceRestriction != null && stmt.isKeyRange && limit != null)
             {
-                SingleColumnRelation rel = findInclusiveClusteringRelationForCompact(stmt.cfDef);
+                SingleColumnRelation rel = findInclusiveClusteringRelationForCompact(stmt.cfm);
                 throw new InvalidRequestException(String.format("The query requests a restriction of rows with a strict bound (%s) over a range of partitions. "
                                                               + "This is not supported by the underlying storage engine for COMPACT tables if a LIMIT is provided. "
                                                               + "Please either make the condition non strict (%s) or remove the user LIMIT", rel, rel.withNonStrictOperator()));
             }
         }
 
-<<<<<<< HEAD
         private int indexOf(ColumnDefinition def, Selection selection)
         {
             return indexOf(def, selection.getColumns().iterator());
@@ -2037,22 +1984,22 @@
                                                    return def.name.equals(n.name);
                                                }
                                            });
-=======
-        private SingleColumnRelation findInclusiveClusteringRelationForCompact(CFDefinition cfDef)
+        }
+
+        private SingleColumnRelation findInclusiveClusteringRelationForCompact(CFMetaData cfm)
         {
             for (Relation r : whereClause)
             {
                 // We only call this when sliceRestriction != null, i.e. for compact table with non composite comparator,
                 // so it can't be a MultiColumnRelation.
                 SingleColumnRelation rel = (SingleColumnRelation)r;
-                if (cfDef.get(rel.getEntity()).kind == CFDefinition.Name.Kind.COLUMN_ALIAS
+                if (cfm.getColumnDefinition(rel.getEntity()).kind == ColumnDefinition.Kind.CLUSTERING_COLUMN
                     && (rel.operator() == Relation.Type.GT || rel.operator() == Relation.Type.LT))
                     return rel;
             }
 
             // We're not supposed to call this method unless we know this can't happen
             throw new AssertionError();
->>>>>>> 5b878ceb
         }
 
         private boolean containsAlias(final ColumnIdentifier name)
