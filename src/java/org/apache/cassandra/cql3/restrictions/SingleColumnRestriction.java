--- conflicted
+++ resolved
@@ -29,6 +29,7 @@
 import org.apache.cassandra.cql3.statements.Bound;
 import org.apache.cassandra.db.MultiCBuilder;
 import org.apache.cassandra.db.filter.RowFilter;
+import org.apache.cassandra.exceptions.InvalidRequestException;
 import org.apache.cassandra.index.Index;
 import org.apache.cassandra.index.SecondaryIndexManager;
 import org.apache.cassandra.utils.ByteBufferUtil;
@@ -646,7 +647,6 @@
         }
     }
 
-<<<<<<< HEAD
     public static final class LikeRestriction extends SingleColumnRestriction
     {
         private static final ByteBuffer LIKE_WILDCARD = ByteBufferUtil.bytes("%");
@@ -688,119 +688,11 @@
         MultiColumnRestriction toMultiColumnRestriction()
         {
             throw new UnsupportedOperationException();
-=======
-    /**
-     * Super Column Compatibiltiy
-     */
-
-    public static class SuperColumnMultiEQRestriction extends EQRestriction
-    {
-        public ByteBuffer firstValue;
-        public ByteBuffer secondValue;
-
-        public SuperColumnMultiEQRestriction(ColumnDefinition columnDef, Term value)
-        {
-            super(columnDef, value);
-        }
-
-        @Override
-        public MultiCBuilder appendTo(MultiCBuilder builder, QueryOptions options)
-        {
-            Term term = value.bind(options);
-
-            assert (term instanceof Tuples.Value);
-            firstValue = ((Tuples.Value)term).getElements().get(0);
-            secondValue = ((Tuples.Value)term).getElements().get(1);
-
-            builder.addElementToAll(firstValue);
-            checkFalse(builder.containsNull(), "Invalid null value in condition for column %s", columnDef.name);
-            checkFalse(builder.containsUnset(), "Invalid unset value for column %s", columnDef.name);
-            return builder;
-        }
-    }
-
-    public static class SuperColumnMultiSliceRestriction extends SliceRestriction
-    {
-        public ByteBuffer firstValue;
-        public ByteBuffer secondValue;
-
-        // These are here to avoid polluting SliceRestriction
-        public final Bound bound;
-        public final boolean trueInclusive;
-        public SuperColumnMultiSliceRestriction(ColumnDefinition columnDef, Bound bound, boolean inclusive, Term term)
-        {
-            super(columnDef, bound, true, term);
-            this.bound = bound;
-            this.trueInclusive = inclusive;
-
-        }
-
-        @Override
-        public MultiCBuilder appendBoundTo(MultiCBuilder builder, Bound bound, QueryOptions options)
-        {
-            Bound b = reverseBoundIfNeeded(getFirstColumn(), bound);
-
-            if (!hasBound(b))
-                return builder;
-
-            Term term = slice.bound(b);
-
-            assert (term instanceof Tuples.Value);
-            firstValue = ((Tuples.Value)term).getElements().get(0);
-            secondValue = ((Tuples.Value)term).getElements().get(1);
-
-            checkBindValueSet(firstValue, "Invalid unset value for column %s", columnDef.name);
-            checkBindValueSet(secondValue, "Invalid unset value for column %s", columnDef.name);
-            return builder.addElementToAll(firstValue);
-
-        }
-    }
-
-    public static final class SuperColumnKeyEQRestriction extends EQRestriction
-    {
-        public SuperColumnKeyEQRestriction(ColumnDefinition columnDef, Term value)
-        {
-            super(columnDef, value);
-        }
-
-        public ByteBuffer bindValue(QueryOptions options)
-        {
-            return value.bindAndGet(options);
-        }
-
-        @Override
-        public MultiCBuilder appendBoundTo(MultiCBuilder builder, Bound bound, QueryOptions options)
-        {
-            // no-op
-            return builder;
-        }
-
-        @Override
-        public void addRowFilterTo(RowFilter filter, SecondaryIndexManager indexManager, QueryOptions options) throws InvalidRequestException
-        {
-            // no-op
-        }
-    }
-
-    public static abstract class SuperColumnKeyINRestriction extends INRestriction
-    {
-        public SuperColumnKeyINRestriction(ColumnDefinition columnDef)
-        {
-            super(columnDef);
-        }
-
-        @Override
-        public MultiCBuilder appendTo(MultiCBuilder builder, QueryOptions options)
-        {
-            // no-op
-            return builder;
->>>>>>> ce8c9b55
         }
 
         @Override
         public void addRowFilterTo(RowFilter filter,
                                    SecondaryIndexManager indexManager,
-<<<<<<< HEAD
                                    QueryOptions options)
         {
             Pair<Operator, ByteBuffer> operation = makeSpecific(value.bindAndGet(options));
@@ -883,7 +775,119 @@
             newValue.position(beginIndex);
             newValue.limit(endIndex);
             return Pair.create(operator, newValue);
-=======
+        }
+    }
+
+    /**
+     * Super Column Compatibiltiy
+     */
+
+    public static class SuperColumnMultiEQRestriction extends EQRestriction
+    {
+        public ByteBuffer firstValue;
+        public ByteBuffer secondValue;
+
+        public SuperColumnMultiEQRestriction(ColumnDefinition columnDef, Term value)
+        {
+            super(columnDef, value);
+        }
+
+        @Override
+        public MultiCBuilder appendTo(MultiCBuilder builder, QueryOptions options)
+        {
+            Term term = value.bind(options);
+
+            assert (term instanceof Tuples.Value);
+            firstValue = ((Tuples.Value)term).getElements().get(0);
+            secondValue = ((Tuples.Value)term).getElements().get(1);
+
+            builder.addElementToAll(firstValue);
+            checkFalse(builder.containsNull(), "Invalid null value in condition for column %s", columnDef.name);
+            checkFalse(builder.containsUnset(), "Invalid unset value for column %s", columnDef.name);
+            return builder;
+        }
+    }
+
+    public static class SuperColumnMultiSliceRestriction extends SliceRestriction
+    {
+        public ByteBuffer firstValue;
+        public ByteBuffer secondValue;
+
+        // These are here to avoid polluting SliceRestriction
+        public final Bound bound;
+        public final boolean trueInclusive;
+        public SuperColumnMultiSliceRestriction(ColumnDefinition columnDef, Bound bound, boolean inclusive, Term term)
+        {
+            super(columnDef, bound, true, term);
+            this.bound = bound;
+            this.trueInclusive = inclusive;
+
+        }
+
+        @Override
+        public MultiCBuilder appendBoundTo(MultiCBuilder builder, Bound bound, QueryOptions options)
+        {
+            Bound b = bound.reverseIfNeeded(getFirstColumn());
+
+            if (!hasBound(b))
+                return builder;
+
+            Term term = slice.bound(b);
+
+            assert (term instanceof Tuples.Value);
+            firstValue = ((Tuples.Value)term).getElements().get(0);
+            secondValue = ((Tuples.Value)term).getElements().get(1);
+
+            checkBindValueSet(firstValue, "Invalid unset value for column %s", columnDef.name);
+            checkBindValueSet(secondValue, "Invalid unset value for column %s", columnDef.name);
+            return builder.addElementToAll(firstValue);
+
+        }
+    }
+
+    public static final class SuperColumnKeyEQRestriction extends EQRestriction
+    {
+        public SuperColumnKeyEQRestriction(ColumnDefinition columnDef, Term value)
+        {
+            super(columnDef, value);
+        }
+
+        public ByteBuffer bindValue(QueryOptions options)
+        {
+            return value.bindAndGet(options);
+        }
+
+        @Override
+        public MultiCBuilder appendBoundTo(MultiCBuilder builder, Bound bound, QueryOptions options)
+        {
+            // no-op
+            return builder;
+        }
+
+        @Override
+        public void addRowFilterTo(RowFilter filter, SecondaryIndexManager indexManager, QueryOptions options) throws InvalidRequestException
+        {
+            // no-op
+        }
+    }
+
+    public static abstract class SuperColumnKeyINRestriction extends INRestriction
+    {
+        public SuperColumnKeyINRestriction(ColumnDefinition columnDef)
+        {
+            super(columnDef);
+        }
+
+        @Override
+        public MultiCBuilder appendTo(MultiCBuilder builder, QueryOptions options)
+        {
+            // no-op
+            return builder;
+        }
+
+        @Override
+        public void addRowFilterTo(RowFilter filter,
+                                   SecondaryIndexManager indexManager,
                                    QueryOptions options) throws InvalidRequestException
         {
             // no-op
@@ -969,7 +973,6 @@
         public void addRowFilterTo(RowFilter filter, SecondaryIndexManager indexManager, QueryOptions options) throws InvalidRequestException
         {
             // no-op
->>>>>>> ce8c9b55
         }
     }
 }