--- conflicted
+++ resolved
@@ -38,25 +38,6 @@
 
     public enum Native implements CQL3Type
     {
-<<<<<<< HEAD
-        ASCII    (AsciiType.instance),
-        BIGINT   (LongType.instance),
-        BIGINT2  (LongTypeDesc.instance),//@ZhongYu
-        BLOB     (BytesType.instance),
-        BOOLEAN  (BooleanType.instance),
-        COUNTER  (CounterColumnType.instance),
-        DECIMAL  (DecimalType.instance),
-        DOUBLE   (DoubleType.instance),
-        FLOAT    (FloatType.instance),
-        INET     (InetAddressType.instance),
-        INT      (Int32Type.instance),
-        TEXT     (UTF8Type.instance),
-        TIMESTAMP(DateType.instance),
-        UUID     (UUIDType.instance),
-        VARCHAR  (UTF8Type.instance),
-        VARINT   (IntegerType.instance),
-        TIMEUUID (TimeUUIDType.instance);
-=======
         ASCII       (AsciiType.instance),
         BIGINT      (LongType.instance),
         BLOB        (BytesType.instance),
@@ -75,7 +56,6 @@
         TIMEUUID    (TimeUUIDType.instance),
         DATE        (SimpleDateType.instance),
         TIME        (TimeType.instance);
->>>>>>> b38a6683
 
         private final AbstractType<?> type;
 
